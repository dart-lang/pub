name: pub

# Pub is not yet ready to release as a user-accessible package.
version: 1.0.0-unreleased

dependencies:
  # Note: Pub's test infrastructure assumes that any dependencies used in tests
  # will be hosted dependencies.
  analyzer: ">=0.25.0 <0.30.0"
  args: "^0.13.5"
  async: "^1.5.0"
  barback: "^0.15.2"
  collection: "^1.8.0"
  compiler_unsupported: "^1.22.0"
  crypto: ">=1.0.0 <3.0.0"
  glob: "^1.0.0"
  http: "^0.11.0"
  http_multi_server: ">=1.0.0 <3.0.0"
  http_throttle: "^1.0.0"
  json_rpc_2: "^2.0.0"
  mime: "^0.9.0"
  oauth2: "^1.0.0"
  package_config: "^1.0.0"
  package_resolver: "^1.0.0"
  path: "^1.2.0"
  pool: "^1.0.0"
  pub_semver: "^1.3.0"
  shelf: ">=0.6.0 <0.7.0"
  shelf_web_socket: "^0.2.0"
  source_span: "^1.0.0"
  stack_trace: "^1.0.0"
  stream_channel: "^1.4.0"
<<<<<<< HEAD
  string_scanner: "^0.1.0"
  uuid: "^0.5.0"
=======
  string_scanner: "^1.0.0"
>>>>>>> 374b5287
  watcher: "^0.9.2"
  web_socket_channel: "^1.0.0"
  yaml: "^2.0.0"

dev_dependencies:
  scheduled_test: "^0.12.0"
  test: "^0.12.3+3"

environment:
  sdk: ">=1.11.0 <2.0.0"<|MERGE_RESOLUTION|>--- conflicted
+++ resolved
@@ -30,12 +30,8 @@
   source_span: "^1.0.0"
   stack_trace: "^1.0.0"
   stream_channel: "^1.4.0"
-<<<<<<< HEAD
-  string_scanner: "^0.1.0"
+  string_scanner: "^1.0.0"
   uuid: "^0.5.0"
-=======
-  string_scanner: "^1.0.0"
->>>>>>> 374b5287
   watcher: "^0.9.2"
   web_socket_channel: "^1.0.0"
   yaml: "^2.0.0"
