--- conflicted
+++ resolved
@@ -26,13 +26,9 @@
     await pubAdd(args: ['foo:1.2.3', '--hosted-url', url]);
 
     await d.cacheDir({'foo': '1.2.3'}, port: server.port).validate();
-<<<<<<< HEAD
-    await d.appPackageConfigFile([
-      d.packageConfigEntry(name: 'foo', version: '1.2.3', server: server),
-    ]).validate();
-=======
+
     await d.appPackagesFile({'foo': '1.2.3'}).validate();
->>>>>>> 7a6ea396
+
     await d.appDir({
       'foo': {
         'version': '1.2.3',
@@ -63,16 +59,10 @@
 
     await d.cacheDir({'foo': '1.2.3', 'bar': '3.2.3', 'baz': '1.3.5'},
         port: server.port).validate();
-<<<<<<< HEAD
-    await d.appPackageConfigFile([
-      d.packageConfigEntry(name: 'foo', version: '1.2.3', server: server),
-      d.packageConfigEntry(name: 'bar', version: '3.2.3', server: server),
-      d.packageConfigEntry(name: 'baz', version: '1.3.5', server: server),
-    ]).validate();
-=======
+
     await d.appPackagesFile(
         {'foo': '1.2.3', 'bar': '3.2.3', 'baz': '1.3.5'}).validate();
->>>>>>> 7a6ea396
+
     await d.appDir({
       'foo': {
         'version': '1.2.3',
@@ -131,13 +121,7 @@
     await pubAdd(args: ['foo', '--hosted-url', url]);
 
     await d.cacheDir({'foo': '1.2.3'}, port: server.port).validate();
-<<<<<<< HEAD
-    await d.appPackageConfigFile([
-      d.packageConfigEntry(name: 'foo', version: '1.2.3', server: server),
-    ]).validate();
-=======
     await d.appPackagesFile({'foo': '1.2.3'}).validate();
->>>>>>> 7a6ea396
     await d.appDir({
       'foo': {
         'version': '^1.2.3',
@@ -164,13 +148,7 @@
     await pubAdd(args: ['foo', '--hosted-url', url]);
 
     await d.cacheDir({'foo': '1.2.3'}, port: server.port).validate();
-<<<<<<< HEAD
-    await d.appPackageConfigFile([
-      d.packageConfigEntry(name: 'foo', version: '1.2.3', server: server),
-    ]).validate();
-=======
     await d.appPackagesFile({'foo': '1.2.3'}).validate();
->>>>>>> 7a6ea396
     await d.appDir({
       'foo': {
         'version': '^1.2.3',
@@ -198,13 +176,7 @@
     await pubAdd(args: ['foo:any', '--hosted-url', url]);
 
     await d.cacheDir({'foo': '1.2.3'}, port: server.port).validate();
-<<<<<<< HEAD
-    await d.appPackageConfigFile([
-      d.packageConfigEntry(name: 'foo', version: '1.2.3', server: server),
-    ]).validate();
-=======
     await d.appPackagesFile({'foo': '1.2.3'}).validate();
->>>>>>> 7a6ea396
     await d.appDir({
       'foo': {
         'version': 'any',
