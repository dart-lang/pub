// Copyright (c) 2020, the Dart project authors.  Please see the AUTHORS file
// for details. All rights reserved. Use of this source code is governed by a
// BSD-style license that can be found in the LICENSE file.
import 'dart:io' show File;

import 'package:path/path.dart' as p;
import 'package:test/test.dart';

import 'package:pub/src/exit_codes.dart' as exit_codes;

import '../../descriptor.dart' as d;
import '../../descriptor/yaml.dart';
import '../../test_pub.dart';

void main() {
  test('URL encodes the package name', () async {
    await serveNoPackages();

    await d.appDir({}).create();

    await pubAdd(
        args: ['bad name!:1.2.3'],
        error: allOf([
          contains(
              "Because myapp depends on bad name! any which doesn't exist (could "
              'not find package bad name! at http://localhost:'),
          contains('), version solving failed.')
        ]),
        exitCode: exit_codes.DATA);

    await d.appDir({}).validate();

    await d.dir(appPath, [
      d.nothing('.dart_tool/package_config.json'),
      d.nothing('pubspec.lock'),
      d.nothing('.packages'),
    ]).validate();
  });

  group('normally', () {
    test('adds a package from a pub server', () async {
      await servePackages((builder) => builder.serve('foo', '1.2.3'));

      await d.appDir({}).create();

      await pubAdd(args: ['foo:1.2.3']);

      await d.cacheDir({'foo': '1.2.3'}).validate();
      await d.appPackagesFile({'foo': '1.2.3'}).validate();
      await d.appDir({'foo': '1.2.3'}).validate();
    });

    test(
        'does not remove empty dev_dependencies while adding to normal dependencies',
        () async {
      await servePackages((builder) {
        builder.serve('foo', '1.2.3');
        builder.serve('foo', '1.2.2');
      });

      await d.dir(appPath, [
        YamlDescriptor('pubspec.yaml', '''
          name: myapp
          dependencies: 

          dev_dependencies:
        ''')
      ]).create();

      await pubAdd(args: ['foo:1.2.3']);

      await d.cacheDir({'foo': '1.2.3'}).validate();
      await d.appPackagesFile({'foo': '1.2.3'}).validate();

      await d.dir(appPath, [
        d.pubspec({
          'name': 'myapp',
          'dependencies': {'foo': '1.2.3'},
          'dev_dependencies': null
        })
      ]).validate();
    });

    test('dry run does not actually add the package or modify the pubspec',
        () async {
      await servePackages((builder) => builder.serve('foo', '1.2.3'));

      await d.appDir({}).create();

      await pubAdd(
          args: ['foo:1.2.3', '--dry-run'],
          output: allOf([
            contains('Would change 1 dependency'),
            contains('+ foo 1.2.3')
          ]));

      await d.appDir({}).validate();
      await d.dir(appPath, [
        d.nothing('.dart_tool/package_config.json'),
        d.nothing('pubspec.lock'),
        d.nothing('.packages'),
      ]).validate();
    });

    test(
        'adds a package from a pub server even when dependencies key does not exist',
        () async {
      await servePackages((builder) => builder.serve('foo', '1.2.3'));

      await d.dir(appPath, [
        d.pubspec({'name': 'myapp'})
      ]).create();

      await pubAdd(args: ['foo:1.2.3']);

      await d.cacheDir({'foo': '1.2.3'}).validate();
      await d.appPackagesFile({'foo': '1.2.3'}).validate();
      await d.appDir({'foo': '1.2.3'}).validate();
    });

    group('warns user to use pub upgrade if package exists', () {
      test('if package is added without a version constraint', () async {
        await servePackages((builder) {
          builder.serve('foo', '1.2.3');
          builder.serve('foo', '1.2.2');
        });

        await d.appDir({'foo': '1.2.2'}).create();

        await pubAdd(
            args: ['foo'],
            exitCode: exit_codes.DATA,
            error:
                contains('"foo" is already in "dependencies". Use "pub upgrade '
                    'foo" to upgrade to a later version!'));

        await d.appDir({'foo': '1.2.2'}).validate();
      });

      test('if package is added with a specific version constraint', () async {
        await servePackages((builder) {
          builder.serve('foo', '1.2.3');
          builder.serve('foo', '1.2.2');
        });

        await d.appDir({'foo': '1.2.2'}).create();

        await pubAdd(
            args: ['foo:1.2.3'],
            exitCode: exit_codes.DATA,
            error:
                contains('"foo" is already in "dependencies". Use "pub upgrade '
                    'foo" to upgrade to a later version!'));

        await d.appDir({'foo': '1.2.2'}).validate();
      });

      test('if package is added with a version constraint range', () async {
        await servePackages((builder) {
          builder.serve('foo', '1.2.3');
          builder.serve('foo', '1.2.2');
        });

        await d.appDir({'foo': '1.2.2'}).create();

        await pubAdd(
            args: ['foo:>=1.2.2'],
            exitCode: exit_codes.DATA,
            error:
                contains('"foo" is already in "dependencies". Use "pub upgrade '
                    'foo" to upgrade to a later version!'));

        await d.appDir({'foo': '1.2.2'}).validate();
      });
    });

    test('removes dev_dependency and add to normal dependency', () async {
      await servePackages((builder) {
        builder.serve('foo', '1.2.3');
        builder.serve('foo', '1.2.2');
      });

      await d.dir(appPath, [
        YamlDescriptor('pubspec.yaml', '''
name: myapp
dependencies: 

dev_dependencies:
  foo: 1.2.2
''')
      ]).create();

      await pubAdd(
          args: ['foo:1.2.3'],
          output: contains(
              '"foo" was found in dev_dependencies. Removing "foo" and '
              'adding it to dependencies instead.'));

      await d.cacheDir({'foo': '1.2.3'}).validate();
      await d.appPackagesFile({'foo': '1.2.3'}).validate();

      await d.dir(appPath, [
        d.pubspec({
          'name': 'myapp',
          'dependencies': {'foo': '1.2.3'}
        })
      ]).validate();
    });

    group('dependency override', () {
      test('passes if package does not specify a range', () async {
        await servePackages((builder) {
          builder.serve('foo', '1.2.3');
          builder.serve('foo', '1.2.2');
        });

        await d.dir(appPath, [
          d.pubspec({
            'name': 'myapp',
            'dependencies': {},
            'dependency_overrides': {'foo': '1.2.2'}
          })
        ]).create();

        await pubAdd(args: ['foo']);

        await d.cacheDir({'foo': '1.2.2'}).validate();
        await d.appPackagesFile({'foo': '1.2.2'}).validate();
        await d.dir(appPath, [
          d.pubspec({
            'name': 'myapp',
            'dependencies': {'foo': '^1.2.2'},
            'dependency_overrides': {'foo': '1.2.2'}
          })
        ]).validate();
      });

      test('passes if constraint matches git dependency override', () async {
        await servePackages((builder) {
          builder.serve('foo', '1.2.3');
        });

        await d.git('foo.git',
            [d.libDir('foo'), d.libPubspec('foo', '1.2.3')]).create();

        await d.dir(appPath, [
          d.pubspec({
            'name': 'myapp',
            'dependencies': {},
            'dependency_overrides': {
              'foo': {'git': '../foo.git'}
            }
          })
        ]).create();

        await pubAdd(args: ['foo:1.2.3']);

        await d.dir(appPath, [
          d.pubspec({
            'name': 'myapp',
            'dependencies': {'foo': '1.2.3'},
            'dependency_overrides': {
              'foo': {'git': '../foo.git'}
            }
          })
        ]).validate();
      });

      test('passes if constraint matches path dependency override', () async {
        await servePackages((builder) {
          builder.serve('foo', '1.2.2');
        });
        await d.dir(
            'foo', [d.libDir('foo'), d.libPubspec('foo', '1.2.2')]).create();

        await d.dir(appPath, [
          d.pubspec({
            'name': 'myapp',
            'dependencies': {},
            'dependency_overrides': {
              'foo': {'path': '../foo'}
            }
          })
        ]).create();

        await pubAdd(args: ['foo:1.2.2']);

        await d.dir(appPath, [
          d.pubspec({
            'name': 'myapp',
            'dependencies': {'foo': '1.2.2'},
            'dependency_overrides': {
              'foo': {'path': '../foo'}
            }
          })
        ]).validate();
      });

      test('fails with bad version constraint', () async {
        await servePackages((builder) {
          builder.serve('foo', '1.2.3');
        });

        await d.dir(appPath, [
          d.pubspec({'name': 'myapp', 'dependencies': {}})
        ]).create();

        await pubAdd(
            args: ['foo:one-two-three'],
            exitCode: exit_codes.USAGE,
            error: contains('Invalid version constraint: Could '
                'not parse version "one-two-three".'));

        await d.dir(appPath, [
          d.pubspec({'name': 'myapp', 'dependencies': {}}),
          d.nothing('.dart_tool/package_config.json'),
          d.nothing('pubspec.lock'),
          d.nothing('.packages'),
        ]).validate();
      });

      test('fails if constraint does not match override', () async {
        await servePackages((builder) {
          builder.serve('foo', '1.2.3');
          builder.serve('foo', '1.2.2');
        });

        await d.dir(appPath, [
          d.pubspec({
            'name': 'myapp',
            'dependencies': {},
            'dependency_overrides': {'foo': '1.2.2'}
          })
        ]).create();

        await pubAdd(
            args: ['foo:1.2.3'],
            exitCode: exit_codes.DATA,
            error: contains(
                '"foo" resolved to "1.2.2" which does not satisfy constraint '
                '"1.2.3". This could be caused by "dependency_overrides".'));

        await d.dir(appPath, [
          d.pubspec({
            'name': 'myapp',
            'dependencies': {},
            'dependency_overrides': {'foo': '1.2.2'}
          }),
          d.nothing('.dart_tool/package_config.json'),
          d.nothing('pubspec.lock'),
          d.nothing('.packages'),
        ]).validate();
      });

      test('fails if constraint matches git dependency override', () async {
        await servePackages((builder) {
          builder.serve('foo', '1.2.3');
        });

        await d.git('foo.git',
            [d.libDir('foo'), d.libPubspec('foo', '1.0.0')]).create();

        await d.dir(appPath, [
          d.pubspec({
            'name': 'myapp',
            'dependencies': {},
            'dependency_overrides': {
              'foo': {'git': '../foo.git'}
            }
          })
        ]).create();

        await pubAdd(
            args: ['foo:1.2.3'],
            exitCode: exit_codes.DATA,
            error: contains(
                '"foo" resolved to "1.0.0" which does not satisfy constraint '
                '"1.2.3". This could be caused by "dependency_overrides".'));

        await d.dir(appPath, [
          d.pubspec({
            'name': 'myapp',
            'dependencies': {},
            'dependency_overrides': {
              'foo': {'git': '../foo.git'}
            }
          }),
          d.nothing('.dart_tool/package_config.json'),
          d.nothing('pubspec.lock'),
          d.nothing('.packages'),
        ]).validate();
      });

      test('fails if constraint does not match path dependency override',
          () async {
        await servePackages((builder) {
          builder.serve('foo', '1.2.2');
        });
        await d.dir(
            'foo', [d.libDir('foo'), d.libPubspec('foo', '1.0.0')]).create();

        await d.dir(appPath, [
          d.pubspec({
            'name': 'myapp',
            'dependencies': {},
            'dependency_overrides': {
              'foo': {'path': '../foo'}
            }
          })
        ]).create();

        await pubAdd(
            args: ['foo:1.2.2'],
            exitCode: exit_codes.DATA,
            error: contains(
                '"foo" resolved to "1.0.0" which does not satisfy constraint '
                '"1.2.2". This could be caused by "dependency_overrides".'));

        await d.dir(appPath, [
          d.pubspec({
            'name': 'myapp',
            'dependencies': {},
            'dependency_overrides': {
              'foo': {'path': '../foo'}
            }
          }),
          d.nothing('.dart_tool/package_config.json'),
          d.nothing('pubspec.lock'),
          d.nothing('.packages'),
        ]).validate();
      });
    });
  });

  group('--dev', () {
    test('--dev adds packages to dev_dependencies instead', () async {
      await servePackages((builder) => builder.serve('foo', '1.2.3'));

      await d.dir(appPath, [
        d.pubspec({'name': 'myapp', 'dev_dependencies': {}})
      ]).create();

      await pubAdd(args: ['--dev', 'foo:1.2.3']);

      await d.appPackagesFile({'foo': '1.2.3'}).validate();

      await d.dir(appPath, [
        d.pubspec({
          'name': 'myapp',
          'dev_dependencies': {'foo': '1.2.3'}
        })
      ]).validate();
    });

    group('warns user to use pub upgrade if package exists', () {
      test('if package is added without a version constraint', () async {
        await servePackages((builder) {
          builder.serve('foo', '1.2.3');
          builder.serve('foo', '1.2.2');
        });

        await d.dir(appPath, [
          d.pubspec({
            'name': 'myapp',
            'dev_dependencies': {'foo': '1.2.2'}
          })
        ]).create();

        await pubAdd(
            args: ['foo', '--dev'],
            exitCode: exit_codes.DATA,
            error: contains(
                '"foo" is already in "dev_dependencies". Use "pub upgrade '
                'foo" to upgrade to a later version!'));

        await d.dir(appPath, [
          d.pubspec({
            'name': 'myapp',
            'dev_dependencies': {'foo': '1.2.2'}
          })
        ]).validate();
      });

      test('if package is added with a specific version constraint', () async {
        await servePackages((builder) {
          builder.serve('foo', '1.2.3');
          builder.serve('foo', '1.2.2');
        });

        await d.dir(appPath, [
          d.pubspec({
            'name': 'myapp',
            'dev_dependencies': {'foo': '1.2.2'}
          })
        ]).create();

        await pubAdd(
            args: ['foo:1.2.3', '--dev'],
            exitCode: exit_codes.DATA,
            error: contains(
                '"foo" is already in "dev_dependencies". Use "pub upgrade '
                'foo" to upgrade to a later version!'));

        await d.dir(appPath, [
          d.pubspec({
            'name': 'myapp',
            'dev_dependencies': {'foo': '1.2.2'}
          })
        ]).validate();
      });

      test('if package is added with a version constraint range', () async {
        await servePackages((builder) {
          builder.serve('foo', '1.2.3');
          builder.serve('foo', '1.2.2');
        });

        await d.dir(appPath, [
          d.pubspec({
            'name': 'myapp',
            'dev_dependencies': {'foo': '1.2.2'}
          })
        ]).create();

        await pubAdd(
            args: ['foo:>=1.2.2', '--dev'],
            exitCode: exit_codes.DATA,
            error: contains(
                '"foo" is already in "dev_dependencies". Use "pub upgrade '
                'foo" to upgrade to a later version!'));

        await d.dir(appPath, [
          d.pubspec({
            'name': 'myapp',
            'dev_dependencies': {'foo': '1.2.2'}
          })
        ]).validate();
      });
    });

    group('dependency override', () {
      test('passes if package does not specify a range', () async {
        await servePackages((builder) {
          builder.serve('foo', '1.2.3');
          builder.serve('foo', '1.2.2');
        });

        await d.dir(appPath, [
          d.pubspec({
            'name': 'myapp',
            'dev_dependencies': {},
            'dependency_overrides': {'foo': '1.2.2'}
          })
        ]).create();

        await pubAdd(args: ['foo', '--dev']);

        await d.cacheDir({'foo': '1.2.2'}).validate();
        await d.appPackagesFile({'foo': '1.2.2'}).validate();
        await d.dir(appPath, [
          d.pubspec({
            'name': 'myapp',
            'dev_dependencies': {'foo': '^1.2.2'},
            'dependency_overrides': {'foo': '1.2.2'}
          })
        ]).validate();
      });

      test('passes if constraint is git dependency', () async {
        await servePackages((builder) {
          builder.serve('foo', '1.2.3');
        });

        await d.git('foo.git',
            [d.libDir('foo'), d.libPubspec('foo', '1.2.3')]).create();

        await d.dir(appPath, [
          d.pubspec({
            'name': 'myapp',
            'dev_dependencies': {},
            'dependency_overrides': {
              'foo': {'git': '../foo.git'}
            }
          })
        ]).create();

        await pubAdd(args: ['foo:1.2.3', '--dev']);

        await d.dir(appPath, [
          d.pubspec({
            'name': 'myapp',
            'dev_dependencies': {'foo': '1.2.3'},
            'dependency_overrides': {
              'foo': {'git': '../foo.git'}
            }
          })
        ]).validate();
      });

      test('passes if constraint matches path dependency override', () async {
        await servePackages((builder) {
          builder.serve('foo', '1.2.2');
        });
        await d.dir(
            'foo', [d.libDir('foo'), d.libPubspec('foo', '1.2.2')]).create();

        await d.dir(appPath, [
          d.pubspec({
            'name': 'myapp',
            'dev_dependencies': {},
            'dependency_overrides': {
              'foo': {'path': '../foo'}
            }
          })
        ]).create();

        await pubAdd(args: ['foo:1.2.2', '--dev']);

        await d.dir(appPath, [
          d.pubspec({
            'name': 'myapp',
            'dev_dependencies': {'foo': '1.2.2'},
            'dependency_overrides': {
              'foo': {'path': '../foo'}
            }
          })
        ]).validate();
      });

      test('fails if constraint does not match override', () async {
        await servePackages((builder) {
          builder.serve('foo', '1.2.3');
          builder.serve('foo', '1.2.2');
        });

        await d.dir(appPath, [
          d.pubspec({
            'name': 'myapp',
            'dev_dependencies': {},
            'dependency_overrides': {'foo': '1.2.2'}
          })
        ]).create();

        await pubAdd(
            args: ['foo:1.2.3', '--dev'],
            exitCode: exit_codes.DATA,
            error: contains(
                '"foo" resolved to "1.2.2" which does not satisfy constraint '
                '"1.2.3". This could be caused by "dependency_overrides".'));

        await d.dir(appPath, [
          d.pubspec({
            'name': 'myapp',
            'dev_dependencies': {},
            'dependency_overrides': {'foo': '1.2.2'}
          }),
          d.nothing('.dart_tool/package_config.json'),
          d.nothing('pubspec.lock'),
          d.nothing('.packages'),
        ]).validate();
      });

      test('fails if constraint matches git dependency override', () async {
        await servePackages((builder) {
          builder.serve('foo', '1.2.3');
        });

        await d.git('foo.git',
            [d.libDir('foo'), d.libPubspec('foo', '1.0.0')]).create();

        await d.dir(appPath, [
          d.pubspec({
            'name': 'myapp',
            'dev_dependencies': {},
            'dependency_overrides': {
              'foo': {'git': '../foo.git'}
            }
          })
        ]).create();

        await pubAdd(
            args: ['foo:1.2.3'],
            exitCode: exit_codes.DATA,
            error: contains(
                '"foo" resolved to "1.0.0" which does not satisfy constraint '
                '"1.2.3". This could be caused by "dependency_overrides".'));

        await d.dir(appPath, [
          d.pubspec({
            'name': 'myapp',
            'dev_dependencies': {},
            'dependency_overrides': {
              'foo': {'git': '../foo.git'}
            }
          }),
          d.nothing('.dart_tool/package_config.json'),
          d.nothing('pubspec.lock'),
          d.nothing('.packages'),
        ]).validate();
      });

      test('fails if constraint does not match path dependency override',
          () async {
        await servePackages((builder) {
          builder.serve('foo', '1.2.2');
        });
        await d.dir(
            'foo', [d.libDir('foo'), d.libPubspec('foo', '1.0.0')]).create();

        await d.dir(appPath, [
          d.pubspec({
            'name': 'myapp',
            'dev_dependencies': {},
            'dependency_overrides': {
              'foo': {'path': '../foo'}
            }
          })
        ]).create();

        await pubAdd(
            args: ['foo:1.2.2', '--dev'],
            exitCode: exit_codes.DATA,
            error: contains(
                '"foo" resolved to "1.0.0" which does not satisfy constraint '
                '"1.2.2". This could be caused by "dependency_overrides".'));

        await d.dir(appPath, [
          d.pubspec({
            'name': 'myapp',
            'dev_dependencies': {},
            'dependency_overrides': {
              'foo': {'path': '../foo'}
            }
          }),
          d.nothing('.dart_tool/package_config.json'),
          d.nothing('pubspec.lock'),
          d.nothing('.packages'),
        ]).validate();
      });
    });

    test(
        'prints information saying that package is already a dependency if it '
        'already exists and exits with a usage exception', () async {
      await servePackages((builder) {
        builder.serve('foo', '1.2.3');
        builder.serve('foo', '1.2.2');
      });

      await d.dir(appPath, [
        d.pubspec({
          'name': 'myapp',
          'dependencies': {'foo': '1.2.2'},
          'dev_dependencies': {}
        })
      ]).create();

      await pubAdd(
          args: ['foo:1.2.3', '--dev'],
          error: contains('"foo" is already in "dependencies". Use '
              '"pub remove foo" to remove it before adding it to '
              '"dev_dependencies"'),
          exitCode: exit_codes.DATA);

      await d.dir(appPath, [
        d.pubspec({
          'name': 'myapp',
          'dependencies': {'foo': '1.2.2'},
          'dev_dependencies': {}
        }),
        d.nothing('.dart_tool/package_config.json'),
        d.nothing('pubspec.lock'),
        d.nothing('.packages'),
      ]).validate();
    });
  });

  /// Differs from the previous test because this tests YAML in flow format.
  test('adds to empty ', () async {
    await servePackages((builder) {
      builder.serve('bar', '1.0.0');
    });

    final initialPubspec = YamlDescriptor('pubspec.yaml', '''
      name: myapp
      dependencies:
''');
    await d.dir(appPath, [initialPubspec]).create();

    await pubGet();

    await pubAdd(args: ['bar']);
<<<<<<< HEAD
    await d.appDir({'bar': '^1.0.0'}).validate();
=======

    await d.dir(appPath, [
      d.appPubspec({'bar': '^1.0.0'})
    ]).validate();
>>>>>>> 135d9fa0
  });

  test('preserves comments', () async {
    await servePackages((builder) {
      builder.serve('bar', '1.0.0');
      builder.serve('foo', '1.0.0');
    });

    final initialPubspec = YamlDescriptor('pubspec.yaml', '''
      name: myapp
      dependencies: # comment A
          # comment B
          foo: 1.0.0 # comment C
        # comment D
    ''');
    await d.dir(appPath, [initialPubspec]).create();

    await pubGet();

    await pubAdd(args: ['bar']);

    await d.appDir({'bar': '^1.0.0', 'foo': '1.0.0'}).validate();
    final fullPath = p.join(d.sandbox, appPath, 'pubspec.yaml');

    expect(File(fullPath).existsSync(), true);

    final contents = File(fullPath).readAsStringSync();
    expect(
        contents,
        allOf([
          contains('# comment A'),
          contains('# comment B'),
          contains('# comment C'),
          contains('# comment D')
        ]));
  });
}<|MERGE_RESOLUTION|>--- conflicted
+++ resolved
@@ -790,14 +790,7 @@
     await pubGet();
 
     await pubAdd(args: ['bar']);
-<<<<<<< HEAD
     await d.appDir({'bar': '^1.0.0'}).validate();
-=======
-
-    await d.dir(appPath, [
-      d.appPubspec({'bar': '^1.0.0'})
-    ]).validate();
->>>>>>> 135d9fa0
   });
 
   test('preserves comments', () async {
