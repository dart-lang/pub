--- conflicted
+++ resolved
@@ -225,7 +225,6 @@
   );
 }
 
-<<<<<<< HEAD
 String _credentialsFileContent(
   PackageServer server,
   String accessToken, {
@@ -242,14 +241,13 @@
       ],
       expiration: expiration,
     ).toJson();
-=======
+
 /// Describes the file in the system cache that contains credentials for
 /// third party hosted pub servers.
 Descriptor tokensFile([Map<String, dynamic> contents = const {}]) {
-  return dir(cachePath,
+  return dir(configPath,
       [file('tokens.json', contents != null ? jsonEncode(contents) : null)]);
 }
->>>>>>> bbdac802
 
 /// Describes the application directory, containing only a pubspec specifying
 /// the given [dependencies].
