--- conflicted
+++ resolved
@@ -191,7 +191,6 @@
   return dir(hostedCachePath(port: port), contents);
 }
 
-<<<<<<< HEAD
 /// Describes the hosted-hashes cache directory containing hashes of the hosted
 /// packages downloaded from the mock package server.
 ///
@@ -205,10 +204,9 @@
     )
   ]);
 }
-=======
+
 String hostedCachePath({int? port}) =>
     p.join(cachePath, 'hosted', 'localhost%58${port ?? globalServer.port}');
->>>>>>> 0a487534
 
 /// Describes the file that contains the client's OAuth2
 /// credentials. The URL "/token" on [server] will be used as the token
