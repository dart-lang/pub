--- conflicted
+++ resolved
@@ -84,13 +84,6 @@
 Descriptor appPubspec({Map? dependencies, Map<String, Object>? extras}) {
   var map = <String, Object>{
     'name': 'myapp',
-<<<<<<< HEAD
-    'environment': {
-      'sdk': '>=0.1.2 <1.0.0',
-    },
-    ...?extras
-=======
->>>>>>> 9d267d05
   };
   if (dependencies != null) map['dependencies'] = dependencies;
   return pubspec(map);
