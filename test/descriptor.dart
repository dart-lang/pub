// Copyright (c) 2013, the Dart project authors.  Please see the AUTHORS file
// for details. All rights reserved. Use of this source code is governed by a
// BSD-style license that can be found in the LICENSE file.

/// Pub-specific test descriptors.
import 'package:oauth2/oauth2.dart' as oauth2;
import 'package:pub/src/io.dart';
import 'package:pub/src/package_config.dart';
import 'package:test_descriptor/test_descriptor.dart';
import 'package:meta/meta.dart';
import 'package:path/path.dart' as p;

import 'descriptor/git.dart';
import 'descriptor/packages.dart';
import 'descriptor/tar.dart';
import 'descriptor/yaml.dart';
import 'test_pub.dart';

export 'package:test_descriptor/test_descriptor.dart';
export 'descriptor/git.dart';
export 'descriptor/packages.dart';
export 'descriptor/tar.dart';

/// Creates a new [GitRepoDescriptor] with [name] and [contents].
GitRepoDescriptor git(String name, [Iterable<Descriptor> contents]) =>
    GitRepoDescriptor(name, contents ?? <Descriptor>[]);

/// Creates a new [TarFileDescriptor] with [name] and [contents].
TarFileDescriptor tar(String name, [Iterable<Descriptor> contents]) =>
    TarFileDescriptor(name, contents ?? <Descriptor>[]);

/// Describes a package that passes all validation.
Descriptor get validPackage => dir(appPath, [
      libPubspec('test_pkg', '1.0.0', sdk: '>=1.8.0 <=2.0.0'),
      file('LICENSE', 'Eh, do what you want.'),
      file('README.md', "This package isn't real."),
      file('CHANGELOG.md', '# 1.0.0\nFirst version\n'),
      dir('lib', [file('test_pkg.dart', 'int i = 1;')])
    ]);

/// Returns a descriptor of a snapshot that can't be run by the current VM.
///
/// This snapshot was generated using version 2.0.0-dev.58.0 of the VM.
FileDescriptor outOfDateSnapshot(String name) =>
    file(name, readBinaryFile(testAssetPath('out-of-date.snapshot.dart2')));

/// Describes a file named `pubspec.yaml` with the given YAML-serialized
/// [contents], which should be a serializable object.
///
/// [contents] may contain [Future]s that resolve to serializable objects,
/// which may in turn contain [Future]s recursively.
<<<<<<< HEAD
YamlDescriptor pubspec(Map<String, Object> contents) =>
=======
Descriptor pubspec(Map<String, Object> contents) =>
>>>>>>> 9d236e00
    YamlDescriptor('pubspec.yaml', yaml(contents));

/// Describes a file named `pubspec.yaml` for an application package with the
/// given [dependencies].
Descriptor appPubspec([Map dependencies]) {
  var map = <String, dynamic>{'name': 'myapp'};
  if (dependencies != null) map['dependencies'] = dependencies;
  return pubspec(map);
}

/// Describes a file named `pubspec.yaml` for a library package with the given
/// [name], [version], and [deps]. If "sdk" is given, then it adds an SDK
/// constraint on that version.
Descriptor libPubspec(String name, String version,
    {Map deps, Map devDeps, String sdk}) {
  var map = packageMap(name, version, deps, devDeps);
  if (sdk != null) map['environment'] = {'sdk': sdk};
  return pubspec(map);
}

/// Describes a directory named `lib` containing a single dart file named
/// `<name>.dart` that contains a line of Dart code.
Descriptor libDir(String name, [String code]) {
  // Default to printing the name if no other code was given.
  code ??= name;
  return dir('lib', [file('$name.dart', 'main() => "$code";')]);
}

/// Describes a directory whose name ends with a hyphen followed by an
/// alphanumeric hash.
Descriptor hashDir(String name, Iterable<Descriptor> contents) => pattern(
    RegExp("$name${r'-[a-f0-9]+'}"), (dirName) => dir(dirName, contents));

/// Describes a directory for a Git repo with a dart package.
/// This directory is of the form found in the revision cache of the global
/// package cache.
///
/// If [repoName] is not given it is assumed to be equal to [packageName].
Descriptor gitPackageRevisionCacheDir(
  String packageName, {
  int modifier,
  String repoName,
}) {
  repoName = repoName ?? packageName;
  var value = packageName;
  if (modifier != null) value = '$packageName $modifier';
  return hashDir(repoName, [libDir(packageName, value)]);
}

/// Describes a directory for a Git package. This directory is of the form
/// found in the repo cache of the global package cache.
Descriptor gitPackageRepoCacheDir(String name) =>
    hashDir(name, [dir('objects'), dir('refs')]);

/// Describes the global package cache directory containing all the given
/// [packages], which should be name/version pairs. The packages will be
/// validated against the format produced by the mock package server.
///
/// A package's value may also be a list of versions, in which case all
/// versions are expected to be downloaded.
///
/// If [port] is passed, it's used as the port number of the local hosted server
/// that this cache represents. It defaults to [globalServer.port].
///
/// If [includePubspecs] is `true`, then pubspecs will be created for each
/// package. Defaults to `false` so that the contents of pubspecs are not
/// validated since they will often lack the dependencies section that the
/// real pubspec being compared against has. You usually only need to pass
/// `true` for this if you plan to call [create] on the resulting descriptor.
Descriptor cacheDir(Map packages, {int port, bool includePubspecs = false}) {
  var contents = <Descriptor>[];
  packages.forEach((name, versions) {
    if (versions is! List) versions = [versions];
    for (var version in versions) {
      var packageContents = [libDir(name, '$name $version')];
      if (includePubspecs) {
        packageContents.add(libPubspec(name, version));
      }
      contents.add(dir('$name-$version', packageContents));
    }
  });

  return hostedCache(contents, port: port);
}

/// Describes the main cache directory containing cached hosted packages
/// downloaded from the mock package server.
///
/// If [port] is passed, it's used as the port number of the local hosted server
/// that this cache represents. It defaults to [globalServer.port].
Descriptor hostedCache(Iterable<Descriptor> contents, {int port}) {
  return dir(cachePath, [
    dir('hosted', [dir('localhost%58${port ?? globalServer.port}', contents)])
  ]);
}

/// Describes the file in the system cache that contains the client's OAuth2
/// credentials. The URL "/token" on [server] will be used as the token
/// endpoint for refreshing the access token.
Descriptor credentialsFile(PackageServer server, String accessToken,
    {String refreshToken, DateTime expiration}) {
  return dir(cachePath, [
    file(
        'credentials.json',
        oauth2.Credentials(accessToken,
                refreshToken: refreshToken,
                tokenEndpoint: Uri.parse(server.url).resolve('/token'),
                scopes: [
                  'openid',
                  'https://www.googleapis.com/auth/userinfo.email',
                ],
                expiration: expiration)
            .toJson())
  ]);
}

/// Describes the application directory, containing only a pubspec specifying
/// the given [dependencies].
DirectoryDescriptor appDir([Map dependencies]) =>
    dir(appPath, [appPubspec(dependencies)]);

/// Describes a `.packages` file.
///
/// [dependencies] maps package names to strings describing where the packages
/// are located on disk. If the strings are semantic versions, then the packages
/// are located in the system cache; otherwise, the strings are interpreted as
/// relative `file:` URLs.
///
/// Validation checks that the `.packages` file exists, has the expected
/// entries (one per key in [dependencies]), each with a path that contains
/// either the version string (for a reference to the pub cache) or a
/// path to a path dependency, relative to the application directory.
Descriptor packagesFile([Map<String, String> dependencies]) =>
    PackagesFileDescriptor(dependencies);

/// Describes a `.dart_tools/package_config.json` file.
///
/// [dependencies] is a list of packages included in the file.
///
/// Validation checks that the `.dart_tools/package_config.json` file exists,
/// has the expected entries (one per key in [dependencies]), each with a path
/// that matches the `rootUri` of that package.
Descriptor packageConfigFile(List<PackageConfigEntry> packages) =>
    PackageConfigFileDescriptor(packages);

/// Create a [PackageConfigEntry] which assumes package with [name] is either
/// a cached package with given [version] or a path dependency at given [path].
PackageConfigEntry packageConfigEntry({
  @required String name,
  String version,
  String path,
  String languageVersion,
}) {
  if (version != null && path != null) {
    throw ArgumentError.value(
        path, 'path', 'Only one of "version" and "path" can be provided');
  }
  if (version == null && path == null) {
    throw ArgumentError.value(
        version, 'version', 'Either "version" or "path" must be given');
  }
  Uri rootUri;
  if (version != null) {
    rootUri = p.toUri(globalPackageServer.pathInCache(name, version));
  } else {
    rootUri = p.toUri(p.join('..', path));
  }
  return PackageConfigEntry(
    name: name,
    rootUri: rootUri,
    packageUri: Uri(path: 'lib/'),
    languageVersion: languageVersion,
  );
}

/// Describes a `.packages` file in the application directory, including the
/// implicit entry for the app itself.
Descriptor appPackagesFile(Map<String, String> dependencies) {
  var copied = Map<String, String>.from(dependencies);
  copied['myapp'] = '.';
  return dir(appPath, [packagesFile(copied)]);
}<|MERGE_RESOLUTION|>--- conflicted
+++ resolved
@@ -49,11 +49,7 @@
 ///
 /// [contents] may contain [Future]s that resolve to serializable objects,
 /// which may in turn contain [Future]s recursively.
-<<<<<<< HEAD
-YamlDescriptor pubspec(Map<String, Object> contents) =>
-=======
 Descriptor pubspec(Map<String, Object> contents) =>
->>>>>>> 9d236e00
     YamlDescriptor('pubspec.yaml', yaml(contents));
 
 /// Describes a file named `pubspec.yaml` for an application package with the
