--- conflicted
+++ resolved
@@ -1224,31 +1224,19 @@
     );
   });
 
-<<<<<<< HEAD
   test('Reports error if two members of workspace override the same package',
       () async {
     final server = await servePackages();
     server.serve('foo', '1.0.0');
-=======
-  test('overrides are applied', () async {
-    final server = await servePackages();
-    server.serve('foo', '1.0.0');
-    await dir('foo', [libPubspec('foo', '1.0.1')]).create();
->>>>>>> cefc4b87
-    await dir(appPath, [
-      libPubspec(
-        'myapp',
-        '1.2.3',
-<<<<<<< HEAD
+    await dir(appPath, [
+      libPubspec(
+        'myapp',
+        '1.2.3',
         deps: {'foo': 'any'},
         extras: {
           'dependency_overrides': {
             'foo': {'path': '../foo'},
           },
-=======
-        deps: {'foo': '1.0.0'},
-        extras: {
->>>>>>> cefc4b87
           'workspace': ['a'],
         },
         sdk: '^3.5.0',
@@ -1257,13 +1245,41 @@
         libPubspec(
           'a',
           '1.0.0',
-<<<<<<< HEAD
           resolutionWorkspace: true,
         ),
         pubspecOverrides({
           'dependency_overrides': {'foo': '2.0.0'},
         }),
-=======
+      ]),
+    ]).create();
+    await pubGet(
+      environment: {'_PUB_TEST_SDK_VERSION': '3.5.0'},
+      error: '''
+The package `foo` is overridden in both:
+package `myapp` at `.` and 'a' at `.${s}a`.
+
+Consider removing one of the overrides.''',
+    );
+  });
+
+  test('overrides are applied', () async {
+    final server = await servePackages();
+    server.serve('foo', '1.0.0');
+    await dir('foo', [libPubspec('foo', '1.0.1')]).create();
+    await dir(appPath, [
+      libPubspec(
+        'myapp',
+        '1.2.3',
+        deps: {'foo': '1.0.0'},
+        extras: {
+          'workspace': ['a'],
+        },
+        sdk: '^3.5.0',
+      ),
+      dir('a', [
+        libPubspec(
+          'a',
+          '1.0.0',
           extras: {
             'dependency_overrides': {
               'foo': {'path': '../../foo'},
@@ -1271,20 +1287,11 @@
           },
           resolutionWorkspace: true,
         ),
->>>>>>> cefc4b87
-      ]),
-    ]).create();
-    await pubGet(
-      environment: {'_PUB_TEST_SDK_VERSION': '3.5.0'},
-<<<<<<< HEAD
-      error: '''
-The package `foo` is overridden in both:
-package `myapp` at `.` and 'a' at `.${s}a`.
-
-Consider removing one of the overrides.''',
-=======
+      ]),
+    ]).create();
+    await pubGet(
+      environment: {'_PUB_TEST_SDK_VERSION': '3.5.0'},
       output: contains('! foo 1.0.1 from path ..${s}foo (overridden)'),
->>>>>>> cefc4b87
     );
   });
 }
