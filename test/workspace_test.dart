// Copyright (c) 2024, the Dart project authors.  Please see the AUTHORS file
// for details. All rights reserved. Use of this source code is governed by a
// BSD-style license that can be found in the LICENSE file.

import 'dart:io';

import 'package:path/path.dart' as p;
import 'package:pub/src/exit_codes.dart';
import 'package:test/test.dart';
import 'package:yaml/yaml.dart';

import 'descriptor.dart';
import 'test_pub.dart';

void main() {
  test('fetches dev_dependencies of workspace members', () async {
    final server = await servePackages();
    server.serve('dev_dep', '1.0.0');
    await dir(appPath, [
      libPubspec(
        'myapp',
        '1.2.3',
        extras: {
          'workspace': ['pkgs/a'],
        },
        sdk: '^3.7.0',
      ),
      dir('pkgs', [
        dir('a', [
          libPubspec(
            'a',
            '1.1.1',
            devDeps: {'dev_dep': '^1.0.0'},
            resolutionWorkspace: true,
          ),
        ]),
      ]),
    ]).create();
    await pubGet(
      environment: {'_PUB_TEST_SDK_VERSION': '3.7.0'},
      output: contains('+ dev_dep'),
    );
    final lockfile = loadYaml(
      File(p.join(sandbox, appPath, 'pubspec.lock')).readAsStringSync(),
    );
    expect(lockfile['packages'].keys, <String>{'dev_dep'});
    await appPackageConfigFile(
      [
        packageConfigEntry(name: 'dev_dep', version: '1.0.0'),
        packageConfigEntry(name: 'a', path: './pkgs/a'),
      ],
      generatorVersion: '3.7.0',
    ).validate();
  });

  test(
      'allows dependencies between workspace members, the source is overridden',
      () async {
    await servePackages();
    await dir(appPath, [
      libPubspec(
        'myapp',
        '1.2.3',
        extras: {
          'workspace': ['pkgs/a', 'pkgs/b'],
        },
        sdk: '^3.7.0',
      ),
      dir('pkgs', [
        dir('a', [
          libPubspec(
            'a',
            '1.1.1',
            deps: {'b': '^2.0.0'},
            resolutionWorkspace: true,
          ),
        ]),
        dir('b', [
          libPubspec(
            'b',
            '2.1.1',
            deps: {
              'myapp': {'git': 'somewhere'},
            },
            resolutionWorkspace: true,
          ),
        ]),
      ]),
    ]).create();
    await pubGet(environment: {'_PUB_TEST_SDK_VERSION': '3.7.0'});
    final lockfile = loadYaml(
      File(p.join(sandbox, appPath, 'pubspec.lock')).readAsStringSync(),
    );
    expect(lockfile['packages'].keys, <String>{});
    await appPackageConfigFile(
      [
        packageConfigEntry(name: 'a', path: './pkgs/a'),
        packageConfigEntry(name: 'b', path: './pkgs/b'),
      ],
      generatorVersion: '3.7.0',
    ).validate();
  });

  test('allows nested workspaces', () async {
    final server = await servePackages();
    server.serve('dev_dep', '1.0.0');
    await dir(appPath, [
      libPubspec(
        'myapp',
        '1.2.3',
        extras: {
          'workspace': ['pkgs/a'],
        },
        sdk: '^3.7.0',
      ),
      dir('pkgs', [
        dir('a', [
          libPubspec(
            'a',
            '1.1.1',
            extras: {
              'workspace': ['example'],
            },
            resolutionWorkspace: true,
          ),
          dir('example', [
            libPubspec(
              'example',
              '2.1.1',
              deps: {
                'a': {'path': '..'},
              },
              resolutionWorkspace: true,
            ),
          ]),
        ]),
      ]),
    ]).create();
    await pubGet(environment: {'_PUB_TEST_SDK_VERSION': '3.7.0'});
    final lockfile = loadYaml(
      File(p.join(sandbox, appPath, 'pubspec.lock')).readAsStringSync(),
    );
    expect(lockfile['packages'].keys, <String>{});

    await appPackageConfigFile(
      [
        packageConfigEntry(name: 'a', path: './pkgs/a'),
        packageConfigEntry(name: 'example', path: './pkgs/a/example'),
      ],
      generatorVersion: '3.7.0',
    ).validate();
  });

  test('checks constraints between workspace members', () async {
    await servePackages();
    await dir(appPath, [
      libPubspec(
        'myapp',
        '1.2.3',
        extras: {
          'workspace': ['pkgs/a'],
        },
        sdk: '^3.7.0',
      ),
      dir('pkgs', [
        dir('a', [
          libPubspec(
            'a',
            '1.1.1',
            deps: {'myapp': '^0.2.3'},
            resolutionWorkspace: true,
          ),
        ]),
      ]),
    ]).create();
    await pubGet(
      environment: {'_PUB_TEST_SDK_VERSION': '3.7.0'},
      error: contains(
        'Because myapp depends on a which depends on myapp ^0.2.3, myapp ^0.2.3 is required',
      ),
    );
  });

  test(
      'ignores the source of dependencies on root packages. (Uses the local version instead)',
      () async {
    await dir(appPath, [
      libPubspec(
        'myapp',
        '1.2.3',
        extras: {
          'workspace': ['pkgs/a'],
        },
        sdk: '^3.7.0',
      ),
      dir('pkgs', [
        dir('a', [
          libPubspec(
            'a',
            '1.1.1',
            deps: {
              'myapp': {'posted': 'https://abc'},
            },
            resolutionWorkspace: true,
          ),
        ]),
      ]),
    ]).create();
    await pubGet(environment: {'_PUB_TEST_SDK_VERSION': '3.7.0'});
  });

  test('reports errors in workspace pubspec.yamls correctly', () async {
    await dir(appPath, [
      libPubspec(
        'myapp',
        '1.2.3',
        extras: {
          'workspace': ['pkgs/a'],
        },
        sdk: '^3.7.0',
      ),
      dir('pkgs', [
        dir('a', [
          libPubspec(
            'a',
            '1.1.1',
            deps: {
              'foo': [1, 2, 3],
            },
            resolutionWorkspace: true,
          ),
        ]),
      ]),
    ]).create();
    final s = p.separator;
    await pubGet(
      environment: {'_PUB_TEST_SDK_VERSION': '3.7.0'},
      error: contains(
        'Error on line 1, column 118 of pkgs${s}a${s}pubspec.yaml: A dependency specification must be a string or a mapping.',
      ),
      exitCode: DATA,
    );
  });

  test('reports solve failures in workspace pubspec.yamls correctly', () async {
    await dir(appPath, [
      libPubspec(
        'myapp',
        '1.2.3',
        extras: {
          'workspace': ['pkgs/a'],
        },
        sdk: '^3.7.0',
      ),
      dir('pkgs', [
        dir('a', [
          libPubspec(
            'a',
            '1.1.1',
            deps: {
              'foo': {'posted': 'https://abc'},
            },
            resolutionWorkspace: true,
          ),
        ]),
      ]),
    ]).create();
    await pubGet(
      environment: {'_PUB_TEST_SDK_VERSION': '3.7.0'},
      error: contains(
        'Because every version of a depends on foo from unknown source "posted", version solving failed.',
      ),
    );
  });

  test('Rejects workspace pubspecs without "resolution: workspace"', () async {
    await dir(appPath, [
      libPubspec(
        'myapp',
        '1.2.3',
        extras: {
          'workspace': ['pkgs/a'],
        },
        sdk: '^3.7.0',
      ),
      dir('pkgs', [
        dir('a', [
          libPubspec(
            'a',
            '1.1.1',
          ),
        ]),
      ]),
    ]).create();
    final s = p.separator;
    await pubGet(
      environment: {'_PUB_TEST_SDK_VERSION': '3.7.0'},
      error: contains(
        'pkgs${s}a${s}pubspec.yaml is included in the workspace from .${s}pubspec.yaml, but does not have `resolution: workspace`.',
      ),
    );
  });

  test('Can resolve from any directory inside the workspace', () async {
    await dir(appPath, [
      libPubspec(
        'myapp',
        '1.2.3',
        extras: {
          'workspace': ['pkgs/a'],
        },
        sdk: '^3.7.0',
      ),
      dir('pkgs', [
        dir('a', [
          libPubspec(
            'a',
            '1.1.1',
            deps: {
              'myapp': {'posted': 'https://abc'},
            },
            resolutionWorkspace: true,
          ),
        ]),
      ]),
    ]).create();
    await pubGet(
      environment: {'_PUB_TEST_SDK_VERSION': '3.7.0'},
      workingDirectory: p.join(sandbox, appPath, 'pkgs'),
      output: contains('Resolving dependencies in `..`...'),
    );
    final s = p.separator;
    await pubGet(
      environment: {'_PUB_TEST_SDK_VERSION': '3.7.0'},
      workingDirectory: p.join(sandbox, appPath, 'pkgs', 'a'),
      output: contains('Resolving dependencies in `..$s..`...'),
    );

    await pubGet(
      args: ['-C$appPath/pkgs'],
      environment: {'_PUB_TEST_SDK_VERSION': '3.7.0'},
      workingDirectory: sandbox,
      output: contains('Resolving dependencies in `$appPath`...'),
    );

    await pubGet(
      args: ['-C..'],
      environment: {'_PUB_TEST_SDK_VERSION': '3.7.0'},
      workingDirectory: p.join(
        sandbox,
        appPath,
        'pkgs',
      ),
      output: contains('Resolving dependencies in `..`...'),
    );
  });

  test('reports missing pubspec.yaml of workspace member correctly', () async {
    await dir(appPath, [
      libPubspec(
        'myapp',
        '1.2.3',
        extras: {
          'workspace': ['a'],
        },
        sdk: '^3.7.0',
      ),
      dir('a', [
        libPubspec(
          'a',
          '1.0.0',
          resolutionWorkspace: true,
          extras: {
            'workspace': ['b'], // Doesn't exist.
          },
        ),
      ]),
    ]).create();
    await pubGet(
      environment: {'_PUB_TEST_SDK_VERSION': '3.7.0'},
      error: contains(
        'Could not find a file named "pubspec.yaml" in "${p.join(sandbox, appPath, 'a', 'b')}".\n'
        'That was included in the workspace of ${p.join('.', 'a', 'pubspec.yaml')}.\n'
        'That was included in the workspace of ${p.join('.', 'pubspec.yaml')}.',
      ),
      exitCode: NO_INPUT,
    );
  });

  test('`pub deps` lists dependencies for all members of workspace', () async {
    final server = await servePackages();
    server.serve(
      'foo',
      '1.0.0',
      deps: {'transitive': '^1.0.0'},
      contents: [
        dir('bin', [file('foomain.dart')]),
      ],
    );
    server.serve(
      'transitive',
      '1.0.0',
      contents: [
        dir('bin', [file('transitivemain.dart')]),
      ],
    );
    server.serve(
      'both',
      '1.0.0',
      contents: [
        dir('bin', [file('bothmain.dart')]),
      ],
    );

    await dir(appPath, [
      libPubspec(
        'myapp',
        '1.2.3',
        extras: {
          'workspace': ['pkgs/a', 'pkgs/b'],
        },
        deps: {'both': '^1.0.0', 'b': null},
        sdk: '^3.7.0',
      ),
      dir('bin', [file('myappmain.dart')]),
      dir('pkgs', [
        dir('a', [
          libPubspec(
            'a',
            '1.1.1',
            deps: {'myapp': null, 'foo': '^1.0.0'},
            devDeps: {'both': '^1.0.0'},
            resolutionWorkspace: true,
          ),
        ]),
        dir('bin', [file('amain.dart')]),
        dir('b', [
          libPubspec(
            'b',
            '1.1.1',
            deps: {'myapp': null, 'both': '^1.0.0'},
            resolutionWorkspace: true,
          ),
          dir('bin', [file('bmain.dart')]),
        ]),
      ]),
    ]).create();
    await runPub(
      args: ['deps'],
      environment: {'_PUB_TEST_SDK_VERSION': '3.7.0'},
      output: contains(
        '''
Dart SDK 3.7.0
a 1.1.1
├── both...
├── foo 1.0.0
│   └── transitive 1.0.0
└── myapp...
b 1.1.1
├── both...
└── myapp...
myapp 1.2.3
├── b...
└── both 1.0.0''',
      ),
    );

    await runPub(
      args: ['deps', '--style=list', '--dev'],
      environment: {'_PUB_TEST_SDK_VERSION': '3.7.0'},
      output: '''
Dart SDK 3.7.0
myapp 1.2.3

dependencies:
- both 1.0.0
- b 1.1.1
  - myapp any
  - both ^1.0.0

b 1.1.1

dependencies:
- myapp 1.2.3
  - both ^1.0.0
  - b any
- both 1.0.0

a 1.1.1

dependencies:
- myapp 1.2.3
  - both ^1.0.0
  - b any
- foo 1.0.0
  - transitive ^1.0.0

dev dependencies:
- both 1.0.0

transitive dependencies:
- transitive 1.0.0''',
    );

    await runPub(
      args: ['deps', '--style=list', '--no-dev'],
      environment: {'_PUB_TEST_SDK_VERSION': '3.7.0'},
      output: '''
Dart SDK 3.7.0
myapp 1.2.3

dependencies:
- both 1.0.0
- b 1.1.1
  - myapp any
  - both ^1.0.0

b 1.1.1

dependencies:
- myapp 1.2.3
  - both ^1.0.0
  - b any
- both 1.0.0

a 1.1.1

dependencies:
- myapp 1.2.3
  - both ^1.0.0
  - b any
- foo 1.0.0
  - transitive ^1.0.0

transitive dependencies:
- transitive 1.0.0''',
    );
    await runPub(
      args: ['deps', '--style=compact'],
      environment: {'_PUB_TEST_SDK_VERSION': '3.7.0'},
      output: '''
    Dart SDK 3.7.0
myapp 1.2.3

dependencies:
- b 1.1.1 [myapp both]
- both 1.0.0

b 1.1.1

dependencies:
- both 1.0.0
- myapp 1.2.3 [both b]

a 1.1.1

dependencies:
- foo 1.0.0 [transitive]
- myapp 1.2.3 [both b]

dev dependencies:
- both 1.0.0

transitive dependencies:
- transitive 1.0.0''',
    );
    await runPub(
      args: ['deps', '--executables'],
      environment: {'_PUB_TEST_SDK_VERSION': '3.7.0'},
      output: '''
myapp:myappmain
both:bothmain
b:bmain
foo:foomain''',
    );
  });

  test('`pub add` acts on the work package', () async {
    final server = await servePackages();
    server.serve('foo', '1.0.0', sdk: '^3.7.0');
    await dir(appPath, [
      libPubspec(
        'myapp',
        '1.2.3',
        extras: {
          'workspace': ['pkgs/a'],
        },
        sdk: '^3.7.0',
      ),
      dir('pkgs', [
        dir('a', [
          libPubspec(
            'a',
            '1.1.1',
            resolutionWorkspace: true,
          ),
        ]),
      ]),
    ]).create();

    await pubGet(environment: {'_PUB_TEST_SDK_VERSION': '3.7.0'});
    final aDir = p.join(sandbox, appPath, 'pkgs', 'a');
    await pubAdd(
      args: ['foo'],
      output: contains('+ foo 1.0.0'),
      workingDirectory: aDir,
      environment: {'_PUB_TEST_SDK_VERSION': '3.7.0'},
    );
    await dir(appPath, [
      dir('pkgs', [
        dir('a', [
          libPubspec(
            'a',
            '1.1.1',
            deps: {'foo': '^1.0.0'},
            resolutionWorkspace: true,
          ),
        ]),
      ]),
    ]).validate();
  });

  test('`pub remove` acts on the work package', () async {
    final server = await servePackages();
    server.serve('foo', '1.0.0', sdk: '^3.7.0');
    await dir(appPath, [
      libPubspec(
        'myapp',
        '1.2.3',
        extras: {
          'workspace': ['pkgs/a'],
        },
        deps: {'foo': '^1.0.0'},
        sdk: '^3.7.0',
      ),
      dir('pkgs', [
        dir('a', [
          libPubspec(
            'a',
            '1.1.1',
            deps: {'foo': '^1.0.0'},
            resolutionWorkspace: true,
          ),
        ]),
      ]),
    ]).create();

    await pubGet(environment: {'_PUB_TEST_SDK_VERSION': '3.7.0'});
    final aDir = p.join(sandbox, appPath, 'pkgs', 'a');
    await pubRemove(
      args: ['foo'],
      output: isNot(contains('- foo 1.0.0')),
      workingDirectory: aDir,
      environment: {'_PUB_TEST_SDK_VERSION': '3.7.0'},
    );
    await dir(appPath, [
      dir('pkgs', [
        dir('a', [
          libPubspec(
            'a',
            '1.1.1',
            resolutionWorkspace: true,
          ),
        ]),
      ]),
    ]).validate();
    // Only when removing it from the root it shows the update.
    await pubRemove(
      args: ['foo'],
      output: contains('- foo 1.0.0'),
      workingDirectory: path(appPath),
      environment: {'_PUB_TEST_SDK_VERSION': '3.7.0'},
    );
  });

  test('Removes lock files and package configs from workspace members',
      () async {
    await dir(appPath, [
      libPubspec(
        'myapp',
        '1.2.3',
        extras: {
          'workspace': ['pkgs/a'],
        },
        sdk: '^3.7.0',
      ),
      dir('pkgs', [
        dir(
          'a',
          [
            libPubspec('a', '1.1.1', resolutionWorkspace: true),
          ],
        ),
      ]),
    ]).create();
    final aDir = p.join(sandbox, appPath, 'pkgs', 'a');
    final pkgsDir = p.join(sandbox, appPath, 'pkgs');
    final strayLockFile = File(p.join(aDir, 'pubspec.lock'));
    final strayPackageConfig =
        File(p.join(aDir, '.dart_tool', 'package_config.json'));

    final unmanagedLockFile = File(p.join(pkgsDir, 'pubspec.lock'));
    final unmanagedPackageConfig =
        File(p.join(pkgsDir, '.dart_tool', 'package_config.json'));
    strayPackageConfig.createSync(recursive: true);
    strayLockFile.createSync(recursive: true);

    unmanagedPackageConfig.createSync(recursive: true);
    unmanagedLockFile.createSync(recursive: true);

    await pubGet(environment: {'_PUB_TEST_SDK_VERSION': '3.7.0'});

    expect(strayLockFile.statSync().type, FileSystemEntityType.notFound);
    expect(strayPackageConfig.statSync().type, FileSystemEntityType.notFound);

    // We only delete stray files from directories that contain an actual
    // package.
    expect(unmanagedLockFile.statSync().type, FileSystemEntityType.file);
    expect(unmanagedPackageConfig.statSync().type, FileSystemEntityType.file);
  });

<<<<<<< HEAD
  test('Reports error if workspace doesn\'t form a tree.', () async {
=======
  test(
      'Reports a failure if a workspace pubspec is not nested inside the parent dir',
      () async {
>>>>>>> 9d6cd8a4
    await dir(appPath, [
      libPubspec(
        'myapp',
        '1.2.3',
        sdk: '^3.7.0',
        extras: {
<<<<<<< HEAD
          'workspace': ['pkgs/a', 'pkgs'],
        },
      ),
      dir('pkgs', [
        libPubspec(
          'a',
          '1.1.1',
          resolutionWorkspace: true,
          extras: {
            'workspace': ['a'],
          },
        ),
        dir(
          'a',
          [
            libPubspec('a', '1.1.1', resolutionWorkspace: true),
          ],
        ),
      ]),
    ]).create();
    final s = p.separator;
    await pubGet(
      error: '''
Packages can only be included in the workspace once.

`.${s}pkgs/a${s}pubspec.yaml` is included in the workspace, both from:
* `.${s}pkgs${s}pubspec.yaml` and
* .${s}pubspec.yaml.''',
      environment: {'_PUB_TEST_SDK_VERSION': '3.7.0'},
=======
          'workspace': ['../'],
        },
      ),
    ]).create();
    await pubGet(
      environment: {'_PUB_TEST_SDK_VERSION': '3.7.0'},
      error: contains('"workspace" members must be subdirectories'),
      exitCode: DATA,
    );
  });

  test('Reports a failure if a workspace includes "."', () async {
    await dir(appPath, [
      libPubspec(
        'myapp',
        '1.2.3',
        sdk: '^3.7.0',
        extras: {
          'workspace': ['.'],
        },
      ),
    ]).create();
    await pubGet(
      environment: {'_PUB_TEST_SDK_VERSION': '3.7.0'},
      error: contains('"workspace" members must be subdirectories'),
      exitCode: DATA,
    );
  });

  test('Reports a failure if a workspace pubspec is not a relative path',
      () async {
    await dir(appPath, [
      libPubspec(
        'myapp',
        '1.2.3',
        sdk: '^3.7.0',
        extras: {
          'workspace': [p.join(sandbox, appPath, 'a')],
        },
      ),
    ]).create();
    await pubGet(
      environment: {'_PUB_TEST_SDK_VERSION': '3.7.0'},
      error: contains('"workspace" members must be relative paths'),
      exitCode: DATA,
>>>>>>> 9d6cd8a4
    );
  });
}<|MERGE_RESOLUTION|>--- conflicted
+++ resolved
@@ -719,20 +719,13 @@
     expect(unmanagedPackageConfig.statSync().type, FileSystemEntityType.file);
   });
 
-<<<<<<< HEAD
   test('Reports error if workspace doesn\'t form a tree.', () async {
-=======
-  test(
-      'Reports a failure if a workspace pubspec is not nested inside the parent dir',
-      () async {
->>>>>>> 9d6cd8a4
-    await dir(appPath, [
-      libPubspec(
-        'myapp',
-        '1.2.3',
-        sdk: '^3.7.0',
-        extras: {
-<<<<<<< HEAD
+    await dir(appPath, [
+      libPubspec(
+        'myapp',
+        '1.2.3',
+        sdk: '^3.7.0',
+        extras: {
           'workspace': ['pkgs/a', 'pkgs'],
         },
       ),
@@ -762,7 +755,18 @@
 * `.${s}pkgs${s}pubspec.yaml` and
 * .${s}pubspec.yaml.''',
       environment: {'_PUB_TEST_SDK_VERSION': '3.7.0'},
-=======
+    );
+  });
+
+  test(
+      'Reports a failure if a workspace pubspec is not nested inside the parent dir',
+      () async {
+    await dir(appPath, [
+      libPubspec(
+        'myapp',
+        '1.2.3',
+        sdk: '^3.7.0',
+        extras: {
           'workspace': ['../'],
         },
       ),
@@ -808,7 +812,6 @@
       environment: {'_PUB_TEST_SDK_VERSION': '3.7.0'},
       error: contains('"workspace" members must be relative paths'),
       exitCode: DATA,
->>>>>>> 9d6cd8a4
     );
   });
 }