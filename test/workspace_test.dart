--- conflicted
+++ resolved
@@ -355,9 +355,38 @@
     );
   });
 
-<<<<<<< HEAD
   test('reports missing pubspec.yaml of workspace member correctly', () async {
-=======
+    await dir(appPath, [
+      libPubspec(
+        'myapp',
+        '1.2.3',
+        extras: {
+          'workspace': ['a'],
+        },
+        sdk: '^3.7.0',
+      ),
+      dir('a', [
+        libPubspec(
+          'a',
+          '1.0.0',
+          resolutionWorkspace: true,
+          extras: {
+            'workspace': ['b'], // Doesn't exist.
+          },
+        ),
+      ]),
+    ]).create();
+    await pubGet(
+      environment: {'_PUB_TEST_SDK_VERSION': '3.7.0'},
+      error: contains(
+        'Could not find a file named "pubspec.yaml" in "${p.join(sandbox, appPath, 'a', 'b')}".\n'
+        'That was included in the workspace of ${p.join('.', 'a', 'pubspec.yaml')}.\n'
+        'That was included in the workspace of ${p.join('.', 'pubspec.yaml')}.',
+      ),
+      exitCode: NO_INPUT,
+    );
+  });
+
   test('`pub deps` lists dependencies for all members of workspace', () async {
     final server = await servePackages();
     server.serve(
@@ -383,38 +412,11 @@
       ],
     );
 
->>>>>>> 64ca1ba2
-    await dir(appPath, [
-      libPubspec(
-        'myapp',
-        '1.2.3',
-        extras: {
-<<<<<<< HEAD
-          'workspace': ['a'],
-        },
-        sdk: '^3.7.0',
-      ),
-      dir('a', [
-        libPubspec(
-          'a',
-          '1.0.0',
-          resolutionWorkspace: true,
-          extras: {
-            'workspace': ['b'], // Doesn't exist.
-          },
-        ),
-      ]),
-    ]).create();
-    await pubGet(
-      environment: {'_PUB_TEST_SDK_VERSION': '3.7.0'},
-      error: contains(
-        'Could not find a file named "pubspec.yaml" in "${p.join(sandbox, appPath, 'a', 'b')}".\n'
-        'That was included in the workspace of ${p.join('.', 'a', 'pubspec.yaml')}.\n'
-        'That was included in the workspace of ${p.join('.', 'pubspec.yaml')}.',
-      ),
-      exitCode: NO_INPUT,
-    );
-=======
+    await dir(appPath, [
+      libPubspec(
+        'myapp',
+        '1.2.3',
+        extras: {
           'workspace': ['pkgs/a', 'pkgs/b'],
         },
         deps: {'both': '^1.0.0', 'b': null},
@@ -715,6 +717,5 @@
     // package.
     expect(unmanagedLockFile.statSync().type, FileSystemEntityType.file);
     expect(unmanagedPackageConfig.statSync().type, FileSystemEntityType.file);
->>>>>>> 64ca1ba2
   });
 }