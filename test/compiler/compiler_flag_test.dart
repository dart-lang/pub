// Copyright (c) 2017, the Dart project authors.  Please see the AUTHORS d.file
// for details. All rights reserved. Use of this source code is governed by a
// BSD-style license that can be found in the LICENSE file.

import 'package:scheduled_test/scheduled_test.dart';

import 'package:pub/src/exit_codes.dart';

import '../descriptor.dart' as d;
import '../test_pub.dart';
import '../serve/utils.dart';

main() {
  integration("compiler flag switches compilers", () {
    d.dir(appPath, [
      d.appPubspec(),
      d.dir("lib", [
        d.file("hello.dart", "hello() => print('hello');"),
      ])
    ]).create();

    pubGet();
<<<<<<< HEAD
    pubServe(args: ['--compiler', 'dartdevc']);
    requestShouldSucceed(
        'packages/$appPath/.moduleConfig', contains('lib__hello'));
    // TODO(jakemac53): Not implemented yet, update once available.
    requestShould404('packages/$appPath/lib__hello.unlinked.sum');
    requestShould404('packages/$appPath/lib__hello.linked.sum');
    requestShould404('packages/$appPath/lib__hello.js');
    endPubServe();
=======
    var process = startPubServe(args: ['--compiler', 'dartdevc']);
    // TODO(jakemac53): Update when dartdevc is supported.
    process.shouldExit(1);
    process.stderr
        .expect(consumeThrough('The dartdevc compiler is not yet supported.'));
>>>>>>> d1da8ea5
  });

  integration("invalid compiler flag gives an error", () {
    d.dir(appPath, [
      d.appPubspec(),
    ]).create();

    pubGet();
    var process = startPubServe(args: ['--compiler', 'invalid']);
    process.shouldExit(USAGE);
    process.stderr.expect(consumeThrough(
        '"invalid" is not an allowed value for option "compiler".'));
  });

  integration("--dart2js with --compiler is invalid", () {
    d.dir(appPath, [
      d.appPubspec(),
    ]).create();

    pubGet();
    var argCombos = [
      ['--dart2js', '--compiler=dartdevc'],
      ['--no-dart2js', '--compiler=dartdevc'],
      ['--dart2js', '--compiler=dart2js'],
      ['--no-dart2js', '--compiler=dart2js'],
    ];
    for (var args in argCombos) {
      var process = startPubServe(args: args);
      process.shouldExit(USAGE);
      process.stderr.expect(consumeThrough(
          "The --dart2js flag can't be used with the --compiler arg. Prefer "
          "using the --compiler arg as --[no]-dart2js is deprecated."));
    }
  });
}<|MERGE_RESOLUTION|>--- conflicted
+++ resolved
@@ -2,6 +2,7 @@
 // for details. All rights reserved. Use of this source code is governed by a
 // BSD-style license that can be found in the LICENSE file.
 
+import 'package:scheduled_test/scheduled_stream.dart';
 import 'package:scheduled_test/scheduled_test.dart';
 
 import 'package:pub/src/exit_codes.dart';
@@ -20,7 +21,6 @@
     ]).create();
 
     pubGet();
-<<<<<<< HEAD
     pubServe(args: ['--compiler', 'dartdevc']);
     requestShouldSucceed(
         'packages/$appPath/.moduleConfig', contains('lib__hello'));
@@ -29,13 +29,6 @@
     requestShould404('packages/$appPath/lib__hello.linked.sum');
     requestShould404('packages/$appPath/lib__hello.js');
     endPubServe();
-=======
-    var process = startPubServe(args: ['--compiler', 'dartdevc']);
-    // TODO(jakemac53): Update when dartdevc is supported.
-    process.shouldExit(1);
-    process.stderr
-        .expect(consumeThrough('The dartdevc compiler is not yet supported.'));
->>>>>>> d1da8ea5
   });
 
   integration("invalid compiler flag gives an error", () {
