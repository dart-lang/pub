--- conflicted
+++ resolved
@@ -16,31 +16,18 @@
   // We could set up a local cache, and only test the '--offline' part of this.
   // But for now we live with this.
   test(
-<<<<<<< HEAD
-      'Git description uris can be of the form git@github.com:dart-lang/pub.git',
-      () {
-    final description = GitDescription(
-      url: 'git@github.com:dart-lang/pub.git',
-      ref: 'main',
-      path: 'abc/',
-      containingDir: null,
-      tagPattern: null,
-    );
-    expect(
-      description.format(),
-      'git@github.com:dart-lang/pub.git at main in abc/',
-    );
-    expect(
-      description.serializeForPubspec(
-=======
     'Git description uris can be of the form git@github.com:dart-lang/pub.git',
     () {
       final description = GitDescription(
         url: 'git@github.com:dart-lang/pub.git',
         ref: 'main',
         path: 'abc/',
->>>>>>> 9efc8bb2
         containingDir: null,
+        tagPattern: null,
+      );
+      expect(
+        description.format(),
+        'git@github.com:dart-lang/pub.git at main in abc/',
       );
       expect(
         description.format(),
