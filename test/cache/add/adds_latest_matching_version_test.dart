--- conflicted
+++ resolved
@@ -20,8 +20,8 @@
       builder.serve("foo", "2.0.0");
     });
 
-<<<<<<< HEAD
-    schedulePub(args: ["cache", "add", "foo", "-v", ">=1.0.0 <2.0.0"],
+    schedulePub(
+        args: ["cache", "add", "foo", "-v", ">=1.0.0 <2.0.0"],
         output: 'Downloading foo 1.2.3...',
         silent: allOf([
           contains("X-Pub-OS: ${Platform.operatingSystem}"),
@@ -30,11 +30,6 @@
           isNot(contains("X-Pub-Environment")),
           isNot(contains("X-Pub-Reason")),
         ]));
-=======
-    schedulePub(
-        args: ["cache", "add", "foo", "-v", ">=1.0.0 <2.0.0"],
-        output: 'Downloading foo 1.2.3...');
->>>>>>> 2895b1d5
 
     d.cacheDir({"foo": "1.2.3"}).validate();
     d.hostedCache([
