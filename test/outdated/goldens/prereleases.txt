$ pub outdated --json
{
  "packages": [
    {
      "package": "foo",
      "current": {
        "version": "1.0.0-dev.1"
      },
      "upgradable": {
        "version": "1.0.0-dev.1"
      },
      "resolvable": {
        "version": "1.0.0-dev.2"
      },
      "latest": {
        "version": "1.0.0-dev.2"
      }
    },
    {
      "package": "mop",
      "current": {
        "version": "0.10.0-dev"
      },
      "upgradable": {
        "version": "0.10.0-dev"
      },
      "resolvable": {
        "version": "0.10.0"
      },
      "latest": {
        "version": "0.10.0"
      }
    }
  ]
}

$ pub outdated --no-color
Showing outdated packages.
[*] indicates versions that are not the latest available.

Package Name  Current       Upgradable    Resolvable   Latest       

direct dependencies
foo           *1.0.0-dev.1  *1.0.0-dev.1  1.0.0-dev.2  1.0.0-dev.2  
mop           *0.10.0-dev   *0.10.0-dev   0.10.0       0.10.0       

2  dependencies are constrained to versions that are older than a resolvable version.
To update these dependencies, edit pubspec.yaml.

$ pub outdated --no-color --up-to-date
Showing outdated packages.
[*] indicates versions that are not the latest available.

Package Name  Current       Upgradable    Resolvable   Latest       

direct dependencies
bar           0.9.0         0.9.0         0.9.0        0.9.0        
foo           *1.0.0-dev.1  *1.0.0-dev.1  1.0.0-dev.2  1.0.0-dev.2  
mop           *0.10.0-dev   *0.10.0-dev   0.10.0       0.10.0       

2  dependencies are constrained to versions that are older than a resolvable version.
To update these dependencies, edit pubspec.yaml.

$ pub outdated --no-color --prereleases
Showing outdated packages.
[*] indicates versions that are not the latest available.

Package Name  Current       Upgradable    Resolvable   Latest       

direct dependencies
bar           *0.9.0        *0.9.0        *0.9.0       1.0.0-dev.2  
foo           *1.0.0-dev.1  *1.0.0-dev.1  1.0.0-dev.2  1.0.0-dev.2  
mop           *0.10.0-dev   *0.10.0-dev   *0.10.0      1.0.0-dev    

2  dependencies are constrained to versions that are older than a resolvable version.
To update these dependencies, edit pubspec.yaml.

$ pub outdated --no-color --no-dev-dependencies
Showing outdated packages.
[*] indicates versions that are not the latest available.

Package Name  Current       Upgradable    Resolvable   Latest       

direct dependencies
foo           *1.0.0-dev.1  *1.0.0-dev.1  1.0.0-dev.2  1.0.0-dev.2  
mop           *0.10.0-dev   *0.10.0-dev   0.10.0       0.10.0       

2  dependencies are constrained to versions that are older than a resolvable version.
To update these dependencies, edit pubspec.yaml.

$ pub outdated --no-color --no-dependency-overrides
Showing outdated packages.
[*] indicates versions that are not the latest available.

Package Name  Current       Upgradable    Resolvable   Latest       

direct dependencies
foo           *1.0.0-dev.1  *1.0.0-dev.1  1.0.0-dev.2  1.0.0-dev.2  
mop           *0.10.0-dev   *0.10.0-dev   0.10.0       0.10.0       

2  dependencies are constrained to versions that are older than a resolvable version.
To update these dependencies, edit pubspec.yaml.

$ pub outdated --no-color --mode=null-safety
Showing dependencies that are currently not opted in to null-safety.
[✗] indicates versions without null safety support.
[✓] indicates versions opting in to null safety.
[?] indicates that the package failed analysis.

Package Name  Current       Upgradable    Resolvable    Latest        

<<<<<<< HEAD
direct dependencies
=======
Dependencies  Current       Upgradable    Resolvable    Latest        
bar           ✗0.9.0        ✗0.9.0        ✗0.9.0        ✗1.0.0-dev.2  
foo           ✗1.0.0-dev.1  ✗1.0.0-dev.1  ✗1.0.0-dev.2  ✗1.0.0-dev.2  
mop           ✗0.10.0-dev   ✗0.10.0-dev   ✗0.10.0       ✗1.0.0-dev    

dev_dependencies: all fully support null safety

transitive dependencies: all fully support null safety

transitive dev_dependencies: all fully support null safety

2  dependencies are constrained to versions that are older than a resolvable version.
To update these dependencies, edit pubspec.yaml.

$ pub outdated --no-color --mode=null-safety --no-prereleases
Running in 'null safety' mode.
Showing packages where the current version doesn't fully support null safety.

Dependencies  Current       Upgradable    Resolvable    Latest        
>>>>>>> 332ea049
bar           ✗0.9.0        ✗0.9.0        ✗0.9.0        ✗0.9.0        
foo           ✗1.0.0-dev.1  ✗1.0.0-dev.1  ✗1.0.0-dev.2  ✗1.0.0-dev.2  
mop           ✗0.10.0-dev   ✗0.10.0-dev   ✗0.10.0       ✗0.10.0       

2  dependencies are constrained to versions that are older than a resolvable version.
To update these dependencies, edit pubspec.yaml.

$ pub outdated --json --mode=null-safety
{
  "packages": [
    {
      "package": "bar",
      "current": {
        "version": "0.9.0",
        "nullSafety": false
      },
      "upgradable": {
        "version": "0.9.0",
        "nullSafety": false
      },
      "resolvable": {
        "version": "0.9.0",
        "nullSafety": false
      },
      "latest": {
        "version": "1.0.0-dev.2",
        "nullSafety": false
      }
    },
    {
      "package": "foo",
      "current": {
        "version": "1.0.0-dev.1",
        "nullSafety": false
      },
      "upgradable": {
        "version": "1.0.0-dev.1",
        "nullSafety": false
      },
      "resolvable": {
        "version": "1.0.0-dev.2",
        "nullSafety": false
      },
      "latest": {
        "version": "1.0.0-dev.2",
        "nullSafety": false
      }
    },
    {
      "package": "mop",
      "current": {
        "version": "0.10.0-dev",
        "nullSafety": false
      },
      "upgradable": {
        "version": "0.10.0-dev",
        "nullSafety": false
      },
      "resolvable": {
        "version": "0.10.0",
        "nullSafety": false
      },
      "latest": {
        "version": "1.0.0-dev",
        "nullSafety": false
      }
    }
  ]
}

$ pub outdated --json --no-dev-dependencies
{
  "packages": [
    {
      "package": "foo",
      "current": {
        "version": "1.0.0-dev.1"
      },
      "upgradable": {
        "version": "1.0.0-dev.1"
      },
      "resolvable": {
        "version": "1.0.0-dev.2"
      },
      "latest": {
        "version": "1.0.0-dev.2"
      }
    },
    {
      "package": "mop",
      "current": {
        "version": "0.10.0-dev"
      },
      "upgradable": {
        "version": "0.10.0-dev"
      },
      "resolvable": {
        "version": "0.10.0"
      },
      "latest": {
        "version": "0.10.0"
      }
    }
  ]
}
<|MERGE_RESOLUTION|>--- conflicted
+++ resolved
@@ -105,33 +105,25 @@
 Showing dependencies that are currently not opted in to null-safety.
 [✗] indicates versions without null safety support.
 [✓] indicates versions opting in to null safety.
-[?] indicates that the package failed analysis.
 
 Package Name  Current       Upgradable    Resolvable    Latest        
 
-<<<<<<< HEAD
-direct dependencies
-=======
-Dependencies  Current       Upgradable    Resolvable    Latest        
+direct dependencies
 bar           ✗0.9.0        ✗0.9.0        ✗0.9.0        ✗1.0.0-dev.2  
 foo           ✗1.0.0-dev.1  ✗1.0.0-dev.1  ✗1.0.0-dev.2  ✗1.0.0-dev.2  
 mop           ✗0.10.0-dev   ✗0.10.0-dev   ✗0.10.0       ✗1.0.0-dev    
 
-dev_dependencies: all fully support null safety
-
-transitive dependencies: all fully support null safety
-
-transitive dev_dependencies: all fully support null safety
-
 2  dependencies are constrained to versions that are older than a resolvable version.
 To update these dependencies, edit pubspec.yaml.
 
 $ pub outdated --no-color --mode=null-safety --no-prereleases
-Running in 'null safety' mode.
-Showing packages where the current version doesn't fully support null safety.
-
-Dependencies  Current       Upgradable    Resolvable    Latest        
->>>>>>> 332ea049
+Showing dependencies that are currently not opted in to null-safety.
+[✗] indicates versions without null safety support.
+[✓] indicates versions opting in to null safety.
+
+Package Name  Current       Upgradable    Resolvable    Latest        
+
+direct dependencies
 bar           ✗0.9.0        ✗0.9.0        ✗0.9.0        ✗0.9.0        
 foo           ✗1.0.0-dev.1  ✗1.0.0-dev.1  ✗1.0.0-dev.2  ✗1.0.0-dev.2  
 mop           ✗0.10.0-dev   ✗0.10.0-dev   ✗0.10.0       ✗0.10.0       
