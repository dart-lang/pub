$ pub outdated --json
{
  "packages": [
    {
      "package": "bar",
      "current": {
        "version": "1.0.0"
      },
      "upgradable": {
        "version": "1.0.0"
      },
      "resolvable": {
        "version": "1.0.0"
      },
      "latest": {
        "version": "2.0.0"
      }
    },
    {
      "package": "fails_analysis",
      "current": {
        "version": "1.0.0"
      },
      "upgradable": {
        "version": "1.0.0"
      },
      "resolvable": {
        "version": "2.0.0"
      },
      "latest": {
        "version": "2.0.0"
      }
    },
    {
      "package": "fails_analysis_in_dependency",
      "current": {
        "version": "1.0.0"
      },
      "upgradable": {
        "version": "1.0.0"
      },
      "resolvable": {
        "version": "2.0.0"
      },
      "latest": {
        "version": "2.0.0"
      }
    },
    {
      "package": "file_in_dependency_opts_out",
      "current": {
        "version": "1.0.0"
      },
      "upgradable": {
        "version": "1.0.0"
      },
      "resolvable": {
        "version": "2.0.0"
      },
      "latest": {
        "version": "2.0.0"
      }
    },
    {
      "package": "file_opts_out",
      "current": {
        "version": "1.0.0"
      },
      "upgradable": {
        "version": "1.0.0"
      },
      "resolvable": {
        "version": "2.0.0"
      },
      "latest": {
        "version": "2.0.0"
      }
    },
    {
      "package": "foo",
      "current": {
        "version": "1.0.0"
      },
      "upgradable": {
        "version": "1.0.0"
      },
      "resolvable": {
        "version": "2.0.0"
      },
      "latest": {
        "version": "2.0.0"
      }
    }
  ]
}

$ pub outdated --no-color
Showing outdated packages.
[*] indicates versions that are not the latest available.

Package Name                  Current  Upgradable  Resolvable  Latest  

direct dependencies          
bar                           *1.0.0   *1.0.0      *1.0.0      2.0.0   
fails_analysis                *1.0.0   *1.0.0      2.0.0       2.0.0   
fails_analysis_in_dependency  *1.0.0   *1.0.0      2.0.0       2.0.0   
file_in_dependency_opts_out   *1.0.0   *1.0.0      2.0.0       2.0.0   
file_opts_out                 *1.0.0   *1.0.0      2.0.0       2.0.0   
foo                           *1.0.0   *1.0.0      2.0.0       2.0.0   

5  dependencies are constrained to versions that are older than a resolvable version.
To update these dependencies, edit pubspec.yaml.

$ pub outdated --no-color --up-to-date
Showing outdated packages.
[*] indicates versions that are not the latest available.

Package Name                  Current  Upgradable  Resolvable  Latest  

direct dependencies          
bar                           *1.0.0   *1.0.0      *1.0.0      2.0.0   
fails_analysis                *1.0.0   *1.0.0      2.0.0       2.0.0   
fails_analysis_in_dependency  *1.0.0   *1.0.0      2.0.0       2.0.0   
file_in_dependency_opts_out   *1.0.0   *1.0.0      2.0.0       2.0.0   
file_opts_out                 *1.0.0   *1.0.0      2.0.0       2.0.0   
foo                           *1.0.0   *1.0.0      2.0.0       2.0.0   

5  dependencies are constrained to versions that are older than a resolvable version.
To update these dependencies, edit pubspec.yaml.

$ pub outdated --no-color --prereleases
Showing outdated packages.
[*] indicates versions that are not the latest available.

Package Name                  Current  Upgradable  Resolvable  Latest  

direct dependencies          
bar                           *1.0.0   *1.0.0      *1.0.0      2.0.0   
fails_analysis                *1.0.0   *1.0.0      2.0.0       2.0.0   
fails_analysis_in_dependency  *1.0.0   *1.0.0      2.0.0       2.0.0   
file_in_dependency_opts_out   *1.0.0   *1.0.0      2.0.0       2.0.0   
file_opts_out                 *1.0.0   *1.0.0      2.0.0       2.0.0   
foo                           *1.0.0   *1.0.0      2.0.0       2.0.0   

5  dependencies are constrained to versions that are older than a resolvable version.
To update these dependencies, edit pubspec.yaml.

$ pub outdated --no-color --no-dev-dependencies
Showing outdated packages.
[*] indicates versions that are not the latest available.

Package Name                  Current  Upgradable  Resolvable  Latest  

direct dependencies          
bar                           *1.0.0   *1.0.0      *1.0.0      2.0.0   
fails_analysis                *1.0.0   *1.0.0      2.0.0       2.0.0   
fails_analysis_in_dependency  *1.0.0   *1.0.0      2.0.0       2.0.0   
file_in_dependency_opts_out   *1.0.0   *1.0.0      2.0.0       2.0.0   
file_opts_out                 *1.0.0   *1.0.0      2.0.0       2.0.0   
foo                           *1.0.0   *1.0.0      2.0.0       2.0.0   

5  dependencies are constrained to versions that are older than a resolvable version.
To update these dependencies, edit pubspec.yaml.

$ pub outdated --no-color --no-dependency-overrides
Showing outdated packages.
[*] indicates versions that are not the latest available.

Package Name                  Current  Upgradable  Resolvable  Latest  

direct dependencies          
bar                           *1.0.0   *1.0.0      *1.0.0      2.0.0   
fails_analysis                *1.0.0   *1.0.0      2.0.0       2.0.0   
fails_analysis_in_dependency  *1.0.0   *1.0.0      2.0.0       2.0.0   
file_in_dependency_opts_out   *1.0.0   *1.0.0      2.0.0       2.0.0   
file_opts_out                 *1.0.0   *1.0.0      2.0.0       2.0.0   
foo                           *1.0.0   *1.0.0      2.0.0       2.0.0   

5  dependencies are constrained to versions that are older than a resolvable version.
To update these dependencies, edit pubspec.yaml.

$ pub outdated --no-color --mode=null-safety
Showing dependencies that are currently not opted in to null-safety.
[✗] indicates versions without null safety support.
[✓] indicates versions opting in to null safety.

Package Name  Current  Upgradable  Resolvable  Latest  

direct dependencies
bar           ✗1.0.0   ✗1.0.0      ✗1.0.0      ✓2.0.0  
foo           ✗1.0.0   ✗1.0.0      ✓2.0.0      ✓2.0.0  

1 dependency is constrained to a version that is older than a resolvable version.
To update it, edit pubspec.yaml.

$ pub outdated --no-color --mode=null-safety --no-prereleases
Showing dependencies that are currently not opted in to null-safety.
[✗] indicates versions without null safety support.
[✓] indicates versions opting in to null safety.

<<<<<<< HEAD
Package Name  Current  Upgradable  Resolvable  Latest  
=======
Dependencies  Current  Upgradable  Resolvable  Latest  
bar           ✗1.0.0   ✗1.0.0      ✗1.0.0      ✓2.0.0  
foo           ✗1.0.0   ✗1.0.0      ✓2.0.0      ✓2.0.0  
>>>>>>> 8309d877

direct dependencies
bar           ✗1.0.0   ✗1.0.0      ✗1.0.0      ✓2.0.0  
foo           ✗1.0.0   ✗1.0.0      ✓2.0.0      ✓2.0.0  

1 dependency is constrained to a version that is older than a resolvable version.
To update it, edit pubspec.yaml.

$ pub outdated --json --mode=null-safety
{
  "packages": [
    {
      "package": "bar",
      "current": {
        "version": "1.0.0",
        "nullSafety": false
      },
      "upgradable": {
        "version": "1.0.0",
        "nullSafety": false
      },
      "resolvable": {
        "version": "1.0.0",
        "nullSafety": false
      },
      "latest": {
        "version": "2.0.0",
        "nullSafety": true
      }
    },
    {
      "package": "foo",
      "current": {
        "version": "1.0.0",
        "nullSafety": false
      },
      "upgradable": {
        "version": "1.0.0",
        "nullSafety": false
      },
      "resolvable": {
        "version": "2.0.0",
        "nullSafety": true
      },
      "latest": {
        "version": "2.0.0",
        "nullSafety": true
      }
    }
  ]
}

$ pub outdated --json --no-dev-dependencies
{
  "packages": [
    {
      "package": "bar",
      "current": {
        "version": "1.0.0"
      },
      "upgradable": {
        "version": "1.0.0"
      },
      "resolvable": {
        "version": "1.0.0"
      },
      "latest": {
        "version": "2.0.0"
      }
    },
    {
      "package": "fails_analysis",
      "current": {
        "version": "1.0.0"
      },
      "upgradable": {
        "version": "1.0.0"
      },
      "resolvable": {
        "version": "2.0.0"
      },
      "latest": {
        "version": "2.0.0"
      }
    },
    {
      "package": "fails_analysis_in_dependency",
      "current": {
        "version": "1.0.0"
      },
      "upgradable": {
        "version": "1.0.0"
      },
      "resolvable": {
        "version": "2.0.0"
      },
      "latest": {
        "version": "2.0.0"
      }
    },
    {
      "package": "file_in_dependency_opts_out",
      "current": {
        "version": "1.0.0"
      },
      "upgradable": {
        "version": "1.0.0"
      },
      "resolvable": {
        "version": "2.0.0"
      },
      "latest": {
        "version": "2.0.0"
      }
    },
    {
      "package": "file_opts_out",
      "current": {
        "version": "1.0.0"
      },
      "upgradable": {
        "version": "1.0.0"
      },
      "resolvable": {
        "version": "2.0.0"
      },
      "latest": {
        "version": "2.0.0"
      }
    },
    {
      "package": "foo",
      "current": {
        "version": "1.0.0"
      },
      "upgradable": {
        "version": "1.0.0"
      },
      "resolvable": {
        "version": "2.0.0"
      },
      "latest": {
        "version": "2.0.0"
      }
    }
  ]
}
<|MERGE_RESOLUTION|>--- conflicted
+++ resolved
@@ -100,7 +100,7 @@
 
 Package Name                  Current  Upgradable  Resolvable  Latest  
 
-direct dependencies          
+direct dependencies:         
 bar                           *1.0.0   *1.0.0      *1.0.0      2.0.0   
 fails_analysis                *1.0.0   *1.0.0      2.0.0       2.0.0   
 fails_analysis_in_dependency  *1.0.0   *1.0.0      2.0.0       2.0.0   
@@ -117,7 +117,7 @@
 
 Package Name                  Current  Upgradable  Resolvable  Latest  
 
-direct dependencies          
+direct dependencies:         
 bar                           *1.0.0   *1.0.0      *1.0.0      2.0.0   
 fails_analysis                *1.0.0   *1.0.0      2.0.0       2.0.0   
 fails_analysis_in_dependency  *1.0.0   *1.0.0      2.0.0       2.0.0   
@@ -134,7 +134,7 @@
 
 Package Name                  Current  Upgradable  Resolvable  Latest  
 
-direct dependencies          
+direct dependencies:         
 bar                           *1.0.0   *1.0.0      *1.0.0      2.0.0   
 fails_analysis                *1.0.0   *1.0.0      2.0.0       2.0.0   
 fails_analysis_in_dependency  *1.0.0   *1.0.0      2.0.0       2.0.0   
@@ -151,7 +151,7 @@
 
 Package Name                  Current  Upgradable  Resolvable  Latest  
 
-direct dependencies          
+direct dependencies:         
 bar                           *1.0.0   *1.0.0      *1.0.0      2.0.0   
 fails_analysis                *1.0.0   *1.0.0      2.0.0       2.0.0   
 fails_analysis_in_dependency  *1.0.0   *1.0.0      2.0.0       2.0.0   
@@ -168,7 +168,7 @@
 
 Package Name                  Current  Upgradable  Resolvable  Latest  
 
-direct dependencies          
+direct dependencies:         
 bar                           *1.0.0   *1.0.0      *1.0.0      2.0.0   
 fails_analysis                *1.0.0   *1.0.0      2.0.0       2.0.0   
 fails_analysis_in_dependency  *1.0.0   *1.0.0      2.0.0       2.0.0   
@@ -186,7 +186,7 @@
 
 Package Name  Current  Upgradable  Resolvable  Latest  
 
-direct dependencies
+direct dependencies:
 bar           ✗1.0.0   ✗1.0.0      ✗1.0.0      ✓2.0.0  
 foo           ✗1.0.0   ✗1.0.0      ✓2.0.0      ✓2.0.0  
 
@@ -198,15 +198,9 @@
 [✗] indicates versions without null safety support.
 [✓] indicates versions opting in to null safety.
 
-<<<<<<< HEAD
 Package Name  Current  Upgradable  Resolvable  Latest  
-=======
-Dependencies  Current  Upgradable  Resolvable  Latest  
-bar           ✗1.0.0   ✗1.0.0      ✗1.0.0      ✓2.0.0  
-foo           ✗1.0.0   ✗1.0.0      ✓2.0.0      ✓2.0.0  
->>>>>>> 8309d877
-
-direct dependencies
+
+direct dependencies:
 bar           ✗1.0.0   ✗1.0.0      ✗1.0.0      ✓2.0.0  
 foo           ✗1.0.0   ✗1.0.0      ✓2.0.0      ✓2.0.0  
 
