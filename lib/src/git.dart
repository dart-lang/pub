--- conflicted
+++ resolved
@@ -21,15 +21,11 @@
   /// The standard error emitted by git.
   final String stderr;
 
-<<<<<<< HEAD
   /// The standard out emitted by git.
   final String stdout;
-=======
+
   @override
-  String get message => 'Git error. Command: git ${args.join(" ")}\n$stderr';
->>>>>>> ceaa86f2
-
-  String get message => 'Git error. Command: `git ${args.join(" ")}`\n'
+  String get message => 'Git error. Command: `git ${args.join(' ')}`\n'
       'stdout: $stdout\n'
       'stderr: $stderr';
 
@@ -58,13 +54,10 @@
   try {
     var result = await runProcess(command, args,
         workingDir: workingDir, environment: environment);
-<<<<<<< HEAD
-    if (!result.success)
+    if (!result.success) {
       throw GitException(
-          args, result.stdout.join('\n'), result.stderr.join("\n"));
-=======
-    if (!result.success) throw GitException(args, result.stderr.join('\n'));
->>>>>>> ceaa86f2
+          args, result.stdout.join('\n'), result.stderr.join('\n'));
+    }
     return result.stdout;
   } finally {
     log.unmuteProgress();
@@ -81,14 +74,11 @@
 
   var result = runProcessSync(command, args,
       workingDir: workingDir, environment: environment);
-<<<<<<< HEAD
-  if (!result.success)
+  if (!result.success) {
     throw GitException(
-        args, result.stdout.join('\n'), result.stderr.join("\n"));
+        args, result.stdout.join('\n'), result.stderr.join('\n'));
+  }
 
-=======
-  if (!result.success) throw GitException(args, result.stderr.join('\n'));
->>>>>>> ceaa86f2
   return result.stdout;
 }
 
