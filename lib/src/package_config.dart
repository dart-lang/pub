--- conflicted
+++ resolved
@@ -252,12 +252,4 @@
         if (packageUri != null) 'packageUri': packageUri?.toString(),
         if (languageVersion != null) 'languageVersion': '$languageVersion',
       }..addAll(additionalProperties ?? {});
-<<<<<<< HEAD
-
-  @override
-  String toString() {
-    return JsonEncoder.withIndent('  ').convert(toJson());
-  }
-=======
->>>>>>> 7a6ea396
 }