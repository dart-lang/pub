// Copyright (c) 2012, the Dart project authors.  Please see the AUTHORS file
// for details. All rights reserved. Use of this source code is governed by a
// BSD-style license that can be found in the LICENSE file.

import 'dart:async';
import 'dart:math' as math;

import 'package:pub_semver/pub_semver.dart';

import '../exceptions.dart';
import '../lock_file.dart';
import '../log.dart' as log;
import '../package.dart';
import '../package_name.dart';
import '../pubspec.dart';
import '../source/hosted.dart';
import '../source/unknown.dart';
import '../system_cache.dart';
import '../utils.dart';
import 'assignment.dart';
import 'failure.dart';
import 'incompatibility.dart';
import 'incompatibility_cause.dart';
import 'package_lister.dart';
import 'partial_solution.dart';
import 'reformat_ranges.dart';
import 'result.dart';
import 'set_relation.dart';
import 'term.dart';
import 'type.dart';

// TODO(nweiz): Currently, a bunch of tests that use the solver are skipped
// because they exercise parts of the solver that haven't been reimplemented.
// They should all be re-enabled before this gets released.

/// The version solver that finds a set of package versions that satisfy the
/// root package's dependencies.
///
/// See https://github.com/dart-lang/pub/tree/master/doc/solver.md for details
/// on how this solver works.
class VersionSolver {
  /// All known incompatibilities, indexed by package name.
  ///
  /// Each incompatibility is indexed by each package it refers to, and so may
  /// appear in multiple values.
  final _incompatibilities = <String, List<Incompatibility>>{};

  /// The partial solution that contains package versions we've selected and
  /// assignments we've derived from those versions and [_incompatibilities].
  final _solution = PartialSolution();

  /// Package listers that lazily convert package versions' dependencies into
  /// incompatibilities.
  final _packageListers = <PackageRef, PackageLister>{};

  /// The type of version solve being performed.
  final SolveType _type;

  /// The system cache in which packages are stored.
  final SystemCache _systemCache;

  /// The entrypoint package, whose dependencies seed the version solve process.
  final Package _root;

  /// The lockfile, indicating which package versions were previously selected.
  final LockFile _lockFile;

  /// The dependency constraints that this package overrides when it is the
  /// root package.
  ///
  /// Dependencies here will replace any dependency on a package with the same
  /// name anywhere in the dependency graph.
  final Map<String, PackageRange> _dependencyOverrides;

  /// The set of packages for which the lockfile should be ignored.
  final Set<String> _unlock;

  /// If present these represents the version of an SDK to assume during
  /// resolution.
  final Map<String, Version> _sdkOverrides;

  final _stopwatch = Stopwatch();

  VersionSolver(
    this._type,
    this._systemCache,
    this._root,
    this._lockFile,
<<<<<<< HEAD
    Iterable<String> unlock, {
    Map<String, Version> sdkOverrides = const {},
  })  : _sdkOverrides = sdkOverrides,
        _dependencyOverrides = _root.dependencyOverrides,
=======
    Iterable<String> unlock,
  )   : _dependencyOverrides = _root.dependencyOverrides,
>>>>>>> 12a2af4d
        _unlock = {...unlock};

  /// Finds a set of dependencies that match the root package's constraints, or
  /// throws an error if no such set is available.
  Future<SolveResult> solve() async {
    _stopwatch.start();
    _addIncompatibility(
      Incompatibility(
        [Term(PackageRange.root(_root), false)],
        IncompatibilityCause.root,
      ),
    );

    try {
      return await _systemCache.hosted.withPrefetching(() async {
        String? next = _root.name;
        while (next != null) {
          _propagate(next);
          next = await _choosePackageVersion();
        }

        return await _result();
      });
    } finally {
      // Gather some solving metrics.
      log.solver('Version solving took ${_stopwatch.elapsed} seconds.\n'
          'Tried ${_solution.attemptedSolutions} solutions.');
    }
  }

  /// Performs [unit propagation][] on incompatibilities transitively related to
  /// [package] to derive new assignments for [_solution].
  ///
  /// [unit propagation]: https://github.com/dart-lang/pub/tree/master/doc/solver.md#unit-propagation
  void _propagate(String package) {
    var changed = {package};

    while (changed.isNotEmpty) {
      var package = changed.first;
      changed.remove(package);

      // Iterate in reverse because conflict resolution tends to produce more
      // general incompatibilities as time goes on. If we look at those first,
      // we can derive stronger assignments sooner and more eagerly find
      // conflicts.
      for (var incompatibility in _incompatibilities[package]!.reversed) {
        var result = _propagateIncompatibility(incompatibility);
        if (result == #conflict) {
          // If [incompatibility] is satisfied by [_solution], we use
          // [_resolveConflict] to determine the root cause of the conflict as a
          // new incompatibility. It also backjumps to a point in [_solution]
          // where that incompatibility will allow us to derive new assignments
          // that avoid the conflict.
          var rootCause = _resolveConflict(incompatibility);

          // Backjumping erases all the assignments we did at the previous
          // decision level, so we clear [changed] and refill it with the
          // newly-propagated assignment.
          changed.clear();
          changed.add(_propagateIncompatibility(rootCause) as String);
          break;
        } else if (result is String) {
          changed.add(result);
        }
      }
    }
  }

  /// If [incompatibility] is [almost satisfied][] by [_solution], adds the
  /// negation of the unsatisfied term to [_solution].
  ///
  /// [almost satisfied]: https://github.com/dart-lang/pub/tree/master/doc/solver.md#incompatibility
  ///
  /// If [incompatibility] is satisfied by [_solution], returns `#conflict`. If
  /// [incompatibility] is almost satisfied by [_solution], returns the
  /// unsatisfied term's package name. Otherwise, returns `#none`.
  dynamic /* String | #none | #conflict */ _propagateIncompatibility(
    Incompatibility incompatibility,
  ) {
    // The first entry in `incompatibility.terms` that's not yet satisfied by
    // [_solution], if one exists. If we find more than one, [_solution] is
    // inconclusive for [incompatibility] and we can't deduce anything.
    Term? unsatisfied;

    for (var i = 0; i < incompatibility.terms.length; i++) {
      var term = incompatibility.terms[i];
      var relation = _solution.relation(term);

      if (relation == SetRelation.disjoint) {
        // If [term] is already contradicted by [_solution], then
        // [incompatibility] is contradicted as well and there's nothing new we
        // can deduce from it.
        return #none;
      } else if (relation == SetRelation.overlapping) {
        // If more than one term is inconclusive, we can't deduce anything about
        // [incompatibility].
        if (unsatisfied != null) return #none;

        // If exactly one term in [incompatibility] is inconclusive, then it's
        // almost satisfied and [term] is the unsatisfied term. We can add the
        // inverse of the term to [_solution].
        unsatisfied = term;
      }
    }

    // If *all* terms in [incompatibility] are satisfied by [_solution], then
    // [incompatibility] is satisfied and we have a conflict.
    if (unsatisfied == null) return #conflict;

    _log("derived:${unsatisfied.isPositive ? ' not' : ''} "
        '${unsatisfied.package}');
    _solution.derive(
      unsatisfied.package,
      !unsatisfied.isPositive,
      incompatibility,
    );
    return unsatisfied.package.name;
  }

  /// Given an [incompatibility] that's satisfied by [_solution], [conflict
  /// resolution][] constructs a new incompatibility that encapsulates the root
  /// cause of the conflict and backtracks [_solution] until the new
  /// incompatibility will allow [_propagate] to deduce new assignments.
  ///
  /// [conflict resolution]: https://github.com/dart-lang/pub/tree/master/doc/solver.md#conflict-resolution
  ///
  /// Adds the new incompatibility to [_incompatibilities] and returns it.
  Incompatibility _resolveConflict(Incompatibility incompatibility) {
    _log("${log.red(log.bold("conflict"))}: $incompatibility");

    var newIncompatibility = false;
    while (!incompatibility.isFailure) {
      // The term in `incompatibility.terms` that was most recently satisfied by
      // [_solution].
      Term? mostRecentTerm;

      // The earliest assignment in [_solution] such that [incompatibility] is
      // satisfied by [_solution] up to and including this assignment.
      Assignment? mostRecentSatisfier;

      // The difference between [mostRecentSatisfier] and [mostRecentTerm];
      // that is, the versions that are allowed by [mostRecentSatisfier] and not
      // by [mostRecentTerm]. This is `null` if [mostRecentSatisfier] totally
      // satisfies [mostRecentTerm].
      Term? difference;

      // The decision level of the earliest assignment in [_solution] *before*
      // [mostRecentSatisfier] such that [incompatibility] is satisfied by
      // [_solution] up to and including this assignment plus
      // [mostRecentSatisfier].
      //
      // Decision level 1 is the level where the root package was selected. It's
      // safe to go back to decision level 0, but stopping at 1 tends to produce
      // better error messages, because references to the root package end up
      // closer to the final conclusion that no solution exists.
      var previousSatisfierLevel = 1;

      for (var term in incompatibility.terms) {
        var satisfier = _solution.satisfier(term);
        if (mostRecentSatisfier == null) {
          mostRecentTerm = term;
          mostRecentSatisfier = satisfier;
        } else if (mostRecentSatisfier.index < satisfier.index) {
          previousSatisfierLevel = math.max(
            previousSatisfierLevel,
            mostRecentSatisfier.decisionLevel,
          );
          mostRecentTerm = term;
          mostRecentSatisfier = satisfier;
          difference = null;
        } else {
          previousSatisfierLevel =
              math.max(previousSatisfierLevel, satisfier.decisionLevel);
        }

        if (mostRecentTerm == term) {
          // If [mostRecentSatisfier] doesn't satisfy [mostRecentTerm] on its
          // own, then the next-most-recent satisfier may be the one that
          // satisfies the remainder.
          difference = mostRecentSatisfier.difference(mostRecentTerm!);
          if (difference != null) {
            previousSatisfierLevel = math.max(
              previousSatisfierLevel,
              _solution.satisfier(difference.inverse).decisionLevel,
            );
          }
        }
      }

      // If [mostRecentSatisfier] is the only satisfier left at its decision
      // level, or if it has no cause (indicating that it's a decision rather
      // than a derivation), then [incompatibility] is the root cause. We then
      // backjump to [previousSatisfierLevel], where [incompatibility] is
      // guaranteed to allow [_propagate] to produce more assignments.
      if (previousSatisfierLevel < mostRecentSatisfier!.decisionLevel ||
          mostRecentSatisfier.cause == null) {
        _solution.backtrack(previousSatisfierLevel);
        if (newIncompatibility) _addIncompatibility(incompatibility);
        return incompatibility;
      }

      // Create a new incompatibility by combining [incompatibility] with the
      // incompatibility that caused [mostRecentSatisfier] to be assigned. Doing
      // this iteratively constructs an incompatibility that's guaranteed to be
      // true (that is, we know for sure no solution will satisfy the
      // incompatibility) while also approximating the intuitive notion of the
      // "root cause" of the conflict.
      var newTerms = <Term>[
        for (var term in incompatibility.terms)
          if (term != mostRecentTerm) term,
        for (var term in mostRecentSatisfier.cause!.terms)
          if (term.package != mostRecentSatisfier.package) term,
      ];

      // The [mostRecentSatisfier] may not satisfy [mostRecentTerm] on its own
      // if there are a collection of constraints on [mostRecentTerm] that
      // only satisfy it together. For example, if [mostRecentTerm] is
      // `foo ^1.0.0` and [_solution] contains `[foo >=1.0.0,
      // foo <2.0.0]`, then [mostRecentSatisfier] will be `foo <2.0.0` even
      // though it doesn't totally satisfy `foo ^1.0.0`.
      //
      // In this case, we add `not (mostRecentSatisfier \ mostRecentTerm)` to
      // the incompatibility as well, See [the algorithm documentation][] for
      // details.
      //
      // [the algorithm documentation]: https://github.com/dart-lang/pub/tree/master/doc/solver.md#conflict-resolution
      if (difference != null) newTerms.add(difference.inverse);

      incompatibility = Incompatibility(
        newTerms,
        ConflictCause(incompatibility, mostRecentSatisfier.cause!),
      );
      newIncompatibility = true;

      var partially = difference == null ? '' : ' partially';
      var bang = log.red('!');
      _log('$bang $mostRecentTerm is$partially satisfied by '
          '$mostRecentSatisfier');
      _log('$bang which is caused by "${mostRecentSatisfier.cause}"');
      _log('$bang thus: $incompatibility');
    }

    throw SolveFailure(reformatRanges(_packageListers, incompatibility));
  }

  /// Tries to select a version of a required package.
  ///
  /// Returns the name of the package whose incompatibilities should be
  /// propagated by [_propagate], or `null` indicating that version solving is
  /// complete and a solution has been found.
  Future<String?> _choosePackageVersion() async {
    var unsatisfied = _solution.unsatisfied.toList();
    if (unsatisfied.isEmpty) return null;

    // If we require a package from an unknown source, add an incompatibility
    // that will force a conflict for that package.
    for (var candidate in unsatisfied) {
      if (candidate.source is! UnknownSource) continue;
      _addIncompatibility(
        Incompatibility(
          [Term(candidate.toRef().withConstraint(VersionConstraint.any), true)],
          IncompatibilityCause.unknownSource,
        ),
      );
      return candidate.name;
    }

    /// Prefer packages with as few remaining versions as possible, so that if a
    /// conflict is necessary it's forced quickly.
    var package = await minByAsync(unsatisfied, (PackageRange package) async {
      return await _packageLister(package).countVersions(package.constraint);
    });
    if (package == null) {
      return null; // when unsatisfied.isEmpty
    }

    PackageId? version;
    try {
      version = await _packageLister(package).bestVersion(package.constraint);
    } on PackageNotFoundException catch (error) {
      _addIncompatibility(
        Incompatibility(
          [Term(package.toRef().withConstraint(VersionConstraint.any), true)],
          PackageNotFoundCause(error),
        ),
      );
      return package.name;
    }

    if (version == null) {
      // If the constraint excludes only a single version, it must have come
      // from the inverse of a lockfile's dependency. In that case, we request
      // any version instead so that the lister gives us more general
      // incompatibilities. This makes error reporting much nicer.
      if (_excludesSingleVersion(package.constraint)) {
        version =
            await _packageLister(package).bestVersion(VersionConstraint.any);
      } else {
        // If there are no versions that satisfy [package.constraint], add an
        // incompatibility that indicates that.
        _addIncompatibility(
          Incompatibility(
            [Term(package, true)],
            IncompatibilityCause.noVersions,
          ),
        );
        return package.name;
      }
    }

    var conflict = false;
    for (var incompatibility
        in await _packageLister(package).incompatibilitiesFor(version!)) {
      _addIncompatibility(incompatibility);

      // If an incompatibility is already satisfied, then selecting [version]
      // would cause a conflict. We'll continue adding its dependencies, then go
      // back to unit propagation which will guide us to choose a better
      // version.
      conflict = conflict ||
          incompatibility.terms.every(
            (term) =>
                term.package.name == package.name || _solution.satisfies(term),
          );
    }

    if (!conflict) {
      _solution.decide(version);
      _log('selecting $version');
    }

    return package.name;
  }

  /// Adds [incompatibility] to [_incompatibilities].
  void _addIncompatibility(Incompatibility incompatibility) {
    _log('fact: $incompatibility');

    for (var term in incompatibility.terms) {
      _incompatibilities
          .putIfAbsent(term.package.name, () => [])
          .add(incompatibility);
    }
  }

  /// Returns whether [constraint] allows all versions except one.
  bool _excludesSingleVersion(VersionConstraint constraint) =>
      VersionConstraint.any.difference(constraint) is Version;

  /// Creates a [SolveResult] from the decisions in [_solution].
  Future<SolveResult> _result() async {
    var decisions = _solution.decisions.toList();
    var pubspecs = <String, Pubspec>{};
    for (var id in decisions) {
      if (id.isRoot) {
        pubspecs[id.name] = _root.pubspec;
      } else {
        pubspecs[id.name] = await _systemCache.describe(id);
      }
    }

    return SolveResult(
      _root,
      _lockFile,
      decisions,
      pubspecs,
      await _getAvailableVersions(decisions),
      _solution.attemptedSolutions,
      _stopwatch.elapsed,
    );
  }

  /// Generates a map containing all of the known available versions for each
  /// package in [packages].
  ///
  /// The version list may not always be complete. If the package is the root
  /// package, or if it's a package that we didn't unlock while solving because
  /// we weren't trying to upgrade it, we will just know the current version.
  ///
  /// The version list will not contain any retracted package versions.
  Future<Map<String, List<Version>>> _getAvailableVersions(
    List<PackageId> packages,
  ) async {
    var availableVersions = <String, List<Version>>{};
    for (var package in packages) {
      // If the version list was never requested, use versions from cached
      // version listings if the package is "hosted".
      // TODO(sigurdm): This has a smell. The Git source should have a
      // reasonable behavior here (we should be able to call getVersions in a
      // way that doesn't fetch.
      List<PackageId> ids;
      try {
        ids = package.source is HostedSource
            ? await _systemCache.getVersions(
                package.toRef(),
                maxAge: Duration(days: 3),
              )
            : [package];
      } on Exception {
        ids = <PackageId>[package];
      }

      availableVersions[package.name] = ids.map((id) => id.version).toList();
    }

    return availableVersions;
  }

  /// Returns the package lister for [package], creating it if necessary.
  PackageLister _packageLister(PackageRange package) {
    var ref = package.toRef();
    return _packageListers.putIfAbsent(ref, () {
      if (ref.isRoot) {
        return PackageLister.root(_root, _systemCache,
            sdkOverrides: _sdkOverrides);
      }

      var locked = _getLocked(ref.name);
      if (locked != null && locked.toRef() != ref) locked = null;

      final overridden = <String>{
        ..._dependencyOverrides.keys,
        // If the package is overridden, ignore its dependencies back onto the
        // root package.
        if (_dependencyOverrides.containsKey(package.name)) _root.name
      };

      return PackageLister(
<<<<<<< HEAD
          _systemCache,
          ref,
          locked,
          _root.dependencyType(package.name),
          overridden,
          _getAllowedRetracted(ref.name),
          downgrade: _type == SolveType.downgrade,
          sdkOverrides: _sdkOverrides);
=======
        _systemCache,
        ref,
        locked,
        _root.dependencyType(package.name),
        overridden,
        _getAllowedRetracted(ref.name),
        downgrade: _type == SolveType.downgrade,
      );
>>>>>>> 12a2af4d
    });
  }

  /// Gets the version of [package] currently locked in the lock file.
  ///
  /// Returns `null` if it isn't in the lockfile (or has been unlocked).
  PackageId? _getLocked(String? package) {
    if (_type == SolveType.get) {
      if (_unlock.contains(package)) {
        return null;
      }
      return _lockFile.packages[package];
    }

    // When downgrading, we don't want to force the latest versions of
    // non-hosted packages, since they don't support multiple versions and thus
    // can't be downgraded.
    if (_type == SolveType.downgrade) {
      var locked = _lockFile.packages[package];
      if (locked != null && !locked.source.hasMultipleVersions) return locked;
    }

    if (_unlock.isEmpty || _unlock.contains(package)) return null;
    return _lockFile.packages[package];
  }

  /// Gets the version of [package] which can be allowed during version solving
  /// even if that version is marked as retracted. Returns `null` if no such
  /// version exists.
  ///
  /// We only allow resolving to a retracted version if it is already in the
  /// `pubspec.lock` or pinned in `dependency_overrides`.
  Version? _getAllowedRetracted(String? package) {
    if (_dependencyOverrides.containsKey(package)) {
      var range = _dependencyOverrides[package]!;
      if (range.constraint is Version) {
        // We have a pinned dependency.
        return range.constraint as Version?;
      }
    }
    return _lockFile.packages[package]?.version;
  }

  /// Logs [message] in the context of the current selected packages.
  ///
  /// If [message] is omitted, just logs a description of leaf-most selection.
  void _log([String message = '']) {
    // Indent for the previous selections.
    log.solver(prefixLines(message, prefix: '  ' * _solution.decisionLevel));
  }
}<|MERGE_RESOLUTION|>--- conflicted
+++ resolved
@@ -86,15 +86,10 @@
     this._systemCache,
     this._root,
     this._lockFile,
-<<<<<<< HEAD
     Iterable<String> unlock, {
     Map<String, Version> sdkOverrides = const {},
   })  : _sdkOverrides = sdkOverrides,
         _dependencyOverrides = _root.dependencyOverrides,
-=======
-    Iterable<String> unlock,
-  )   : _dependencyOverrides = _root.dependencyOverrides,
->>>>>>> 12a2af4d
         _unlock = {...unlock};
 
   /// Finds a set of dependencies that match the root package's constraints, or
@@ -509,7 +504,7 @@
     return _packageListers.putIfAbsent(ref, () {
       if (ref.isRoot) {
         return PackageLister.root(_root, _systemCache,
-            sdkOverrides: _sdkOverrides);
+            sdkOverrides: _sdkOverrides,);
       }
 
       var locked = _getLocked(ref.name);
@@ -523,7 +518,6 @@
       };
 
       return PackageLister(
-<<<<<<< HEAD
           _systemCache,
           ref,
           locked,
@@ -531,17 +525,7 @@
           overridden,
           _getAllowedRetracted(ref.name),
           downgrade: _type == SolveType.downgrade,
-          sdkOverrides: _sdkOverrides);
-=======
-        _systemCache,
-        ref,
-        locked,
-        _root.dependencyType(package.name),
-        overridden,
-        _getAllowedRetracted(ref.name),
-        downgrade: _type == SolveType.downgrade,
-      );
->>>>>>> 12a2af4d
+          sdkOverrides: _sdkOverrides,);
     });
   }
 
