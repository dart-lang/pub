// Copyright (c) 2017, the Dart project authors.  Please see the AUTHORS file
// for details. All rights reserved. Use of this source code is governed by a
// BSD-style license that can be found in the LICENSE file.

import 'dart:async';

import 'package:async/async.dart';
import 'package:collection/collection.dart';
import 'package:pub_semver/pub_semver.dart';

import '../exceptions.dart';
import '../http.dart';
import '../log.dart' as log;
import '../package.dart';
import '../package_name.dart';
import '../pubspec.dart';
import '../sdk.dart';
import '../system_cache.dart';
import '../utils.dart';
import 'incompatibility.dart';
import 'incompatibility_cause.dart';
import 'term.dart';

/// A cache of all the versions of a single package that provides information
/// about those versions to the solver.
class PackageLister {
  /// The package that is being listed.
  final PackageRef _ref;

  /// The version of this package in the lockfile.
  ///
  /// This is `null` if this package isn't locked or if the current version
  /// solve isn't a `pub get`.
  final PackageId? _locked;

  // The version of this package that, if retracted, is still allowed in the
  // current version solve.
  //
  // We don't allow a retracted version during solving unless it is already
  // present in `pubspec.lock` or pinned in `dependency_overrides`.
  //
  // This is `null` if there is no retracted version that can be allowed.
  final Version? _allowedRetractedVersion;

  final SystemCache _systemCache;

  /// The type of the dependency from the root package onto [_ref].
  final DependencyType _dependencyType;

  /// The set of packages that were overridden by the root package.
  final Set<String> _overriddenPackages;

  /// Whether this is a downgrade, in which case the package priority should be
  /// reversed.
  final bool _isDowngrade;

  final Map<String, Version> sdkOverrides;

  /// A map from dependency names to constraints indicating which versions of
  /// [_ref] have already had their dependencies on the given versions returned
  /// by [incompatibilitiesFor].
  ///
  /// This allows us to avoid returning the same incompatibilities multiple
  /// times.
  final _alreadyListedDependencies = <String, VersionConstraint>{};

  /// A constraint indicating which versions of [_ref] are already known to be
  /// invalid for some reason.
  ///
  /// This allows us to avoid returning the same incompatibilities from
  /// [incompatibilitiesFor] multiple times.
  var _knownInvalidVersions = VersionConstraint.empty;

  /// Whether we've returned incompatibilities for [_locked].
  var _listedLockedVersion = false;

  /// The versions of [_ref] that have been downloaded and cached, or `null` if
  /// they haven't been downloaded yet.
  List<PackageId>? get cachedVersions => _cachedVersions;
  List<PackageId>? _cachedVersions;

  /// All versions of the package, sorted by [Version.compareTo].
  Future<List<PackageId>> get _versions => _versionsMemo.runOnce(() async {
        var cachedVersions = (await withDependencyType(
          _dependencyType,
          () => _systemCache.getVersions(
            _ref,
            allowedRetractedVersion: _allowedRetractedVersion,
          ),
        ))
          ..sort((id1, id2) => id1.version.compareTo(id2.version));
        _cachedVersions = cachedVersions;
        return cachedVersions;
      });
  final _versionsMemo = AsyncMemoizer<List<PackageId>>();

  /// The most recent version of this package (or the oldest, if we're
  /// downgrading).
  Future<PackageId?> get latest =>
      _latestMemo.runOnce(() => bestVersion(VersionConstraint.any));
  final _latestMemo = AsyncMemoizer<PackageId?>();

  /// Creates a package lister for the dependency identified by [_ref].
  PackageLister(
    this._systemCache,
    this._ref,
    this._locked,
    this._dependencyType,
    this._overriddenPackages,
    this._allowedRetractedVersion, {
    bool downgrade = false,
<<<<<<< HEAD
    this.sdkOverrides = const {},
=======
>>>>>>> 12a2af4d
  }) : _isDowngrade = downgrade;

  /// Creates a package lister for the root [package].
  PackageLister.root(Package package, this._systemCache,
      {required Map<String, Version>? sdkOverrides})
      : _ref = PackageRef.root(package),
        // Treat the package as locked so we avoid the logic for finding the
        // boundaries of various constraints, which is useless for the root
        // package.
        _locked = PackageId.root(package),
        _dependencyType = DependencyType.none,
        _overriddenPackages =
            Set.unmodifiable(package.dependencyOverrides.keys),
        _isDowngrade = false,
        _allowedRetractedVersion = null,
        sdkOverrides = sdkOverrides ?? {};

  /// Returns the number of versions of this package that match [constraint].
  Future<int> countVersions(VersionConstraint constraint) async {
    if (_locked != null && constraint.allows(_locked!.version)) return 1;
    try {
      return (await _versions)
          .where((id) => constraint.allows(id.version))
          .length;
    } on PackageNotFoundException {
      // If it fails for any reason, just treat that as no versions. This will
      // sort this reference higher so that we can traverse into it and report
      // the error in a user-friendly way.
      return 0;
    }
  }

  /// Returns the best version of this package that matches [constraint]
  /// according to the solver's prioritization scheme, or `null` if no versions
  /// match.
  ///
  /// Throws a [PackageNotFoundException] if this lister's package doesn't
  /// exist.
  Future<PackageId?> bestVersion(VersionConstraint constraint) async {
    final locked = _locked;
    if (locked != null && constraint.allows(locked.version)) return locked;

    var versions = await _versions;

    // If [constraint] has a minimum (or a maximum in downgrade mode), we can
    // bail early once we're past it.
    var isPastLimit = (Version _) => false;
    if (constraint is VersionRange) {
      if (_isDowngrade) {
        var max = constraint.max;
        if (max != null) isPastLimit = (version) => version > max;
      } else {
        var min = constraint.min;
        if (min != null) isPastLimit = (version) => version < min;
      }
    }

    // Return the most preferable version that matches [constraint]: the latest
    // non-prerelease version if one exists, or the latest prerelease version
    // otherwise.
    PackageId? bestPrerelease;
    for (var id in _isDowngrade ? versions : versions.reversed) {
      if (isPastLimit(id.version)) break;

      if (!constraint.allows(id.version)) continue;
      if (!id.version.isPreRelease) {
        return id;
      }
      bestPrerelease ??= id;
    }

    return bestPrerelease;
  }

  /// Returns incompatibilities that encapsulate [id]'s dependencies, or that
  /// indicate that it can't be safely selected.
  ///
  /// If multiple subsequent versions of this package have the same
  /// dependencies, this will return incompatibilities that reflect that. It
  /// won't return incompatibilities that have already been returned by a
  /// previous call to [incompatibilitiesFor].
  Future<List<Incompatibility>> incompatibilitiesFor(PackageId id) async {
    if (_knownInvalidVersions.allows(id.version)) return const [];

    Pubspec pubspec;
    try {
      pubspec = await withDependencyType(
        _dependencyType,
        () => _systemCache.describe(id),
      );
    } on SourceSpanApplicationException catch (error) {
      // The lockfile for the pubspec couldn't be parsed,
      log.fine('Failed to parse pubspec for $id:\n$error');
      _knownInvalidVersions = _knownInvalidVersions.union(id.version);
      return [
        Incompatibility(
          [Term(id.toRange(), true)],
          IncompatibilityCause.noVersions,
        )
      ];
    } on PackageNotFoundException {
      // We can only get here if the lockfile refers to a specific package
      // version that doesn't exist (probably because it was yanked).
      _knownInvalidVersions = _knownInvalidVersions.union(id.version);
      return [
        Incompatibility(
          [Term(id.toRange(), true)],
          IncompatibilityCause.noVersions,
        )
      ];
    }

    if (_cachedVersions == null &&
        _locked != null &&
        id.version == _locked!.version) {
      if (_listedLockedVersion) return const [];

      var depender = id.toRange();
      _listedLockedVersion = true;
      for (var sdk in sdks.values) {
        if (!_matchesSdkConstraint(pubspec, sdk)) {
          return [
            Incompatibility(
              [Term(depender, true)],
              SdkCause(
                pubspec.sdkConstraints[sdk.identifier]?.effectiveConstraint,
                sdk,
              ),
            )
          ];
        }
      }

      if (id.isRoot) {
        var incompatibilities = <Incompatibility>[];

        for (var range in pubspec.dependencies.values) {
          if (_overriddenPackages.contains(range.name)) continue;
          incompatibilities.add(_dependency(depender, range));
        }

        for (var range in pubspec.devDependencies.values) {
          if (_overriddenPackages.contains(range.name)) continue;
          incompatibilities.add(_dependency(depender, range));
        }

        for (var range in pubspec.dependencyOverrides.values) {
          incompatibilities.add(_dependency(depender, range));
        }

        return incompatibilities;
      } else {
        return pubspec.dependencies.values
            .where((range) => !_overriddenPackages.contains(range.name))
            .map((range) => _dependency(depender, range))
            .toList();
      }
    }

    var versions = await _versions;
    var index = lowerBound(
      versions,
      id,
      compare: (dynamic id1, dynamic id2) => id1.version.compareTo(id2.version),
    );
    assert(index < versions.length);
    assert(versions[index].version == id.version);

    for (var sdk in sdks.values) {
      var sdkIncompatibility = await _checkSdkConstraint(index, sdk);
      if (sdkIncompatibility != null) return [sdkIncompatibility];
    }

    // Don't recompute dependencies that have already been emitted.
    var dependencies = Map<String, PackageRange>.from(pubspec.dependencies);
    for (var package in dependencies.keys.toList()) {
      if (_overriddenPackages.contains(package)) {
        dependencies.remove(package);
        continue;
      }

      var constraint = _alreadyListedDependencies[package];
      if (constraint != null && constraint.allows(id.version)) {
        dependencies.remove(package);
      }
    }

    var lower = await _dependencyBounds(dependencies, index, upper: false);
    var upper = await _dependencyBounds(dependencies, index);

    return ordered(dependencies.keys).map((package) {
      var constraint = VersionRange(
        min: lower[package],
        includeMin: true,
        max: upper[package],
        alwaysIncludeMaxPreRelease: true,
      );

      _alreadyListedDependencies[package] = constraint.union(
        _alreadyListedDependencies[package] ?? VersionConstraint.empty,
      );

      return _dependency(
        _ref.withConstraint(constraint),
        dependencies[package]!,
      );
    }).toList();
  }

  /// Returns an [Incompatibility] that represents a dependency from [depender]
  /// onto [target].
  Incompatibility _dependency(PackageRange depender, PackageRange target) =>
      Incompatibility(
        [Term(depender, true), Term(target, false)],
        IncompatibilityCause.dependency,
      );

  /// If the version at [index] in [_versions] isn't compatible with the current
  /// version of [sdk], returns an [Incompatibility] indicating that.
  ///
  /// Otherwise, returns `null`.
  Future<Incompatibility?> _checkSdkConstraint(int index, Sdk sdk) async {
    var versions = await _versions;

    bool allowsSdk(Pubspec pubspec) => _matchesSdkConstraint(pubspec, sdk);

    if (allowsSdk(await _describeSafe(versions[index]))) return null;

    var bounds = await _findBounds(index, (pubspec) => !allowsSdk(pubspec));
    var incompatibleVersions = VersionRange(
      min: bounds.first == 0 ? null : versions[bounds.first].version,
      includeMin: true,
      max: bounds.last == versions.length - 1
          ? null
          : versions[bounds.last + 1].version,
      alwaysIncludeMaxPreRelease: true,
    );
    _knownInvalidVersions = incompatibleVersions.union(_knownInvalidVersions);

    var sdkConstraint = await foldAsync<VersionConstraint, PackageId>(
        slice(versions, bounds.first, bounds.last + 1), VersionConstraint.empty,
        (previous, version) async {
      var pubspec = await _describeSafe(version);
      return previous.union(
        pubspec.sdkConstraints[sdk.identifier]?.effectiveConstraint ??
            VersionConstraint.any,
      );
    });

    return Incompatibility(
      [Term(_ref.withConstraint(incompatibleVersions), true)],
      SdkCause(sdkConstraint, sdk),
    );
  }

  /// Returns the first and last indices in [_versions] of the contiguous set of
  /// versions whose pubspecs match [match].
  ///
  /// Assumes [match] returns true for the pubspec whose version is at [index].
  Future<Pair<int, int>> _findBounds(
    int start,
    bool Function(Pubspec) match,
  ) async {
    var versions = await _versions;

    var first = start - 1;
    while (first > 0) {
      if (!match(await _describeSafe(versions[first]))) break;
      first--;
    }

    var last = start + 1;
    while (last < versions.length) {
      if (!match(await _describeSafe(versions[last]))) break;
      last++;
    }

    return Pair(first + 1, last - 1);
  }

  /// Returns a map where each key is a package name and each value is the upper
  /// or lower (according to [upper]) bound of the range of versions with an
  /// identical dependency to that in [dependencies], around the version at
  /// [index].
  ///
  /// If a package is absent from the return value, that indicates indicate that
  /// all versions above or below [index] (according to [upper]) have the same
  /// dependency.
  Future<Map<String, Version?>> _dependencyBounds(
    Map<String, PackageRange> dependencies,
    int index, {
    bool upper = true,
  }) async {
    var versions = await _versions;
    var bounds = <String, Version>{};
    var previous = versions[index];
    outer:
    for (var id in upper
        ? versions.skip(index + 1)
        : versions.reversed.skip(versions.length - index)) {
      var pubspec = await _describeSafe(id);

      // The upper bound is exclusive and so is the first package with a
      // different dependency. The lower bound is inclusive, and so is the last
      // package with the same dependency.
      var boundary = (upper ? id : previous).version;

      // Once we hit an incompatible version, it doesn't matter whether it has
      // the same dependencies.
      for (var sdk in sdks.values) {
        if (_matchesSdkConstraint(pubspec, sdk)) continue;
        for (var name in dependencies.keys) {
          bounds.putIfAbsent(name, () => boundary);
        }
        break outer;
      }

      for (var range in dependencies.values) {
        if (bounds.containsKey(range.name)) continue;
        if (pubspec.dependencies[range.name] != range) {
          bounds[range.name] = boundary;
        }
      }

      if (bounds.length == dependencies.length) break;
      previous = id;
    }

    return bounds;
  }

  /// Returns the pubspec for [id], or an empty pubspec matching [id] if the
  /// real pubspec for [id] fails to load for any reason.
  ///
  /// This makes the bounds-finding logic resilient to broken pubspecs while
  /// keeping the actual error handling in a central location.
  Future<Pubspec> _describeSafe(PackageId id) async {
    try {
      return await withDependencyType(
        _dependencyType,
        () => _systemCache.describe(id),
      );
    } catch (_) {
      return Pubspec(id.name, version: id.version);
    }
  }

  /// Returns whether [pubspec]'s constraint on [sdk] matches the current
  /// version.
  bool _matchesSdkConstraint(Pubspec pubspec, Sdk sdk) {
    if (_overriddenPackages.contains(pubspec.name)) return true;

    var constraint = pubspec.sdkConstraints[sdk.identifier];
    if (constraint == null) return true;

    return sdk.isAvailable &&
        constraint.effectiveConstraint
            .allows(sdkOverrides[sdk.identifier] ?? sdk.version!);
  }
}<|MERGE_RESOLUTION|>--- conflicted
+++ resolved
@@ -109,15 +109,12 @@
     this._overriddenPackages,
     this._allowedRetractedVersion, {
     bool downgrade = false,
-<<<<<<< HEAD
     this.sdkOverrides = const {},
-=======
->>>>>>> 12a2af4d
   }) : _isDowngrade = downgrade;
 
   /// Creates a package lister for the root [package].
   PackageLister.root(Package package, this._systemCache,
-      {required Map<String, Version>? sdkOverrides})
+      {required Map<String, Version>? sdkOverrides,})
       : _ref = PackageRef.root(package),
         // Treat the package as locked so we avoid the logic for finding the
         // boundaries of various constraints, which is useless for the root
