// Copyright (c) 2012, the Dart project authors.  Please see the AUTHORS file
// for details. All rights reserved. Use of this source code is governed by a
// BSD-style license that can be found in the LICENSE file.

import 'dart:async';
import 'dart:convert';
import 'dart:io';
import 'dart:math';

import 'package:collection/collection.dart';
import 'package:path/path.dart' as p;
import 'package:pool/pool.dart';
import 'package:pub_semver/pub_semver.dart';
import 'package:source_span/source_span.dart';
import 'package:yaml/yaml.dart';

import 'command_runner.dart';
import 'dart.dart' as dart;
import 'exceptions.dart';
import 'executable.dart';
import 'io.dart';
import 'language_version.dart';
import 'lock_file.dart';
import 'log.dart' as log;
import 'package.dart';
import 'package_config.dart';
import 'package_config.dart' show PackageConfig;
import 'package_graph.dart';
import 'package_name.dart';
import 'pub_embeddable_command.dart';
import 'pubspec.dart';
import 'sdk.dart';
import 'solver.dart';
import 'solver/report.dart';
import 'source/cached.dart';
import 'source/unknown.dart';
import 'system_cache.dart';
import 'utils.dart';

/// A RegExp to match SDK constraints in a lockfile.
final _sdkConstraint = () {
  // This matches both the old-style constraint:
  //
  // ```yaml
  // sdk: ">=1.2.3 <2.0.0"
  // ```
  //
  // and the new-style constraint:
  //
  // ```yaml
  // sdks:
  //   dart: ">=1.2.3 <2.0.0"
  // ```
  var sdkNames = sdks.keys.map((name) => '  $name').join('|');
  return RegExp(r'^(' + sdkNames + r'|sdk): "?([^"]*)"?$', multiLine: true);
}();

/// The context surrounding the root package pub is operating on.
///
/// Pub operates over a directed graph of dependencies that starts at a root
/// "entrypoint" package. This is typically the package where the current
/// working directory is located. An entrypoint knows the [root] package it is
/// associated with and is responsible for managing the "packages" directory
/// for it.
///
/// That directory contains symlinks to all packages used by an app. These links
/// point either to the [SystemCache] or to some other location on the local
/// filesystem.
///
/// While entrypoints are typically applications, a pure library package may end
/// up being used as an entrypoint. Also, a single package may be used as an
/// entrypoint in one context but not in another. For example, a package that
/// contains a reusable library may not be the entrypoint when used by an app,
/// but may be the entrypoint when you're running its tests.
class Entrypoint {
  /// The directory where the package is stored.
  ///
  /// For global packages this is inside the pub cache.
  ///
  /// Except for packages globally activated from path.
  final String rootDir;

  Package? _root;

  /// The root package this entrypoint is associated with.
  ///
  /// For a global package, this is the activated package.
  Package get root => _root ??= Package.load(
        null,
        rootDir,
        cache.sources,
        withPubspecOverrides: true,
      );

  /// For a global package, this is the directory that the package is installed
  /// in. Non-global packages have null.
  final String? globalDir;

  /// The system-wide cache which caches packages that need to be fetched over
  /// the network.
  final SystemCache cache;

  /// Whether this entrypoint exists within the package cache.
  bool get isCached => p.isWithin(cache.rootDir, rootDir);

  /// Whether this is an entrypoint for a globally-activated package.
  // final bool isGlobal;
  bool get isGlobal => globalDir != null;

  /// The lockfile for the entrypoint.
  ///
  /// If not provided to the entrypoint, it will be loaded lazily from disk.
  LockFile get lockFile => _lockFile ??= _loadLockFile();

  LockFile _loadLockFile() {
    if (!fileExists(lockFilePath)) {
      return _lockFile = LockFile.empty();
    } else {
      try {
        return _lockFile = LockFile.load(lockFilePath, cache.sources);
      } on SourceSpanException catch (e) {
        throw SourceSpanApplicationException(
          e.message,
          e.span,
          explanation: 'Failed parsing lock file:',
          hint:
              'Consider deleting the file and running `$topLevelProgram pub get` to recreate it.',
        );
      }
    }
  }

  LockFile? _lockFile;

  /// The `.dart_tool/package_config.json` package-config of this entrypoint.
  ///
  /// Lazily initialized. Will throw [DataError] when initializing if the
  /// `.dart_tool/packageConfig.json` file doesn't exist or has a bad format .
  late PackageConfig packageConfig = () {
    late String packageConfigRaw;
    try {
      packageConfigRaw = readTextFile(packageConfigPath);
    } on FileException {
      dataError(
        'The "$packageConfigPath" file does not exist, please run "$topLevelProgram pub get".',
      );
    }
    late PackageConfig result;
    try {
      result = PackageConfig.fromJson(json.decode(packageConfigRaw));
    } on FormatException {
      badPackageConfig();
    }
    // Version 2 is the initial version number for `package_config.json`,
    // because `.packages` was version 1 (even if it was a different file).
    // If the version is different from 2, then it must be a newer incompatible
    // version, hence, the user should run `pub get` with the downgraded SDK.
    if (result.configVersion != 2) {
      badPackageConfig();
    }
    return result;
  }();

  /// The package graph for the application and all of its transitive
  /// dependencies.
  ///
  /// Throws a [DataError] if the `.dart_tool/package_config.json` file isn't
  /// up-to-date relative to the pubspec and the lockfile.
  PackageGraph get packageGraph => _packageGraph ??= _createPackageGraph();

  PackageGraph _createPackageGraph() {
    assertUpToDate();
    var packages = {
      for (var packageEntry in packageConfig.nonInjectedPackages)
        packageEntry.name: Package.load(
          packageEntry.name,
          packageEntry.resolvedRootDir(packageConfigPath),
          cache.sources,
        ),
    };
    packages[root.name] = root;

    return PackageGraph(this, packages);
  }

  PackageGraph? _packageGraph;

  /// Where the lock file and package configurations are to be found.
  ///
  /// Global packages (except those from path source)
  /// store these in the global cache.
  String? get _configRoot => isCached ? globalDir : rootDir;

  /// The path to the entrypoint's ".packages" file.
  ///
  /// This file is being slowly deprecated in favor of
  /// `.dart_tool/package_config.json`. Pub will still create it, but will
  /// not require it or make use of it within pub.
  String get packagesFile => p.normalize(p.join(_configRoot!, '.packages'));

  /// The path to the entrypoint's ".dart_tool/package_config.json" file
  /// relative to the current working directory .
  late String packageConfigPath = p.relative(
    p.normalize(p.join(_configRoot!, '.dart_tool', 'package_config.json')),
  );

  /// The path to the entrypoint package's pubspec.
  String get pubspecPath => p.normalize(p.join(rootDir, 'pubspec.yaml'));

  /// The path to the entrypoint package's pubspec overrides file.
  String get pubspecOverridesPath =>
      p.normalize(p.join(rootDir, 'pubspec_overrides.yaml'));

  /// The path to the entrypoint package's lockfile.
  String get lockFilePath => p.normalize(p.join(_configRoot!, 'pubspec.lock'));

  /// The path to the entrypoint package's `.dart_tool/pub` cache directory.
  ///
  /// For globally activated packages from path, this is not the same as
  /// [configRoot], because the snapshots should be stored in the global cache,
  /// but the configuration is stored at the package itself.
<<<<<<< HEAD
  String get cachePath => globalDir ?? p.join(rootDir, '.dart_tool/pub');
=======
  String get cachePath => globalDir ?? root.path('.dart_tool/pub');
>>>>>>> cfaec21f

  /// The path to the directory containing dependency executable snapshots.
  String get _snapshotPath => p.join(cachePath, 'bin');

  /// The path to the directory containing previous dill files for incremental
  /// builds.
  String get _incrementalDillsPath => p.join(cachePath, 'incremental');

  Entrypoint._(
    this.rootDir,
    this._lockFile,
    this._example,
    this._packageGraph,
    this.cache,
    this._root,
    this.globalDir,
  );

  /// An entrypoint representing a package at [rootDir].
  Entrypoint(
    this.rootDir,
    this.cache, {
    Pubspec? pubspec,
  })  : _root = pubspec == null ? null : Package.inMemory(pubspec),
        globalDir = null {
    if (p.isWithin(cache.rootDir, rootDir)) {
      fail('Cannot operate on packages inside the cache.');
    }
  }

  /// Creates an entrypoint at the same location, that will use [pubspec] for
  /// resolution.
  Entrypoint withPubspec(Pubspec pubspec) {
    return Entrypoint._(
      rootDir,
      _lockFile,
      _example,
      _packageGraph,
      cache,
      Package.inMemory(pubspec),
      globalDir,
    );
  }

  /// Creates an entrypoint given package and lockfile objects.
  /// If a SolveResult is already created it can be passed as an optimization.
  Entrypoint.global(
    this.globalDir,
    Package this._root,
    this._lockFile,
    this.cache, {
    SolveResult? solveResult,
  }) : rootDir = _root.dir {
    if (solveResult != null) {
      _packageGraph = PackageGraph.fromSolveResult(this, solveResult);
    }
  }

  /// Gets the [Entrypoint] package for the current working directory.
  ///
  /// This will be null if the example folder doesn't have a `pubspec.yaml`.
  Entrypoint? get example {
    if (_example != null) return _example;
    if (!fileExists(root.path('example', 'pubspec.yaml'))) {
      return null;
    }
    return _example = Entrypoint(root.path('example'), cache);
  }

  Entrypoint? _example;

  /// Writes .packages and .dart_tool/package_config.json
  Future<void> writePackageConfigFile() async {
    final entrypointName = isGlobal ? null : root.name;
    ensureDir(p.dirname(packageConfigPath));
    writeTextFile(
      packageConfigPath,
      await lockFile.packageConfigFile(
        cache,
        entrypoint: entrypointName,
        entrypointSdkConstraint:
            root.pubspec.sdkConstraints[sdk.identifier]?.effectiveConstraint,
        relativeFrom: isGlobal ? null : rootDir,
      ),
    );
  }

  /// Gets all dependencies of the [root] package.
  ///
  /// Performs version resolution according to [SolveType].
  ///
  /// The iterable [unlock] specifies the list of packages whose versions can be
  /// changed even if they are locked in the pubspec.lock file.
  ///
  /// [analytics] holds the information needed for the embedded pub command to
  /// send analytics.
  ///
  /// Shows a report of the changes made relative to the previous lockfile. If
  /// this is an upgrade or downgrade, all transitive dependencies are shown in
  /// the report. Otherwise, only dependencies that were changed are shown. If
  /// [dryRun] is `true`, no physical changes are made.
  ///
  /// If [precompile] is `true` (the default), this snapshots dependencies'
  /// executables.
  ///
  /// if [summaryOnly] is `true` only success or failure will be
  /// shown --- in case of failure, a reproduction command is shown.
  ///
  /// Updates [lockFile] and [packageRoot] accordingly.
  ///
  /// If [enforceLockfile] is true no changes to the current lockfile are
  /// allowed. Instead the existing lockfile is loaded, verified against
  /// pubspec.yaml and all dependencies downloaded.
  Future<void> acquireDependencies(
    SolveType type, {
    Iterable<String>? unlock,
    bool dryRun = false,
    bool precompile = false,
    required PubAnalytics? analytics,
    bool summaryOnly = false,
    bool enforceLockfile = false,
  }) async {
    root; // This will throw early if pubspec.yaml could not be found.
    summaryOnly = summaryOnly || _summaryOnlyEnvironment;
    final suffix = rootDir == '.' ? '' : ' in $rootDir';

    if (enforceLockfile && !fileExists(lockFilePath)) {
      throw ApplicationException('''
Retrieving dependencies failed$suffix.
Cannot do `--enforce-lockfile` without an existing `pubspec.lock`.

Try running `$topLevelProgram pub get` to create `$lockFilePath`.''');
    }

    SolveResult result;
    result = await log.progress('Resolving dependencies$suffix', () async {
      _checkSdkConstraint(root.pubspec);
      return resolveVersions(
        type,
        cache,
        root,
        lockFile: lockFile,
        unlock: unlock ?? [],
      );
    });

    // We have to download files also with --dry-run to ensure we know the
    // archive hashes for downloaded files.
    final newLockFile = await result.downloadCachedPackages(cache);

    final report = SolveReport(
      type,
      rootDir,
      root.pubspec,
      lockFile,
      newLockFile,
      result.availableVersions,
      cache,
      dryRun: dryRun,
      enforceLockfile: enforceLockfile,
      quiet: summaryOnly,
    );

    final hasChanges = await report.show();
    await report.summarize();
    if (enforceLockfile && hasChanges) {
      dataError('''
Unable to satisfy `$pubspecPath` using `$lockFilePath`$suffix.

To update `$lockFilePath` run `$topLevelProgram pub get`$suffix without
`--enforce-lockfile`.''');
    }

    if (!(dryRun || enforceLockfile)) {
      newLockFile.writeToFile(lockFilePath, cache);
    }

    _lockFile = newLockFile;

    if (!dryRun) {
      if (analytics != null) {
        result.sendAnalytics(analytics);
      }

      /// Build a package graph from the version solver results so we don't
      /// have to reload and reparse all the pubspecs.
      _packageGraph = PackageGraph.fromSolveResult(this, result);

      await writePackageConfigFile();

      try {
        if (precompile) {
          await precompileExecutables();
        } else {
          _deleteExecutableSnapshots(changed: result.changedPackages);
        }
      } catch (error, stackTrace) {
        // Just log exceptions here. Since the method is just about acquiring
        // dependencies, it shouldn't fail unless that fails.
        log.exception(error, stackTrace);
      }
    }
  }

  /// All executables that should be snapshotted from this entrypoint.
  ///
  /// This is all executables in direct dependencies.
  /// that don't transitively depend on [this] or on a mutable dependency.
  ///
  /// Except globally activated packages they should precompile executables from
  /// the package itself if they are immutable.
  List<Executable> get _builtExecutables {
    if (isGlobal) {
      if (isCached) {
        return root.executablePaths
            .map((path) => Executable(root.name, path))
            .toList();
      } else {
        return <Executable>[];
      }
    }
    final r = root.immediateDependencies.keys.expand((packageName) {
      final package = packageGraph.packages[packageName]!;
      return package.executablePaths
          .map((path) => Executable(packageName, path));
    }).toList();
    return r;
  }

  /// Precompiles all [_builtExecutables].
  Future<void> precompileExecutables() async {
    final executables = _builtExecutables;

    if (executables.isEmpty) return;

    await log.progress('Building package executables', () async {
      if (isGlobal) {
        /// Global snapshots might linger in the cache if we don't remove old
        /// snapshots when it is re-activated.
        cleanDir(_snapshotPath);
      } else {
        ensureDir(_snapshotPath);
      }
      // Don't do more than `Platform.numberOfProcessors - 1` compilations
      // concurrently. Though at least one.
      final pool = Pool(max(Platform.numberOfProcessors - 1, 1));
      return waitAndPrintErrors(
        executables.map((executable) async {
          await pool.withResource(() async {
            return _precompileExecutable(executable);
          });
        }),
      );
    });
  }

  /// Precompiles executable .dart file at [path] to a snapshot.
  ///
  /// The [additionalSources], if provided, instruct the compiler to include
  /// additional source files into compilation even if they are not referenced
  /// from the main library.
  ///
  /// The [nativeAssets], if provided, instruct the compiler include a native
  /// assets map.
  Future<void> precompileExecutable(
    Executable executable, {
    List<String> additionalSources = const [],
    String? nativeAssets,
  }) async {
    await log.progress('Building package executable', () async {
      ensureDir(p.dirname(pathOfExecutable(executable)));
      return waitAndPrintErrors([
        _precompileExecutable(
          executable,
          additionalSources: additionalSources,
          nativeAssets: nativeAssets,
        )
      ]);
    });
  }

  Future<void> _precompileExecutable(
    Executable executable, {
    List<String> additionalSources = const [],
    String? nativeAssets,
  }) async {
    final package = executable.package;

    await dart.precompile(
      executablePath: resolveExecutable(executable),
      outputPath: pathOfExecutable(executable),
      incrementalDillPath: incrementalDillPathOfExecutable(executable),
      packageConfigPath: packageConfigPath,
      name: '$package:${p.basenameWithoutExtension(executable.relativePath)}',
      additionalSources: additionalSources,
      nativeAssets: nativeAssets,
    );
  }

  /// The location of the snapshot of the dart program at [path] in [package]
  /// will be stored here.
  ///
  /// We use the sdk version to make sure we don't run snapshots from a
  /// different sdk.
  ///
  /// [path] must be relative.
  String pathOfExecutable(Executable executable) {
    assert(p.isRelative(executable.relativePath));
    final versionSuffix = sdk.version;
    return isGlobal
        ? p.join(
            _snapshotPath,
            '${p.basename(executable.relativePath)}-$versionSuffix.snapshot',
          )
        : p.join(
            _snapshotPath,
            executable.package,
            '${p.basename(executable.relativePath)}-$versionSuffix.snapshot',
          );
  }

  String incrementalDillPathOfExecutable(Executable executable) {
    assert(p.isRelative(executable.relativePath));
    return isGlobal
        ? p.join(
            _incrementalDillsPath,
            '${p.basename(executable.relativePath)}.incremental.dill',
          )
        : p.join(
            _incrementalDillsPath,
            executable.package,
            '${p.basename(executable.relativePath)}.incremental.dill',
          );
  }

  /// The absolute path of [executable] resolved relative to [this].
  String resolveExecutable(Executable executable) {
    return p.join(
      packageGraph.packages[executable.package]!.dir,
      executable.relativePath,
    );
  }

  /// Deletes outdated cached executable snapshots.
  ///
  /// If [changed] is passed, only dependencies whose contents might be changed
  /// if one of the given packages changes will have their executables deleted.
  void _deleteExecutableSnapshots({Iterable<String>? changed}) {
    if (!dirExists(_snapshotPath)) return;

    // If we don't know what changed, we can't safely re-use any snapshots.
    if (changed == null) {
      deleteEntry(_snapshotPath);
      return;
    }
    var changedDeps = changed;
    changedDeps = changedDeps.toSet();

    // If the existing executable was compiled with a different SDK, we need to
    // recompile regardless of what changed.
    // TODO(nweiz): Use the VM to check this when issue 20802 is fixed.
    var sdkVersionPath = p.join(_snapshotPath, 'sdk-version');
    if (!fileExists(sdkVersionPath) ||
        readTextFile(sdkVersionPath) != '${sdk.version}\n') {
      deleteEntry(_snapshotPath);
      return;
    }

    // Clean out any outdated snapshots.
    for (var entry in listDir(_snapshotPath)) {
      if (!dirExists(entry)) continue;

      var package = p.basename(entry);
      if (!packageGraph.packages.containsKey(package) ||
          packageGraph.isPackageMutable(package) ||
          packageGraph
              .transitiveDependencies(package)
              .any((dep) => changedDeps.contains(dep.name))) {
        deleteEntry(entry);
      }
    }
  }

  /// Throws a [DataError] if the `.dart_tool/package_config.json` file doesn't
  /// exist or if it's out-of-date relative to the lockfile or the pubspec.
  ///
  /// A `.packages` file is not required. But if it exists it is checked for
  /// consistency with the pubspec.lock.
  ///
  /// If [checkForSdkUpdate] is `true`, the resolution is considered outdated if
  /// the package_config.json was created by a different sdk. See
  /// [_checkPackageConfigSameDartSdk].
  /// TODO(sigurdm): we should consider if we can instead in all places update
  /// the resolution automatically.
  void assertUpToDate({bool checkForSdkUpdate = false}) {
    if (isCached) return;
    final pubspecStat = tryStatFile(pubspecPath);
    if (pubspecStat == null) {
      throw FileException(
        'Could not find a file named "pubspec.yaml" in '
        '"${canonicalize(rootDir)}".',
        pubspecPath,
      );
    }
    final lockFileStat = tryStatFile(lockFilePath);
    if (lockFileStat == null) {
      dataError(
        'No $lockFilePath file found, please run "$topLevelProgram pub get" first.',
      );
    }
    final packageConfigStat = tryStatFile(packageConfigPath);
    if (packageConfigStat == null) {
      dataError(
        'No $packageConfigPath file found, please run "$topLevelProgram pub get".\n'
        '\n'
        'Starting with Dart 2.7, the package_config.json file configures '
        'resolution of package import URIs; run "$topLevelProgram pub get" to generate it.',
      );
    }

    // Manually parse the lockfile because a full YAML parse is relatively slow
    // and this is on the hot path for "pub run".
    var lockFileText = readTextFile(lockFilePath);
    var hasPathDependencies = lockFileText.contains('\n    source: path\n');

    var lockFileModified = lockFileStat.modified;

    var pubspecChanged = lockFileModified.isBefore(pubspecStat.modified);
    var pubspecOverridesChanged = false;

    final pubspecOverridesStat = tryStatFile(pubspecOverridesPath);
    if (pubspecOverridesStat != null) {
      pubspecOverridesChanged =
          lockFileModified.isBefore(pubspecOverridesStat.modified);
    }

    var touchedLockFile = false;
    if (pubspecChanged || pubspecOverridesChanged || hasPathDependencies) {
      // If `pubspec.lock` is older than `pubspec.yaml` or
      // `pubspec_overrides.yaml`, or we have path dependencies, then we check
      // that `pubspec.lock` is a correct solution for the requirements in
      // `pubspec.yaml` and `pubspec_overrides.yaml`. This aims to:
      //  * Prevent missing packages when `pubspec.lock` is checked into git.
      //  * Mitigate missing transitive dependencies when the `pubspec.yaml` in
      //    a path dependency is changed.
      _assertLockFileUpToDate();
      if (_arePackagesAvailable()) {
        touchedLockFile = true;
        touch(lockFilePath);
      } else {
        var filePath = pubspecChanged ? pubspecPath : pubspecOverridesPath;
        dataError('The $filePath file has changed since the $lockFilePath '
            'file was generated, please run "$topLevelProgram pub get" again.');
      }
    }

    if (packageConfigStat.modified.isBefore(lockFileModified) ||
        hasPathDependencies) {
      // If `package_config.json` is older than `pubspec.lock` or we have
      // path dependencies, then we check that `package_config.json` is a
      // correct configuration on the local machine. This aims to:
      //  * Mitigate issues when copying a folder from one machine to another.
      //  * Force `pub get` if a path dependency has changed language version.
      _checkPackageConfigUpToDate();
      touch(packageConfigPath);
    } else {
      if (touchedLockFile) {
        touch(packageConfigPath);
      }
    }

    for (final match in _sdkConstraint.allMatches(lockFileText)) {
      final identifier = match[1] == 'sdk' ? 'dart' : match[1]!.trim();
      final sdk = sdks[identifier]!;

      // Don't complain if there's an SDK constraint for an unavailable SDK. For
      // example, the Flutter SDK being unavailable just means that we aren't
      // running from within the `flutter` executable, and we want users to be
      // able to `pub run` non-Flutter tools even in a Flutter app.
      if (!sdk.isAvailable) continue;

      final parsedConstraint = VersionConstraint.parse(match[2]!);
      if (!parsedConstraint.allows(sdk.version!)) {
        dataError('${sdk.name} ${sdk.version} is incompatible with your '
            "dependencies' SDK constraints. Please run \"$topLevelProgram pub get\" again.");
      }
    }
    // We want to do ensure a pub get gets run when updating a minor version of
    // the Dart SDK.
    //
    // Putting this check last because it leads to less specific messages than
    // the 'incompatible sdk' check above.
    if (checkForSdkUpdate) _checkPackageConfigSameDartSdk();
  }

  /// Determines whether or not the lockfile is out of date with respect to the
  /// pubspec.
  ///
  /// If any mutable pubspec contains dependencies that are not in the lockfile
  /// or that don't match what's in there, this will throw a [DataError]
  /// describing the issue.
  void _assertLockFileUpToDate() {
    if (!root.immediateDependencies.values.every(_isDependencyUpToDate)) {
      dataError(
          'The $pubspecPath file has changed since the $lockFilePath file '
          'was generated, please run "$topLevelProgram pub get" again.');
    }

    var overrides = MapKeySet(root.dependencyOverrides);

    // Check that uncached dependencies' pubspecs are also still satisfied,
    // since they're mutable and may have changed since the last get.
    for (var id in lockFile.packages.values) {
      final source = id.source;
      if (source is CachedSource) continue;

      try {
        if (cache.load(id).dependencies.values.every(
              (dep) =>
                  overrides.contains(dep.name) || _isDependencyUpToDate(dep),
            )) {
          continue;
        }
      } on FileException {
        // If we can't load the pubspec, the user needs to re-run "pub get".
      }

      final relativePubspecPath =
          p.join(cache.getDirectory(id, relativeFrom: '.'), 'pubspec.yaml');
      dataError('$relativePubspecPath has '
          'changed since the $lockFilePath file was generated, please run '
          '"$topLevelProgram pub get" again.');
    }
  }

  /// Returns whether the locked version of [dep] matches the dependency.
  bool _isDependencyUpToDate(PackageRange dep) {
    if (dep.name == root.name) return true;

    var locked = lockFile.packages[dep.name];
    return locked != null && dep.allows(locked);
  }

  /// Determines whether all of the packages in the lockfile are already
  /// installed and available.
  bool _arePackagesAvailable() {
    return lockFile.packages.values.every((package) {
      if (package.source is UnknownSource) return false;

      // We only care about cached sources. Uncached sources aren't "installed".
      // If one of those is missing, we want to show the user the file not
      // found error later since installing won't accomplish anything.
      var source = package.source;
      if (source is! CachedSource) return true;

      // Get the directory.
      var dir = cache.getDirectory(package, relativeFrom: '.');
      // See if the directory is there and looks like a package.
      return fileExists(p.join(dir, 'pubspec.yaml'));
    });
  }

  /// Determines [lockFile] agrees with the given [packagePathsMapping].
  ///
  /// The [packagePathsMapping] is a mapping from package names to paths where
  /// the packages are located. (The library is located under
  /// `lib/` relative to the path given).
  bool _isPackagePathsMappingUpToDateWithLockfile(
    Map<String, String> packagePathsMapping,
  ) {
    // Check that [packagePathsMapping] does not contain more packages than what
    // is required. This could lead to import statements working, when they are
    // not supposed to work.
    final hasExtraMappings = !packagePathsMapping.keys.every((packageName) {
      return packageName == root.name ||
          lockFile.packages.containsKey(packageName);
    });
    if (hasExtraMappings) {
      return false;
    }

    // Check that all packages in the [lockFile] are reflected in the
    // [packagePathsMapping].
    return lockFile.packages.values.every((lockFileId) {
      // It's very unlikely that the lockfile is invalid here, but it's not
      // impossible—for example, the user may have a very old application
      // package with a checked-in lockfile that's newer than the pubspec, but
      // that contains SDK dependencies.
      if (lockFileId.source is UnknownSource) return false;

      final packagePath = packagePathsMapping[lockFileId.name];
      if (packagePath == null) {
        return false;
      }

      final source = lockFileId.source;
      final lockFilePackagePath = root.path(
        cache.getDirectory(lockFileId, relativeFrom: rootDir),
      );

      // Make sure that the packagePath agrees with the lock file about the
      // path to the package.
      if (p.normalize(packagePath) != p.normalize(lockFilePackagePath)) {
        return false;
      }

      // For cached sources, make sure the directory exists and looks like a
      // package. This is also done by [_arePackagesAvailable] but that may not
      // be run if the lockfile is newer than the pubspec.
      if (source is CachedSource && !dirExists(lockFilePackagePath) ||
          !fileExists(p.join(lockFilePackagePath, 'pubspec.yaml'))) {
        return false;
      }

      return true;
    });
  }

  /// Checks whether or not the `.dart_tool/package_config.json` file is
  /// out of date with respect to the lockfile.
  ///
  /// This will throw a [DataError] if the [lockfile] contains dependencies that
  /// are not in the `.dart_tool/package_config.json` or that don't match
  /// what's in there.
  ///
  /// Throws [DataException], if `.dart_tool/package_config.json` is not
  /// up-to-date for some other reason.
  void _checkPackageConfigUpToDate() {
    void outOfDate() {
      dataError('The $lockFilePath file has changed since the '
          '$packageConfigPath file '
          'was generated, please run "$topLevelProgram pub get" again.');
    }

    final packagePathsMapping = <String, String>{};

    final packagesToCheck = packageConfig.nonInjectedPackages;
    for (final pkg in packagesToCheck) {
      // Pub always makes a packageUri of lib/
      if (pkg.packageUri == null || pkg.packageUri.toString() != 'lib/') {
        badPackageConfig();
      }
      packagePathsMapping[pkg.name] =
          root.path('.dart_tool', p.fromUri(pkg.rootUri));
    }
    if (!_isPackagePathsMappingUpToDateWithLockfile(packagePathsMapping)) {
      outOfDate();
    }

    // Check if language version specified in the `package_config.json` is
    // correct. This is important for path dependencies as these can mutate.
    for (final pkg in packageConfig.packages) {
      if (pkg.name == root.name || pkg.name == 'flutter_gen') continue;
      final id = lockFile.packages[pkg.name];
      if (id == null) {
        assert(
          false,
          'unnecessary package_config.json entries should be forbidden by '
          '_isPackagePathsMappingUpToDateWithLockfile',
        );
        continue;
      }

      // If a package is cached, then it's universally immutable and we need
      // not check if the language version is correct.
      final source = id.source;
      if (source is CachedSource) {
        continue;
      }

      try {
        // Load `pubspec.yaml` and extract language version to compare with the
        // language version from `package_config.json`.
        final languageVersion = cache.load(id).pubspec.languageVersion;
        if (pkg.languageVersion != languageVersion) {
          final relativePubspecPath = p.join(
            cache.getDirectory(id, relativeFrom: '.'),
            'pubspec.yaml',
          );
          dataError('$relativePubspecPath has '
              'changed since the $lockFilePath file was generated, please run '
              '"$topLevelProgram pub get" again.');
        }
      } on FileException {
        dataError('Failed to read pubspec.yaml for "${pkg.name}", perhaps the '
            'entry is missing, please run "$topLevelProgram pub get".');
      }
    }
  }

  /// Checks whether or not the `.dart_tool/package_config.json` file is was
  /// generated by a different sdk down changes in minor versions.
  ///
  /// Throws [DataException], if `.dart_tool/package_config.json` the version
  /// changed sufficiently.
  void _checkPackageConfigSameDartSdk() {
    final generatorVersion = packageConfig.generatorVersion;
    if (generatorVersion == null ||
        generatorVersion.major != sdk.version.major ||
        generatorVersion.minor != sdk.version.minor) {
      dataError('The sdk was updated since last package resolution. Please run '
          '"$topLevelProgram pub get" again.');
    }
  }

  /// We require an SDK constraint lower-bound as of Dart 2.12.0
  ///
  /// We don't allow unknown sdks.
  void _checkSdkConstraint(Pubspec pubspec) {
    final dartSdkConstraint = pubspec.dartSdkConstraint.effectiveConstraint;
    // Suggest an sdk constraint giving the same language version as the
    // current sdk.
    var suggestedConstraint = VersionConstraint.compatibleWith(
      Version(sdk.version.major, sdk.version.minor, 0),
    );
    // But if somehow that doesn't work, we fallback to safe sanity, mostly
    // important for tests, or if we jump to 3.x without patching this code.
    if (!suggestedConstraint.allows(sdk.version)) {
      suggestedConstraint = VersionRange(
        min: sdk.version,
        max: sdk.version.nextBreaking,
        includeMin: true,
      );
    }
    if (dartSdkConstraint is! VersionRange || dartSdkConstraint.min == null) {
      throw DataException('''
$pubspecPath has no lower-bound SDK constraint.
You should edit $pubspecPath to contain an SDK constraint:

environment:
  sdk: '${suggestedConstraint.asCompatibleWithIfPossible()}'

See https://dart.dev/go/sdk-constraint
''');
    }
    if (!LanguageVersion.fromSdkConstraint(dartSdkConstraint)
        .supportsNullSafety) {
      throw DataException('''
The lower bound of "sdk: '$dartSdkConstraint'" must be 2.12.0'
or higher to enable null safety.

The current version of the Dart SDK (${sdk.version}) does not support non-null
safety code.

Consider using an older, compatible Dart SDK or try the following sdk
constraint:

environment:
  sdk: '${suggestedConstraint.asCompatibleWithIfPossible()}'

For details, see https://dart.dev/null-safety
''');
    }
    for (final sdk in pubspec.sdkConstraints.keys) {
      if (!sdks.containsKey(sdk)) {
        final environment = pubspec.fields.nodes['environment'] as YamlMap;
        final keyNode = environment.nodes.entries
            .firstWhere((e) => (e.key as YamlNode).value == sdk)
            .key as YamlNode;
        throw SourceSpanApplicationException(
          '''
$pubspecPath refers to an unknown sdk '$sdk'.

Did you mean to add it as a dependency?

Either remove the constraint, or upgrade to a version of pub that supports the
given sdk.

See https://dart.dev/go/sdk-constraint
''',
          keyNode.span,
        );
      }
    }
  }

  Never badPackageConfig() {
    dataError('The "$packageConfigPath" file is not recognized by '
        '"pub" version, please run "$topLevelProgram pub get".');
  }

  /// Setting the `PUB_SUMMARY_ONLY` environment variable to anything but '0'
  /// will result in [acquireDependencies] to only print a summary of the
  /// results.
  bool get _summaryOnlyEnvironment =>
      (Platform.environment['PUB_SUMMARY_ONLY'] ?? '0') != '0';
}<|MERGE_RESOLUTION|>--- conflicted
+++ resolved
@@ -219,11 +219,7 @@
   /// For globally activated packages from path, this is not the same as
   /// [configRoot], because the snapshots should be stored in the global cache,
   /// but the configuration is stored at the package itself.
-<<<<<<< HEAD
   String get cachePath => globalDir ?? p.join(rootDir, '.dart_tool/pub');
-=======
-  String get cachePath => globalDir ?? root.path('.dart_tool/pub');
->>>>>>> cfaec21f
 
   /// The path to the directory containing dependency executable snapshots.
   String get _snapshotPath => p.join(cachePath, 'bin');
