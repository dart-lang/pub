--- conflicted
+++ resolved
@@ -183,16 +183,11 @@
   String get _incrementalDillsPath => p.join(cachePath, 'incremental');
 
   /// Loads the entrypoint from a package at [rootDir].
-<<<<<<< HEAD
-  Entrypoint(String rootDir, this.cache)
-      : root = Package.load(null, rootDir, cache.sources,
-            withPubspecOverrides: true),
-        isGlobal = false;
-=======
   Entrypoint(
     String rootDir,
     this.cache,
-  )   : root = Package.load(null, rootDir, cache.sources),
+  )   : root = Package.load(null, rootDir, cache.sources,
+            withPubspecOverrides: true),
         globalDir = null;
 
   Entrypoint.inMemory(this.root, this.cache,
@@ -203,7 +198,6 @@
       _packageGraph = PackageGraph.fromSolveResult(this, solveResult);
     }
   }
->>>>>>> 93c7cfcd
 
   /// Creates an entrypoint given package and lockfile objects.
   /// If a SolveResult is already created it can be passed as an optimization.
