--- conflicted
+++ resolved
@@ -347,13 +347,8 @@
 
   /// Precompiles executable .dart file at [path] to a snapshot.
   Future<void> precompileExecutable(Executable executable) async {
-<<<<<<< HEAD
-    return await log.progress('Building package executable', () async {
-      ensureDir(p.dirname(snapshotPathOfExecutable(executable)));
-=======
-    return await log.progress('Precompiling executable', () async {
+    return await log.progress('Building executable', () async {
       ensureDir(p.dirname(pathOfExecutable(executable)));
->>>>>>> c33f264f
       return waitAndPrintErrors([_precompileExecutable(executable)]);
     });
   }
