--- conflicted
+++ resolved
@@ -71,19 +71,11 @@
       final unignoredByGitignore = Ignore.listFiles(
         beneath: beneath,
         listDir: (dir) {
-<<<<<<< HEAD
-          var contents = Directory(resolve(dir)).listSync(followLinks: false);
-          return contents.map((entity) =>
-              p.posix.joinAll(p.split(p.relative(entity.path, from: root))));
-=======
-          final contents = Directory(resolve(dir)).listSync();
-          return contents
-              .where((e) => !(linkExists(e.path) && dirExists(e.path)))
-              .map(
-                (entity) => p.posix
-                    .joinAll(p.split(p.relative(entity.path, from: root))),
-              );
->>>>>>> 776def48
+          final contents = Directory(resolve(dir)).listSync(followLinks: false);
+          return contents.map(
+            (entity) =>
+                p.posix.joinAll(p.split(p.relative(entity.path, from: root))),
+          );
         },
         ignoreForDir: (dir) {
           final gitIgnore = resolve('$dir/.gitignore');
