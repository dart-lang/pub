--- conflicted
+++ resolved
@@ -13,14 +13,9 @@
 class DependencyOverrideValidator extends Validator {
   @override
   Future validate() {
-<<<<<<< HEAD
-    var overridden =
+    final overridden =
         MapKeySet(context.entrypoint.workspaceRoot.allOverridesInWorkspace);
-    var dev = MapKeySet(package.devDependencies);
-=======
-    final overridden = MapKeySet(package.dependencyOverrides);
     final dev = MapKeySet(package.devDependencies);
->>>>>>> e1fbda73
     if (overridden.difference(dev).isNotEmpty) {
       final overridesFile = package.pubspec.dependencyOverridesFromOverridesFile
           ? package.pubspecOverridesPath
