// Copyright (c) 2013, the Dart project authors.  Please see the AUTHORS file
// for details. All rights reserved. Use of this source code is governed by a
// BSD-style license that can be found in the LICENSE file.

/// Helper functionality to make working with IO easier.
import 'dart:async';
import 'dart:collection';
import 'dart:convert';
import 'dart:io';

import 'package:async/async.dart';
import 'package:path/path.dart' as path;
import 'package:pool/pool.dart';
import 'package:http/http.dart' show ByteStream;
import 'package:http_multi_server/http_multi_server.dart';
import 'package:stack_trace/stack_trace.dart';

import 'exit_codes.dart' as exit_codes;
import 'exceptions.dart';
import 'error_group.dart';
import 'log.dart' as log;
import 'sdk.dart' as sdk;
import 'utils.dart';

export 'package:http/http.dart' show ByteStream;

/// The pool used for restricting access to asynchronous operations that consume
/// file descriptors.
///
/// The maximum number of allocated descriptors is based on empirical tests that
/// indicate that beyond 32, additional file reads don't provide substantial
/// additional throughput.
final _descriptorPool = new Pool(32);

/// Determines if a file or directory exists at [path].
bool entryExists(String path) =>
    dirExists(path) || fileExists(path) || linkExists(path);

/// Returns whether [link] exists on the file system.
///
/// This returns `true` for any symlink, regardless of what it points at or
/// whether it's broken.
bool linkExists(String link) => new Link(link).existsSync();

/// Returns whether [file] exists on the file system.
///
/// This returns `true` for a symlink only if that symlink is unbroken and
/// points to a file.
bool fileExists(String file) => new File(file).existsSync();

/// Returns the canonical path for [pathString].
///
/// This is the normalized, absolute path, with symlinks resolved. As in
/// [transitiveTarget], broken or recursive symlinks will not be fully resolved.
///
/// This doesn't require [pathString] to point to a path that exists on the
/// filesystem; nonexistent or unreadable path entries are treated as normal
/// directories.
String canonicalize(String pathString) {
  var seen = new Set<String>();
  var components = new Queue<String>.from(
      path.split(path.normalize(path.absolute(pathString))));

  // The canonical path, built incrementally as we iterate through [components].
  var newPath = components.removeFirst();

  // Move through the components of the path, resolving each one's symlinks as
  // necessary. A resolved component may also add new components that need to be
  // resolved in turn.
  while (!components.isEmpty) {
    seen.add(path.join(newPath, path.joinAll(components)));
    var resolvedPath =
        resolveLink(path.join(newPath, components.removeFirst()));
    var relative = path.relative(resolvedPath, from: newPath);

    // If the resolved path of the component relative to `newPath` is just ".",
    // that means component was a symlink pointing to its parent directory. We
    // can safely ignore such components.
    if (relative == '.') continue;

    var relativeComponents = new Queue<String>.from(path.split(relative));

    // If the resolved path is absolute relative to `newPath`, that means it's
    // on a different drive. We need to canonicalize the entire target of that
    // symlink again.
    if (path.isAbsolute(relative)) {
      // If we've already tried to canonicalize the new path, we've encountered
      // a symlink loop. Avoid going infinite by treating the recursive symlink
      // as the canonical path.
      if (seen.contains(relative)) {
        newPath = relative;
      } else {
        newPath = relativeComponents.removeFirst();
        relativeComponents.addAll(components);
        components = relativeComponents;
      }
      continue;
    }

    // Pop directories off `newPath` if the component links upwards in the
    // directory hierarchy.
    while (relativeComponents.first == '..') {
      newPath = path.dirname(newPath);
      relativeComponents.removeFirst();
    }

    // If there's only one component left, [resolveLink] guarantees that it's
    // not a link (or is a broken link). We can just add it to `newPath` and
    // continue resolving the remaining components.
    if (relativeComponents.length == 1) {
      newPath = path.join(newPath, relativeComponents.single);
      continue;
    }

    // If we've already tried to canonicalize the new path, we've encountered a
    // symlink loop. Avoid going infinite by treating the recursive symlink as
    // the canonical path.
    var newSubPath = path.join(newPath, path.joinAll(relativeComponents));
    if (seen.contains(newSubPath)) {
      newPath = newSubPath;
      continue;
    }

    // If there are multiple new components to resolve, add them to the
    // beginning of the queue.
    relativeComponents.addAll(components);
    components = relativeComponents;
  }
  return newPath;
}

/// Returns the transitive target of [link] (if A links to B which links to C,
/// this will return C).
///
/// If [link] is part of a symlink loop (e.g. A links to B which links back to
/// A), this returns the path to the first repeated link (so
/// `transitiveTarget("A")` would return `"A"` and `transitiveTarget("A")` would
/// return `"B"`).
///
/// This accepts paths to non-links or broken links, and returns them as-is.
String resolveLink(String link) {
  var seen = new Set<String>();
  while (linkExists(link) && !seen.contains(link)) {
    seen.add(link);
    link = path
        .normalize(path.join(path.dirname(link), new Link(link).targetSync()));
  }
  return link;
}

/// Reads the contents of the text file [file].
String readTextFile(String file) =>
    new File(file).readAsStringSync(encoding: UTF8);

/// Reads the contents of the binary file [file].
List<int> readBinaryFile(String file) {
  log.io("Reading binary file $file.");
  var contents = new File(file).readAsBytesSync();
  log.io("Read ${contents.length} bytes from $file.");
  return contents;
}

/// Creates [file] and writes [contents] to it.
///
/// If [dontLogContents] is true, the contents of the file will never be logged.
String writeTextFile(String file, String contents,
    {bool dontLogContents: false, Encoding encoding}) {
  if (encoding == null) encoding = UTF8;

  // Sanity check: don't spew a huge file.
  log.io("Writing ${contents.length} characters to text file $file.");
  if (!dontLogContents && contents.length < 1024 * 1024) {
    log.fine("Contents:\n$contents");
  }

  _deleteIfLink(file);
  new File(file).writeAsStringSync(contents, encoding: encoding);
  return file;
}

/// Creates [file] and writes [contents] to it.
String writeBinaryFile(String file, List<int> contents) {
  log.io("Writing ${contents.length} bytes to binary file $file.");
  _deleteIfLink(file);
  new File(file).openSync(mode: FileMode.WRITE)
    ..writeFromSync(contents)
    ..closeSync();
  log.fine("Wrote text file $file.");
  return file;
}

/// Writes [stream] to a new file at path [file].
///
/// Replaces any file already at that path. Completes when the file is done
/// being written.
Future<String> createFileFromStream(Stream<List<int>> stream, String file) {
  // TODO(nweiz): remove extra logging when we figure out the windows bot issue.
  log.io("Creating $file from stream.");

  return _descriptorPool.withResource/*<Future<String>>*/(() async {
    _deleteIfLink(file);
    await stream.pipe(new File(file).openWrite());
    log.fine("Created $file from stream.");
    return file;
  });
}

/// Deletes [file] if it's a symlink.
///
/// The [File] class overwrites the symlink targets when writing to a file,
/// which is never what we want, so this delete the symlink first if necessary.
void _deleteIfLink(String file) {
  if (!linkExists(file)) return;
  log.io("Deleting symlink at $file.");
  new Link(file).deleteSync();
}

/// Copies all files in [files] to the directory [destination].
///
/// Their locations in [destination] will be determined by their relative
/// location to [baseDir]. Any existing files at those paths will be
/// overwritten.
void copyFiles(Iterable<String> files, String baseDir, String destination) {
  for (var file in files) {
    var newPath = path.join(destination, path.relative(file, from: baseDir));
    ensureDir(path.dirname(newPath));
    copyFile(file, newPath);
  }
}

/// Copies a file from [source] to [destination].
void copyFile(String source, String destination) {
  writeBinaryFile(destination, readBinaryFile(source));
}

/// Creates a directory [dir].
String createDir(String dir) {
  new Directory(dir).createSync();
  return dir;
}

/// Ensures that [dir] and all its parent directories exist.
///
/// If they don't exist, creates them.
String ensureDir(String dir) {
  new Directory(dir).createSync(recursive: true);
  return dir;
}

/// Creates a temp directory in [dir], whose name will be [prefix] with
/// characters appended to it to make a unique name.
///
/// Returns the path of the created directory.
String createTempDir(String base, String prefix) {
  var tempDir = new Directory(base).createTempSync(prefix);
  log.io("Created temp directory ${tempDir.path}");
  return tempDir.path;
}

/// Creates a temp directory in the system temp directory, whose name will be
/// 'pub_' with characters appended to it to make a unique name.
///
/// Returns the path of the created directory.
String createSystemTempDir() {
  var tempDir = Directory.systemTemp.createTempSync('pub_');
  log.io("Created temp directory ${tempDir.path}");
  return tempDir.resolveSymbolicLinksSync();
}

/// Lists the contents of [dir].
///
/// If [recursive] is `true`, lists subdirectory contents (defaults to `false`).
/// If [includeHidden] is `true`, includes files and directories beginning with
/// `.` (defaults to `false`). If [includeDirs] is `true`, includes directories
/// as well as files (defaults to `true`).
///
/// [whiteList] is a list of hidden filenames to include even when
/// [includeHidden] is `false`.
///
/// Note that dart:io handles recursive symlinks in an unfortunate way. You
/// end up with two copies of every entity that is within the recursive loop.
/// We originally had our own directory list code that addressed that, but it
/// had a noticeable performance impact. In the interest of speed, we'll just
/// live with that annoying behavior.
///
/// The returned paths are guaranteed to begin with [dir]. Broken symlinks won't
/// be returned.
List<String> listDir(String dir,
    {bool recursive: false,
    bool includeHidden: false,
    bool includeDirs: true,
    Iterable<String> whitelist}) {
  if (whitelist == null) whitelist = [];
  var whitelistFilter = createFileFilter(whitelist);

  // This is used in some performance-sensitive paths and can list many, many
  // files. As such, it leans more havily towards optimization as opposed to
  // readability than most code in pub. In particular, it avoids using the path
  // package, since re-parsing a path is very expensive relative to string
  // operations.
  return new Directory(dir)
      .listSync(recursive: recursive, followLinks: true)
      .where((entity) {
        if (!includeDirs && entity is Directory) return false;
        if (entity is Link) return false;
        if (includeHidden) return true;

        // Using substring here is generally problematic in cases where dir has one
        // or more trailing slashes. If you do listDir("foo"), you'll get back
        // paths like "foo/bar". If you do listDir("foo/"), you'll get "foo/bar"
        // (note the trailing slash was dropped. If you do listDir("foo//"), you'll
        // get "foo//bar".
        //
        // This means if you strip off the prefix, the resulting string may have a
        // leading separator (if the prefix did not have a trailing one) or it may
        // not. However, since we are only using the results of that to call
        // contains() on, the leading separator is harmless.
        assert(entity.path.startsWith(dir));
        var pathInDir = entity.path.substring(dir.length);

        // If the basename is whitelisted, don't count its "/." as making the file
        // hidden.
        var whitelistedBasename =
            whitelistFilter.firstWhere(pathInDir.contains, orElse: () => null);
        if (whitelistedBasename != null) {
          pathInDir = pathInDir.substring(
              0, pathInDir.length - whitelistedBasename.length);
        }

        if (pathInDir.contains("/.")) return false;
        if (Platform.operatingSystem != "windows") return true;
        return !pathInDir.contains("\\.");
      })
      .map((entity) => entity.path)
      .toList();
}

/// Returns whether [dir] exists on the file system.
///
/// This returns `true` for a symlink only if that symlink is unbroken and
/// points to a directory.
bool dirExists(String dir) => new Directory(dir).existsSync();

/// Tries to resiliently perform [operation].
///
/// Some file system operations can intermittently fail on Windows because
/// other processes are locking a file. We've seen this with virus scanners
/// when we try to delete or move something while it's being scanned. To
/// mitigate that, on Windows, this will retry the operation a few times if it
/// fails.
void _attempt(String description, void operation()) {
  if (Platform.operatingSystem != 'windows') {
    operation();
    return;
  }

  getErrorReason(error) {
    if (error.osError.errorCode == 5) {
      return "access was denied";
    }

    if (error.osError.errorCode == 32) {
      return "it was in use by another process";
    }

    if (error.osError.errorCode == 145) {
      return "of dart-lang/sdk#25353";
    }

    return null;
  }

  for (var i = 0; i < 2; i++) {
    try {
      operation();
      return;
    } on FileSystemException catch (error) {
      var reason = getErrorReason(error);
      if (reason == null) rethrow;

      log.io("Failed to $description because $reason. "
          "Retrying in 50ms.");
      sleep(new Duration(milliseconds: 50));
    }
  }

  try {
    operation();
  } on FileSystemException catch (error) {
    var reason = getErrorReason(error);
    if (reason == null) rethrow;

    fail("Failed to $description because $reason.\n"
        "This may be caused by a virus scanner or having a file\n"
        "in the directory open in another application.");
  }
}

/// Deletes whatever's at [path], whether it's a file, directory, or symlink.
///
/// If it's a directory, it will be deleted recursively.
void deleteEntry(String path) {
  _attempt("delete entry", () {
    if (linkExists(path)) {
      log.io("Deleting link $path.");
      new Link(path).deleteSync();
    } else if (dirExists(path)) {
      log.io("Deleting directory $path.");
      new Directory(path).deleteSync(recursive: true);
    } else if (fileExists(path)) {
      log.io("Deleting file $path.");
      new File(path).deleteSync();
    }
  });
}

/// Attempts to delete whatever's at [path], but doesn't throw an exception if
/// the deletion fails.
void tryDeleteEntry(String path) {
  try {
    deleteEntry(path);
  } catch (error, stackTrace) {
    log.fine("Failed to delete $path: $error\n"
        "${new Chain.forTrace(stackTrace)}");
  }
}

/// "Cleans" [dir].
///
/// If that directory already exists, it is deleted. Then a new empty directory
/// is created.
void cleanDir(String dir) {
  if (entryExists(dir)) deleteEntry(dir);
  ensureDir(dir);
}

/// Renames (i.e. moves) the directory [from] to [to].
void renameDir(String from, String to) {
  _attempt("rename directory", () {
    log.io("Renaming directory $from to $to.");
    try {
      new Directory(from).renameSync(to);
    } on IOException {
      // Ensure that [to] isn't left in an inconsistent state. See issue 12436.
      if (entryExists(to)) deleteEntry(to);
      rethrow;
    }
  });
}

/// Creates a new symlink at path [symlink] that points to [target].
///
/// Returns a [Future] which completes to the path to the symlink file.
///
/// If [relative] is true, creates a symlink with a relative path from the
/// symlink to the target. Otherwise, uses the [target] path unmodified.
///
/// Note that on Windows, only directories may be symlinked to.
void createSymlink(String target, String symlink, {bool relative: false}) {
  if (relative) {
    // Relative junction points are not supported on Windows. Instead, just
    // make sure we have a clean absolute path because it will interpret a
    // relative path to be relative to the cwd, not the symlink, and will be
    // confused by forward slashes.
    if (Platform.operatingSystem == 'windows') {
      target = path.normalize(path.absolute(target));
    } else {
      // If the directory where we're creating the symlink was itself reached
      // by traversing a symlink, we want the relative path to be relative to
      // it's actual location, not the one we went through to get to it.
      var symlinkDir = canonicalize(path.dirname(symlink));
      target = path.normalize(path.relative(target, from: symlinkDir));
    }
  }

  log.fine("Creating $symlink pointing to $target");
  new Link(symlink).createSync(target);
}

/// Creates a new symlink that creates an alias at [symlink] that points to the
/// `lib` directory of package [target].
///
/// If [target] does not have a `lib` directory, this shows a warning if
/// appropriate and then does nothing.
///
/// If [relative] is true, creates a symlink with a relative path from the
/// symlink to the target. Otherwise, uses the [target] path unmodified.
void createPackageSymlink(String name, String target, String symlink,
    {bool isSelfLink: false, bool relative: false}) {
  // See if the package has a "lib" directory. If not, there's nothing to
  // symlink to.
  target = path.join(target, 'lib');
  if (!dirExists(target)) return;

  log.fine("Creating ${isSelfLink ? "self" : ""}link for package '$name'.");
  createSymlink(target, symlink, relative: relative);
}

/// Whether the current process is one of pub's test files.
///
/// This works because an actual pub executable that imports this will always
/// start with "pub".
final bool runningAsTest =
    !path.url.basename(Platform.script.path).startsWith('pub.');

// TODO(nweiz): Use the test API when test#48 is fixed.
/// Whether the current process is one of pub's test files being run through the
/// test package's test runner.
///
/// The test runner starts all tests from a `data:` URI.
final bool runningAsTestRunner = Platform.script.scheme == 'data';

/// Whether the current process is a pub subprocess being run from a test.
///
/// The "_PUB_TESTING" variable is automatically set for all the test code's
/// invocations of pub.
final bool runningFromTest = Platform.environment.containsKey('_PUB_TESTING');

/// Whether pub is running from within the Dart SDK, as opposed to from the Dart
/// source repository.
final bool runningFromSdk =
    !runningFromTest && Platform.script.path.endsWith('.snapshot');

/// A regular expression to match the script path of a pub script running from
/// source in the Dart repo.
final _dartRepoRegExp = new RegExp(r"/third_party/pkg/pub/("
    r"bin/pub\.dart"
    r"|"
    r"\.pub/pub\.test\.snapshot"
    r"|"
    r"test/.*_test\.dart"
    r")$");

/// Whether pub is running from source in the Dart repo.
///
/// This can happen when running tests against the repo, as well as when
/// building Observatory.
final bool runningFromDartRepo = (() {
  if (runningAsTestRunner) {
    // When running from the test runner, we can't find our location via
    // Platform.script since the runner munges that. However, it guarantees that
    // the working directory is <repo>/third_party/pkg/pub.
    return path.current
        .contains(new RegExp(r"[/\\]third_party[/\\]pkg[/\\]pub$"));
  } else {
    return Platform.script.path.contains(_dartRepoRegExp);
  }
})();

/// Resolves [target] relative to the path to pub's `asset` directory.
String assetPath(String target) => runningFromSdk
    ? sdkAssetPath(target)
    : path.join(pubRoot, 'lib', 'src', 'asset', target);

/// Resolves [target] relative to the Dart SDK's `asset` directory.
///
/// Throws a [StateError] if called from within the Dart repo.
String sdkAssetPath(String target) {
  if (runningFromDartRepo) {
    throw new StateError("Can't get SDK assets from within the Dart repo.");
  }

  return path.join(
      sdk.rootDirectory, 'lib', '_internal', 'pub', 'asset', target);
}

/// The path to the root of pub's sources in the pub repo.
///
/// This throws a [StateError] if it's called when running pub from the SDK.
final String pubRoot = (() {
  if (runningFromSdk) {
    throw new StateError("Can't get pub's root from the SDK.");
  }

  // The test runner always runs from the working directory.
  if (runningAsTestRunner) return path.current;

  var script = path.fromUri(Platform.script);
  if (runningAsTest) {
    // Running from "test/../some_test.dart".
    var components = path.split(script);
    var testIndex = components.indexOf("test");
    if (testIndex == -1) throw new StateError("Can't find pub's root.");
    return path.joinAll(components.take(testIndex));
  }

  // Pub is either run from ".pub/pub.test.snapshot" or "bin/pub.dart".
  return path.dirname(path.dirname(script));
})();

/// The path to the root of the Dart repo.
///
/// This throws a [StateError] if it's called when not running pub from source
/// in the Dart repo.
final String dartRepoRoot = (() {
  if (!runningFromDartRepo) {
    throw new StateError("Not running from source in the Dart repo.");
  }

  if (runningAsTestRunner) {
    // When running in test code started by the test runner, the working
    // directory will always be <repo>/third_party/pkg/pub.
    return path.dirname(path.dirname(path.dirname(path.current)));
  }

  // Get the URL of the repo root in a way that works when either both running
  // as a test or as a pub executable.
  var url = Platform.script
      .replace(path: Platform.script.path.replaceAll(_dartRepoRegExp, ''));
  return path.fromUri(url);
})();

/// A line-by-line stream of standard input.
final Stream<String> stdinLines =
    streamToLines(new ByteStream(stdin).toStringStream());

/// Displays a message and reads a yes/no confirmation from the user.
///
/// Returns a [Future] that completes to `true` if the user confirms or `false`
/// if they do not.
///
/// This will automatically append " (y/n)?" to the message, so [message]
/// should just be a fragment like, "Are you sure you want to proceed".
Future<bool> confirm(String message) {
  log.fine('Showing confirm message: $message');
  if (runningFromTest) {
    log.message("$message (y/n)?");
  } else {
    stdout.write(log.format("$message (y/n)? "));
  }
  return streamFirst(stdinLines)
      .then((line) => new RegExp(r"^[yY]").hasMatch(line));
}

/// Reads and discards all output from [stream].
///
/// Returns a [Future] that completes when the stream is closed.
Future drainStream(Stream stream) {
  return stream.fold(null, (x, y) {});
}

/// Flushes the stdout and stderr streams, then exits the program with the given
/// status code.
///
/// This returns a Future that will never complete, since the program will have
/// exited already. This is useful to prevent Future chains from proceeding
/// after you've decided to exit.
Future flushThenExit(int status) {
  return Future
      .wait([stdout.close(), stderr.close()]).then((_) => exit(status));
}

/// Returns a [EventSink] that pipes all data to [consumer] and a [Future] that
/// will succeed when [EventSink] is closed or fail with any errors that occur
/// while writing.
Pair<EventSink/*<T>*/, Future> consumerToSink/*<T>*/(
    StreamConsumer/*<T>*/ consumer) {
  var controller = new StreamController/*<T>*/(sync: true);
  var done = controller.stream.pipe(consumer);
  return new Pair(controller.sink, done);
}

// TODO(nweiz): remove this when issue 7786 is fixed.
/// Pipes all data and errors from [stream] into [sink].
///
/// When [stream] is done, the returned [Future] is completed and [sink] is
/// closed if [closeSink] is true.
///
/// When an error occurs on [stream], that error is passed to [sink]. If
/// [cancelOnError] is true, [Future] will be completed successfully and no
/// more data or errors will be piped from [stream] to [sink]. If
/// [cancelOnError] and [closeSink] are both true, [sink] will then be
/// closed.
Future store(Stream stream, EventSink sink,
    {bool cancelOnError: true, bool closeSink: true}) {
  var completer = new Completer();
  stream.listen(sink.add, onError: (e, stackTrace) {
    sink.addError(e, stackTrace);
    if (cancelOnError) {
      completer.complete();
      if (closeSink) sink.close();
    }
  }, onDone: () {
    if (closeSink) sink.close();
    completer.complete();
  }, cancelOnError: cancelOnError);
  return completer.future;
}

/// Spawns and runs the process located at [executable], passing in [args].
///
/// Returns a [Future] that will complete with the results of the process after
/// it has ended.
///
/// The spawned process will inherit its parent's environment variables. If
/// [environment] is provided, that will be used to augment (not replace) the
/// the inherited variables.
Future<PubProcessResult> runProcess(String executable, List<String> args,
    {workingDir, Map<String, String> environment, bool runInShell: false}) {
  return _descriptorPool.withResource/*<Future<PubProcessResult>>*/(() async {
    var result = await _doProcess(Process.run, executable, args,
        workingDir: workingDir,
        environment: environment,
        runInShell: runInShell);

    var pubResult =
        new PubProcessResult(result.stdout, result.stderr, result.exitCode);
    log.processResult(executable, pubResult);
    return pubResult;
  });
}

/// Spawns the process located at [executable], passing in [args].
///
/// Returns a [Future] that will complete with the [Process] once it's been
/// started.
///
/// The spawned process will inherit its parent's environment variables. If
/// [environment] is provided, that will be used to augment (not replace) the
/// the inherited variables.
Future<PubProcess> startProcess(String executable, List<String> args,
    {workingDir, Map<String, String> environment, bool runInShell: false}) {
  return _descriptorPool.request().then((resource) async {
    var ioProcess = await _doProcess(Process.start, executable, args,
        workingDir: workingDir,
        environment: environment,
        runInShell: runInShell);

    var process = new PubProcess(ioProcess);
    process.exitCode.whenComplete(resource.release);
    return process;
  });
}

/// Like [runProcess], but synchronous.
PubProcessResult runProcessSync(String executable, List<String> args,
    {String workingDir,
    Map<String, String> environment,
    bool runInShell: false}) {
  var result = _doProcess(Process.runSync, executable, args,
      workingDir: workingDir, environment: environment, runInShell: runInShell);
  var pubResult =
      new PubProcessResult(result.stdout, result.stderr, result.exitCode);
  log.processResult(executable, pubResult);
  return pubResult;
}

/// A wrapper around [Process] that exposes `dart:async`-style APIs.
class PubProcess {
  /// The underlying `dart:io` [Process].
  final Process _process;

  /// The mutable field for [stdin].
  EventSink<List<int>> _stdin;

  /// The mutable field for [stdinClosed].
  Future _stdinClosed;

  /// The mutable field for [stdout].
  ByteStream _stdout;

  /// The mutable field for [stderr].
  ByteStream _stderr;

  /// The mutable field for [exitCode].
  Future<int> _exitCode;

  /// The sink used for passing data to the process's standard input stream.
  ///
  /// Errors on this stream are surfaced through [stdinClosed], [stdout],
  /// [stderr], and [exitCode], which are all members of an [ErrorGroup].
  EventSink<List<int>> get stdin => _stdin;

  // TODO(nweiz): write some more sophisticated Future machinery so that this
  // doesn't surface errors from the other streams/futures, but still passes its
  // unhandled errors to them. Right now it's impossible to recover from a stdin
  // error and continue interacting with the process.
  /// A [Future] that completes when [stdin] is closed, either by the user or by
  /// the process itself.
  ///
  /// This is in an [ErrorGroup] with [stdout], [stderr], and [exitCode], so any
  /// error in process will be passed to it, but won't reach the top-level error
  /// handler unless nothing has handled it.
  Future get stdinClosed => _stdinClosed;

  /// The process's standard output stream.
  ///
  /// This is in an [ErrorGroup] with [stdinClosed], [stderr], and [exitCode],
  /// so any error in process will be passed to it, but won't reach the
  /// top-level error handler unless nothing has handled it.
  ByteStream get stdout => _stdout;

  /// The process's standard error stream.
  ///
  /// This is in an [ErrorGroup] with [stdinClosed], [stdout], and [exitCode],
  /// so any error in process will be passed to it, but won't reach the
  /// top-level error handler unless nothing has handled it.
  ByteStream get stderr => _stderr;

  /// A [Future] that will complete to the process's exit code once the process
  /// has finished running.
  ///
  /// This is in an [ErrorGroup] with [stdinClosed], [stdout], and [stderr], so
  /// any error in process will be passed to it, but won't reach the top-level
  /// error handler unless nothing has handled it.
  Future<int> get exitCode => _exitCode;

  /// Creates a new [PubProcess] wrapping [process].
  PubProcess(Process process) : _process = process {
    var errorGroup = new ErrorGroup();

    var pair = consumerToSink(process.stdin);
    _stdin = pair.first;
    _stdinClosed = errorGroup.registerFuture(pair.last);

    _stdout = new ByteStream(errorGroup.registerStream(process.stdout));
    _stderr = new ByteStream(errorGroup.registerStream(process.stderr));

    var exitCodeCompleter = new Completer<int>();
    _exitCode = errorGroup.registerFuture(exitCodeCompleter.future);
    _process.exitCode.then((code) => exitCodeCompleter.complete(code));
  }

  /// Sends [signal] to the underlying process.
  bool kill([ProcessSignal signal = ProcessSignal.SIGTERM]) =>
      _process.kill(signal);
}

/// Calls [fn] with appropriately modified arguments.
///
/// [fn] should have the same signature as [Process.start], except that the
/// returned value may have any return type.
_doProcess(Function fn, String executable, List<String> args,
    {String workingDir,
    Map<String, String> environment,
    bool runInShell: false}) {
  // TODO(rnystrom): Should dart:io just handle this?
  // Spawning a process on Windows will not look for the executable in the
  // system path. So, if executable looks like it needs that (i.e. it doesn't
  // have any path separators in it), then spawn it through a shell.
  if ((Platform.operatingSystem == "windows") &&
      (executable.indexOf('\\') == -1)) {
    args = ["/c", executable]..addAll(args);
    executable = "cmd";
  }

  log.process(executable, args, workingDir == null ? '.' : workingDir);

  return fn(executable, args,
      workingDirectory: workingDir,
      environment: environment,
      runInShell: runInShell);
}

/// Updates [path]'s modification time.
void touch(String path) {
  var file = new File(path).openSync(mode: FileMode.APPEND);
  var originalLength = file.lengthSync();
  file.writeByteSync(0);
  file.truncateSync(originalLength);
  file.closeSync();
}

/// Creates a temporary directory and passes its path to [fn].
///
/// Once the [Future] returned by [fn] completes, the temporary directory and
/// all its contents are deleted. [fn] can also return `null`, in which case
/// the temporary directory is deleted immediately afterwards.
///
/// Returns a future that completes to the value that the future returned from
/// [fn] completes to.
Future/*<T>*/ withTempDir/*<T>*/(Future/*<T>*/ fn(String path)) async {
  var tempDir = createSystemTempDir();
  try {
    return await fn(tempDir);
  } finally {
    deleteEntry(tempDir);
  }
}

/// Binds an [HttpServer] to [host] and [port].
///
/// If [host] is "localhost", this will automatically listen on both the IPv4
/// and IPv6 loopback addresses.
Future<HttpServer> bindServer(String host, int port) async {
  var server = host == 'localhost'
      ? await HttpMultiServer.loopback(port)
      : await HttpServer.bind(host, port);
  server.autoCompress = true;
  return server;
}

/// Extracts a `.tar.gz` file from [stream] to [destination].
Future extractTarGz(Stream<List<int>> stream, String destination) async {
  log.fine("Extracting .tar.gz stream to $destination.");

  if (Platform.operatingSystem == "windows") {
    return await _extractTarGzWindows(stream, destination);
  }

  var args = [
    "--extract",
    "--gunzip",
    "--no-same-owner",
    "--no-same-permissions",
    "--directory",
    destination
  ];
  if (_noUnknownKeyword) {
    // BSD tar (the default on OS X) can insert strange headers to a tarfile
    // that GNU tar (the default on Linux) is unable to understand. This will
    // cause GNU tar to emit a number of harmless but scary-looking warnings
    // which are silenced by this flag.
    args.insert(0, "--warning=no-unknown-keyword");
  }

  var process = await startProcess("tar", args);

  // Ignore errors on process.std{out,err}. They'll be passed to
  // process.exitCode, and we don't want them being top-levelled by
  // std{out,err}Sink.
  store(process.stdout.handleError((_) {}), stdout, closeSink: false);
  store(process.stderr.handleError((_) {}), stderr, closeSink: false);
  var results =
      await Future.wait([store(stream, process.stdin), process.exitCode]);

  var exitCode = results[1];
  if (exitCode != exit_codes.SUCCESS) {
    throw new Exception("Failed to extract .tar.gz stream to $destination "
        "(exit code $exitCode).");
  }
  log.fine("Extracted .tar.gz stream to $destination. Exit code $exitCode.");
}

/// Whether to include "--warning=no-unknown-keyword" when invoking tar.
///
/// This flag quiets warnings that come from opening OS X-generated tarballs on
/// Linux, but only GNU tar >= 1.26 supports it.
final bool _noUnknownKeyword = _computeNoUnknownKeyword();
bool _computeNoUnknownKeyword() {
  if (!Platform.isLinux) return false;
  var result = Process.runSync("tar", ["--version"]);
  if (result.exitCode != 0) {
    throw new ApplicationException(
        "Failed to run tar (exit code ${result.exitCode}):\n${result.stderr}");
  }

  var match =
      new RegExp(r"^tar \(GNU tar\) (\d+).(\d+)\n").firstMatch(result.stdout);
  if (match == null) return false;

  var major = int.parse(match[1]);
  var minor = int.parse(match[2]);
  return major >= 2 || (major == 1 && minor >= 23);
}

final String pathTo7zip = (() {
  if (!runningFromDartRepo) return sdkAssetPath(path.join('7zip', '7za.exe'));
  return path.join(dartRepoRoot, 'third_party', '7zip', '7za.exe');
})();

Future _extractTarGzWindows(Stream<List<int>> stream, String destination) {
  // TODO(rnystrom): In the repo's history, there is an older implementation of
  // this that does everything in memory by piping streams directly together
  // instead of writing out temp files. The code is simpler, but unfortunately,
  // 7zip seems to periodically fail when we invoke it from Dart and tell it to
  // read from stdin instead of a file. Consider resurrecting that version if
  // we can figure out why it fails.

  return withTempDir((tempDir) async {
    // Write the archive to a temp file.
    var dataFile = path.join(tempDir, 'data.tar.gz');
    await createFileFromStream(stream, dataFile);

    // 7zip can't unarchive from gzip -> tar -> destination all in one step
    // first we un-gzip it to a tar file.
    // Note: Setting the working directory instead of passing in a full file
    // path because 7zip says "A full path is not allowed here."
    var unzipResult =
        await runProcess(pathTo7zip, ['e', 'data.tar.gz'], workingDir: tempDir);

    if (unzipResult.exitCode != exit_codes.SUCCESS) {
      throw new Exception(
          'Could not un-gzip (exit code ${unzipResult.exitCode}). Error:\n'
          '${unzipResult.stdout.join("\n")}\n'
          '${unzipResult.stderr.join("\n")}');
    }

    // Find the tar file we just created since we don't know its name.
    var tarFile = listDir(tempDir)
        .firstWhere((file) => path.extension(file) == '.tar', orElse: () {
      throw new FormatException('The gzip file did not contain a tar file.');
    });

    // Untar the archive into the destination directory.
    var untarResult =
        await runProcess(pathTo7zip, ['x', tarFile], workingDir: destination);
    if (untarResult.exitCode != exit_codes.SUCCESS) {
      throw new Exception(
          'Could not un-tar (exit code ${untarResult.exitCode}). Error:\n'
          '${untarResult.stdout.join("\n")}\n'
          '${untarResult.stderr.join("\n")}');
    }
  });
}

/// Create a .tar.gz archive from a list of entries.
///
/// Each entry can be a [String], [Directory], or [File] object. The root of
/// the archive is considered to be [baseDir], which defaults to the current
/// working directory.
///
/// Returns a [ByteStream] that emits the contents of the archive.
ByteStream createTarGz(List contents, {String baseDir}) {
  return new ByteStream(StreamCompleter.fromFuture(new Future.sync(() async {
    var buffer = new StringBuffer();
    buffer.write('Creating .tar.gz stream containing:\n');
    contents.forEach((file) => buffer.write('$file\n'));
    log.fine(buffer.toString());

    if (baseDir == null) baseDir = path.current;
    baseDir = path.absolute(baseDir);
    contents = contents.map((entry) {
      entry = path.absolute(entry);
      if (!path.isWithin(baseDir, entry)) {
        throw new ArgumentError('Entry $entry is not inside $baseDir.');
      }
      return path.relative(entry, from: baseDir);
    }).toList();

    if (!Platform.isWindows) {
      var args = [
        // ustar is the most recent tar format that's compatible across all
        // OSes.
        "--format=ustar",
        "--create",
        "--gzip",
        "--directory",
        baseDir
      ];

      String stdin;
      if (Platform.isLinux) {
        // GNU tar flags.
        // https://www.gnu.org/software/tar/manual/html_section/tar_33.html

        args.addAll(["--files-from", "/dev/stdin"]);
        stdin = contents.join("\n");

        // The ustar format doesn't support large UIDs. We don't care about
        // preserving ownership anyway, so we just set them to "pub".
        args.addAll(["--owner=pub", "--group=pub"]);
      } else {
        // OSX can take inputs in mtree format since at least OSX 10.9 (bsdtar
        // 2.8.3). We use this to set the uname and gname, since it doesn't have
        // flags for those.
        //
        // https://developer.apple.com/legacy/library/documentation/Darwin/Reference/ManPages/man1/tar.1.html
        args.add("@/dev/stdin");

        // The ustar format doesn't support large UIDs. We don't care about
        // preserving ownership anyway, so we just set them to "pub".
        // TODO(rnystrom): This assumes contents does not contain any
        // directories.
        var mtreeHeader = "#mtree\n/set uname=pub gname=pub type=file\n";

        // We need a newline at the end, otherwise the last file would get
        // ignored.
        stdin = mtreeHeader + contents.join("\n") + "\n";
      }

      // Setting the working directory should be unnecessary since we pass an
      // explicit base directory to tar. However, on Mac when using an mtree
      // input file, relative paths in the mtree file are interpreted as
      // relative to the current working directory, not the "--directory"
      // argument.
      var process = await startProcess("tar", args, workingDir: baseDir);
      process.stdin.add(UTF8.encode(stdin));
      process.stdin.close();
      return process.stdout;
    }

    // Don't use [withTempDir] here because we don't want to delete the temp
    // directory until the returned stream has closed.
    var tempDir = createSystemTempDir();

    try {
      // Create the file containing the list of files to compress.
      var contentsPath = path.join(tempDir, "files.txt");
      writeTextFile(contentsPath, contents.join("\n"));

      // Create the tar file.
      var tarFile = path.join(tempDir, "intermediate.tar");
      var args = ["a", "-w$baseDir", tarFile, "@$contentsPath"];

      // We're passing 'baseDir' both as '-w' and setting it as the working
      // directory explicitly here intentionally. The former ensures that the
      // files added to the archive have the correct relative path in the
      // archive. The latter enables relative paths in the "-i" args to be
      // resolved.
      await runProcess(pathTo7zip, args, workingDir: baseDir);

      // GZIP it. 7zip doesn't support doing both as a single operation.
      // Send the output to stdout.
      args = ["a", "unused", "-tgzip", "-so", tarFile];
      return (await startProcess(pathTo7zip, args))
          .stdout
          .transform(onDoneTransformer(() => deleteEntry(tempDir)));
    } catch (_) {
      deleteEntry(tempDir);
      rethrow;
    }
  })));
}

/// Contains the results of invoking a [Process] and waiting for it to complete.
class PubProcessResult {
  final List<String> stdout;
  final List<String> stderr;
  final int exitCode;

  PubProcessResult(String stdout, String stderr, this.exitCode)
      : this.stdout = _toLines(stdout),
        this.stderr = _toLines(stderr);

  // TODO(rnystrom): Remove this and change to returning one string.
  static List<String> _toLines(String output) {
    var lines = splitLines(output);
    if (!lines.isEmpty && lines.last == "") lines.removeLast();
    return lines;
  }

  bool get success => exitCode == exit_codes.SUCCESS;
}

<<<<<<< HEAD
/// Returns the top level directory in [path].
///
/// Throws an [ArgumentError] if [path] is just a filename with no directory.
String topLevelDir(String pathString) {
  var parts = path.url.split(path.normalize(pathString));
  String error;
  if (parts.length == 1) {
    error = 'The path does not contain a directory.';
  } else if (parts.first == '..') {
    error = 'The path reaches outside the root directory.';
  }
  if (error != null) {
    throw new ArgumentError(
        'Cannot compute top level dir for path `$pathString`. $error');
=======
/// Returns the top level directory in [uri].
///
/// Throws an [ArgumentError] if [uri] is just a filename with no directory.
String topLevelDir(String uri) {
  var parts = path.url.split(path.normalize(uri));
  String error;
  if (parts.length == 1) {
    error = 'The uri `$uri` does not contain a directory.';
  } else if (parts.first == '..') {
    error = 'The uri `$uri` reaches outside the root directory.';
  }
  if (error != null) {
    throw new ArgumentError(
        'Cannot compute top level dir for path `$uri`. $error');
>>>>>>> 4926c0fd
  }
  return parts.first;
}<|MERGE_RESOLUTION|>--- conflicted
+++ resolved
@@ -1133,22 +1133,7 @@
   bool get success => exitCode == exit_codes.SUCCESS;
 }
 
-<<<<<<< HEAD
-/// Returns the top level directory in [path].
-///
-/// Throws an [ArgumentError] if [path] is just a filename with no directory.
-String topLevelDir(String pathString) {
-  var parts = path.url.split(path.normalize(pathString));
-  String error;
-  if (parts.length == 1) {
-    error = 'The path does not contain a directory.';
-  } else if (parts.first == '..') {
-    error = 'The path reaches outside the root directory.';
-  }
-  if (error != null) {
-    throw new ArgumentError(
-        'Cannot compute top level dir for path `$pathString`. $error');
-=======
+
 /// Returns the top level directory in [uri].
 ///
 /// Throws an [ArgumentError] if [uri] is just a filename with no directory.
@@ -1163,7 +1148,6 @@
   if (error != null) {
     throw new ArgumentError(
         'Cannot compute top level dir for path `$uri`. $error');
->>>>>>> 4926c0fd
   }
   return parts.first;
 }