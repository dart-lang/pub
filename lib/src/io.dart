// Copyright (c) 2013, the Dart project authors.  Please see the AUTHORS file
// for details. All rights reserved. Use of this source code is governed by a
// BSD-style license that can be found in the LICENSE file.

/// Helper functionality to make working with IO easier.
import 'dart:async';
import 'dart:collection';
import 'dart:convert';
import 'dart:io';

import 'package:async/async.dart';
import 'package:http/http.dart' show ByteStream;
import 'package:http_multi_server/http_multi_server.dart';
import 'package:path/path.dart' as path;
import 'package:pedantic/pedantic.dart';
import 'package:pool/pool.dart';
import 'package:stack_trace/stack_trace.dart';

import 'error_group.dart';
import 'exceptions.dart';
import 'exit_codes.dart' as exit_codes;
import 'log.dart' as log;
import 'sdk.dart';
import 'utils.dart';

export 'package:http/http.dart' show ByteStream;

/// The pool used for restricting access to asynchronous operations that consume
/// file descriptors.
///
/// The maximum number of allocated descriptors is based on empirical tests that
/// indicate that beyond 32, additional file reads don't provide substantial
/// additional throughput.
final _descriptorPool = Pool(32);

/// Determines if a file or directory exists at [path].
bool entryExists(String path) =>
    dirExists(path) || fileExists(path) || linkExists(path);

/// Returns whether [link] exists on the file system.
///
/// This returns `true` for any symlink, regardless of what it points at or
/// whether it's broken.
bool linkExists(String link) => Link(link).existsSync();

/// Returns whether [file] exists on the file system.
///
/// This returns `true` for a symlink only if that symlink is unbroken and
/// points to a file.
bool fileExists(String file) => File(file).existsSync();

/// Returns the canonical path for [pathString].
///
/// This is the normalized, absolute path, with symlinks resolved. As in
/// [transitiveTarget], broken or recursive symlinks will not be fully resolved.
///
/// This doesn't require [pathString] to point to a path that exists on the
/// filesystem; nonexistent or unreadable path entries are treated as normal
/// directories.
String canonicalize(String pathString) {
  var seen = <String>{};
  var components =
      Queue<String>.from(path.split(path.normalize(path.absolute(pathString))));

  // The canonical path, built incrementally as we iterate through [components].
  var newPath = components.removeFirst();

  // Move through the components of the path, resolving each one's symlinks as
  // necessary. A resolved component may also add new components that need to be
  // resolved in turn.
  while (components.isNotEmpty) {
    seen.add(path.join(newPath, path.joinAll(components)));
    var resolvedPath =
        _resolveLink(path.join(newPath, components.removeFirst()));
    var relative = path.relative(resolvedPath, from: newPath);

    // If the resolved path of the component relative to `newPath` is just ".",
    // that means component was a symlink pointing to its parent directory. We
    // can safely ignore such components.
    if (relative == '.') continue;

    var relativeComponents = Queue<String>.from(path.split(relative));

    // If the resolved path is absolute relative to `newPath`, that means it's
    // on a different drive. We need to canonicalize the entire target of that
    // symlink again.
    if (path.isAbsolute(relative)) {
      // If we've already tried to canonicalize the new path, we've encountered
      // a symlink loop. Avoid going infinite by treating the recursive symlink
      // as the canonical path.
      if (seen.contains(relative)) {
        newPath = relative;
      } else {
        newPath = relativeComponents.removeFirst();
        relativeComponents.addAll(components);
        components = relativeComponents;
      }
      continue;
    }

    // Pop directories off `newPath` if the component links upwards in the
    // directory hierarchy.
    while (relativeComponents.first == '..') {
      newPath = path.dirname(newPath);
      relativeComponents.removeFirst();
    }

    // If there's only one component left, [resolveLink] guarantees that it's
    // not a link (or is a broken link). We can just add it to `newPath` and
    // continue resolving the remaining components.
    if (relativeComponents.length == 1) {
      newPath = path.join(newPath, relativeComponents.single);
      continue;
    }

    // If we've already tried to canonicalize the new path, we've encountered a
    // symlink loop. Avoid going infinite by treating the recursive symlink as
    // the canonical path.
    var newSubPath = path.join(newPath, path.joinAll(relativeComponents));
    if (seen.contains(newSubPath)) {
      newPath = newSubPath;
      continue;
    }

    // If there are multiple new components to resolve, add them to the
    // beginning of the queue.
    relativeComponents.addAll(components);
    components = relativeComponents;
  }
  return newPath;
}

/// Returns the transitive target of [link] (if A links to B which links to C,
/// this will return C).
///
/// If [link] is part of a symlink loop (e.g. A links to B which links back to
/// A), this returns the path to the first repeated link (so
/// `transitiveTarget("A")` would return `"A"` and `transitiveTarget("A")` would
/// return `"B"`).
///
/// This accepts paths to non-links or broken links, and returns them as-is.
String _resolveLink(String link) {
  var seen = <String>{};
  while (linkExists(link) && seen.add(link)) {
    link =
        path.normalize(path.join(path.dirname(link), Link(link).targetSync()));
  }
  return link;
}

/// Reads the contents of the text file [file].
String readTextFile(String file) => File(file).readAsStringSync(encoding: utf8);

/// Reads the contents of the binary file [file].
List<int> readBinaryFile(String file) {
  log.io('Reading binary file $file.');
  var contents = File(file).readAsBytesSync();
  log.io('Read ${contents.length} bytes from $file.');
  return contents;
}

/// Creates [file] and writes [contents] to it.
///
/// If [dontLogContents] is `true`, the contents of the file will never be
/// logged.
String writeTextFile(String file, String contents,
    {bool dontLogContents = false, Encoding encoding}) {
  encoding ??= utf8;

  // Sanity check: don't spew a huge file.
  log.io('Writing ${contents.length} characters to text file $file.');
  if (!dontLogContents && contents.length < 1024 * 1024) {
    log.fine('Contents:\n$contents');
  }

  deleteIfLink(file);
  File(file).writeAsStringSync(contents, encoding: encoding);
  return file;
}

/// Writes [stream] to a new file at path [file].
///
/// Replaces any file already at that path. Completes when the file is done
/// being written.
Future<String> _createFileFromStream(Stream<List<int>> stream, String file) {
  // TODO(nweiz): remove extra logging when we figure out the windows bot issue.
  log.io('Creating $file from stream.');

  return _descriptorPool.withResource(() async {
    deleteIfLink(file);
    await stream.pipe(File(file).openWrite());
    log.fine('Created $file from stream.');
    return file;
  });
}

/// Deletes [file] if it's a symlink.
///
/// The [File] class overwrites the symlink targets when writing to a file,
/// which is never what we want, so this delete the symlink first if necessary.
void deleteIfLink(String file) {
  if (!linkExists(file)) return;
  log.io('Deleting symlink at $file.');
  Link(file).deleteSync();
}

/// Ensures that [dir] and all its parent directories exist.
///
/// If they don't exist, creates them.
String ensureDir(String dir) {
  Directory(dir).createSync(recursive: true);
  return dir;
}

/// Creates a temp directory in [dir], whose name will be [prefix] with
/// characters appended to it to make a unique name.
///
/// Returns the path of the created directory.
String createTempDir(String base, String prefix) {
  var tempDir = Directory(base).createTempSync(prefix);
  log.io('Created temp directory ${tempDir.path}');
  return tempDir.path;
}

/// Creates a temp directory in the system temp directory, whose name will be
/// 'pub_' with characters appended to it to make a unique name.
///
/// Returns the path of the created directory.
String _createSystemTempDir() {
  var tempDir = Directory.systemTemp.createTempSync('pub_');
  log.io('Created temp directory ${tempDir.path}');
  return tempDir.resolveSymbolicLinksSync();
}

/// Lists the contents of [dir].
///
/// If [recursive] is `true`, lists subdirectory contents (defaults to `false`).
/// If [includeHidden] is `true`, includes files and directories beginning with
/// `.` (defaults to `false`). If [includeDirs] is `true`, includes directories
/// as well as files (defaults to `true`).
///
/// [whiteList] is a list of hidden filenames to include even when
/// [includeHidden] is `false`.
///
/// Note that dart:io handles recursive symlinks in an unfortunate way. You
/// end up with two copies of every entity that is within the recursive loop.
/// We originally had our own directory list code that addressed that, but it
/// had a noticeable performance impact. In the interest of speed, we'll just
/// live with that annoying behavior.
///
/// The returned paths are guaranteed to begin with [dir]. Broken symlinks won't
/// be returned.
List<String> listDir(String dir,
    {bool recursive = false,
    bool includeHidden = false,
    bool includeDirs = true,
    Iterable<String> whitelist}) {
  whitelist ??= [];
  var whitelistFilter = createFileFilter(whitelist);

  // This is used in some performance-sensitive paths and can list many, many
  // files. As such, it leans more havily towards optimization as opposed to
  // readability than most code in pub. In particular, it avoids using the path
  // package, since re-parsing a path is very expensive relative to string
  // operations.
  return Directory(dir)
      .listSync(recursive: recursive, followLinks: true)
      .where((entity) {
        if (!includeDirs && entity is Directory) return false;
        if (entity is Link) return false;
        if (includeHidden) return true;

        // Using substring here is generally problematic in cases where dir has one
        // or more trailing slashes. If you do listDir("foo"), you'll get back
        // paths like "foo/bar". If you do listDir("foo/"), you'll get "foo/bar"
        // (note the trailing slash was dropped. If you do listDir("foo//"), you'll
        // get "foo//bar".
        //
        // This means if you strip off the prefix, the resulting string may have a
        // leading separator (if the prefix did not have a trailing one) or it may
        // not. However, since we are only using the results of that to call
        // contains() on, the leading separator is harmless.
        assert(entity.path.startsWith(dir));
        var pathInDir = entity.path.substring(dir.length);

        // If the basename is whitelisted, don't count its "/." as making the file
        // hidden.
        var whitelistedBasename =
            whitelistFilter.firstWhere(pathInDir.contains, orElse: () => null);
        if (whitelistedBasename != null) {
          pathInDir = pathInDir.substring(
              0, pathInDir.length - whitelistedBasename.length);
        }

        if (pathInDir.contains('/.')) return false;
        if (!Platform.isWindows) return true;
        return !pathInDir.contains('\\.');
      })
      .map((entity) => entity.path)
      .toList();
}

/// Returns whether [dir] exists on the file system.
///
/// This returns `true` for a symlink only if that symlink is unbroken and
/// points to a directory.
bool dirExists(String dir) => Directory(dir).existsSync();

/// Tries to resiliently perform [operation].
///
/// Some file system operations can intermittently fail on Windows because
/// other processes are locking a file. We've seen this with virus scanners
/// when we try to delete or move something while it's being scanned. To
/// mitigate that, on Windows, this will retry the operation a few times if it
/// fails.
void _attempt(String description, void Function() operation) {
  if (!Platform.isWindows) {
    operation();
    return;
  }

  String getErrorReason(FileSystemException error) {
    if (error.osError.errorCode == 5) {
      return 'access was denied';
    }

    if (error.osError.errorCode == 32) {
      return 'it was in use by another process';
    }

    if (error.osError.errorCode == 145) {
      return 'of dart-lang/sdk#25353';
    }

    return null;
  }

  for (var i = 0; i < 2; i++) {
    try {
      operation();
      return;
    } on FileSystemException catch (error) {
      var reason = getErrorReason(error);
      if (reason == null) rethrow;

      log.io('Failed to $description because $reason. '
          'Retrying in 50ms.');
      sleep(Duration(milliseconds: 50));
    }
  }

  try {
    operation();
  } on FileSystemException catch (error) {
    var reason = getErrorReason(error);
    if (reason == null) rethrow;

    fail('Failed to $description because $reason.\n'
        'This may be caused by a virus scanner or having a file\n'
        'in the directory open in another application.');
  }
}

/// Deletes whatever's at [path], whether it's a file, directory, or symlink.
///
/// If it's a directory, it will be deleted recursively.
void deleteEntry(String path) {
  _attempt('delete entry', () {
    if (linkExists(path)) {
      log.io('Deleting link $path.');
      Link(path).deleteSync();
    } else if (dirExists(path)) {
      log.io('Deleting directory $path.');
      Directory(path).deleteSync(recursive: true);
    } else if (fileExists(path)) {
      log.io('Deleting file $path.');
      File(path).deleteSync();
    }
  });
}

/// Attempts to delete whatever's at [path], but doesn't throw an exception if
/// the deletion fails.
void tryDeleteEntry(String path) {
  try {
    deleteEntry(path);
  } catch (error, stackTrace) {
    log.fine('Failed to delete $path: $error\n'
        '${Chain.forTrace(stackTrace)}');
  }
}

/// "Cleans" [dir].
///
/// If that directory already exists, it is deleted. Then a new empty directory
/// is created.
void cleanDir(String dir) {
  if (entryExists(dir)) deleteEntry(dir);
  ensureDir(dir);
}

/// Renames (i.e. moves) the directory [from] to [to].
void renameDir(String from, String to) {
  _attempt('rename directory', () {
    log.io('Renaming directory $from to $to.');
    try {
      Directory(from).renameSync(to);
    } on IOException {
      // Ensure that [to] isn't left in an inconsistent state. See issue 12436.
      if (entryExists(to)) deleteEntry(to);
      rethrow;
    }
  });
}

/// Creates a new symlink at path [symlink] that points to [target].
///
/// Returns a [Future] which completes to the path to the symlink file.
///
/// If [relative] is true, creates a symlink with a relative path from the
/// symlink to the target. Otherwise, uses the [target] path unmodified.
///
/// Note that on Windows, only directories may be symlinked to.
void createSymlink(String target, String symlink, {bool relative = false}) {
  if (relative) {
    // Relative junction points are not supported on Windows. Instead, just
    // make sure we have a clean absolute path because it will interpret a
    // relative path to be relative to the cwd, not the symlink, and will be
    // confused by forward slashes.
    if (Platform.isWindows) {
      target = path.normalize(path.absolute(target));
    } else {
      // If the directory where we're creating the symlink was itself reached
      // by traversing a symlink, we want the relative path to be relative to
      // it's actual location, not the one we went through to get to it.
      var symlinkDir = canonicalize(path.dirname(symlink));
      target = path.normalize(path.relative(target, from: symlinkDir));
    }
  }

  log.fine('Creating $symlink pointing to $target');
  Link(symlink).createSync(target);
}

/// Creates a new symlink that creates an alias at [symlink] that points to the
/// `lib` directory of package [target].
///
/// If [target] does not have a `lib` directory, this shows a warning if
/// appropriate and then does nothing.
///
/// If [relative] is true, creates a symlink with a relative path from the
/// symlink to the target. Otherwise, uses the [target] path unmodified.
void createPackageSymlink(String name, String target, String symlink,
    {bool isSelfLink = false, bool relative = false}) {
  // See if the package has a "lib" directory. If not, there's nothing to
  // symlink to.
  target = path.join(target, 'lib');
  if (!dirExists(target)) return;

  log.fine("Creating ${isSelfLink ? "self" : ""}link for package '$name'.");
  createSymlink(target, symlink, relative: relative);
}

/// Whether the current process is one of pub's test files.
///
/// This works because an actual pub executable that imports this will always
/// start with "pub".
final bool runningAsTest =
    !path.url.basename(Platform.script.path).startsWith('pub.');

// TODO(nweiz): Use the test API when test#48 is fixed.
/// Whether the current process is one of pub's test files being run through the
/// test package's test runner.
///
/// The test runner starts all tests from a `data:` URI.
final bool _runningAsTestRunner = Platform.script.scheme == 'data';

/// Whether the current process is a pub subprocess being run from a test.
///
/// The "_PUB_TESTING" variable is automatically set for all the test code's
/// invocations of pub.
final bool runningFromTest = Platform.environment.containsKey('_PUB_TESTING');

/// Whether pub is running from within the Dart SDK, as opposed to from the Dart
/// source repository.
final bool _runningFromSdk =
    !runningFromTest && Platform.script.path.endsWith('.snapshot');

/// A regular expression to match the script path of a pub script running from
/// source in the Dart repo.
final _dartRepoRegExp = RegExp(r'/third_party/pkg/pub/('
    r'bin/pub\.dart'
    r'|'
    r'test/.*_test\.dart'
    r')$');

/// Whether pub is running from source in the Dart repo.
///
/// This can happen when running tests against the repo, as well as when
/// building Observatory.
final bool runningFromDartRepo = (() {
  if (_runningAsTestRunner) {
    // When running from the test runner, we can't find our location via
    // Platform.script since the runner munges that. However, it guarantees that
    // the working directory is <repo>/third_party/pkg/pub.
    return path.current.contains(RegExp(r'[/\\]third_party[/\\]pkg[/\\]pub$'));
  } else {
    return Platform.script.path.contains(_dartRepoRegExp);
  }
})();

/// Resolves [target] relative to the Dart SDK's `asset` directory.
///
/// Throws a [StateError] if called from within the Dart repo.
String _sdkAssetPath(String target) {
  if (runningFromDartRepo) {
    throw StateError("Can't get SDK assets from within the Dart repo.");
  }

  return path.join(
      sdk.rootDirectory, 'lib', '_internal', 'pub', 'asset', target);
}

/// The path to the root of pub's sources in the pub repo.
///
/// This throws a [StateError] if it's called when running pub from the SDK.
final String pubRoot = (() {
  if (_runningFromSdk) {
    throw StateError("Can't get pub's root from the SDK.");
  }

  // The test runner always runs from the working directory.
  if (_runningAsTestRunner) return path.current;

  var script = path.fromUri(Platform.script);
  if (runningAsTest) {
    // Running from "test/../some_test.dart".
    var components = path.split(script);
    var testIndex = components.indexOf('test');
    if (testIndex == -1) throw StateError("Can't find pub's root.");
    return path.joinAll(components.take(testIndex));
  }

  // Pub is run from "bin/pub.dart".
  return path.dirname(path.dirname(script));
})();

/// The path to the root of the Dart repo.
///
/// This throws a [StateError] if it's called when not running pub from source
/// in the Dart repo.
final String dartRepoRoot = (() {
  if (!runningFromDartRepo) {
    throw StateError('Not running from source in the Dart repo.');
  }

  if (_runningAsTestRunner) {
    // When running in test code started by the test runner, the working
    // directory will always be <repo>/third_party/pkg/pub.
    return path.dirname(path.dirname(path.dirname(path.current)));
  }

  // Get the URL of the repo root in a way that works when either both running
  // as a test or as a pub executable.
  var url = Platform.script
      .replace(path: Platform.script.path.replaceAll(_dartRepoRegExp, ''));
  return path.fromUri(url);
})();

/// A line-by-line stream of standard input.
final Stream<String> _stdinLines =
    streamToLines(ByteStream(stdin).toStringStream());

/// Displays a message and reads a yes/no confirmation from the user.
///
/// Returns a [Future] that completes to `true` if the user confirms or `false`
/// if they do not.
///
/// This will automatically append " (y/n)?" to the message, so [message]
/// should just be a fragment like, "Are you sure you want to proceed".
Future<bool> confirm(String message) {
  log.fine('Showing confirm message: $message');
  if (runningFromTest) {
    log.message('$message (y/n)?');
  } else {
    stdout.write(log.format('$message (y/n)? '));
  }
  return streamFirst(_stdinLines).then(RegExp(r'^[yY]').hasMatch);
}

/// Flushes the stdout and stderr streams, then exits the program with the given
/// status code.
///
/// This returns a Future that will never complete, since the program will have
/// exited already. This is useful to prevent Future chains from proceeding
/// after you've decided to exit.
Future flushThenExit(int status) {
  return Future.wait([stdout.close(), stderr.close()])
      .then((_) => exit(status));
}

/// Returns a [EventSink] that pipes all data to [consumer] and a [Future] that
/// will succeed when [EventSink] is closed or fail with any errors that occur
/// while writing.
Pair<EventSink<T>, Future> _consumerToSink<T>(StreamConsumer<T> consumer) {
  var controller = StreamController<T>(sync: true);
  var done = controller.stream.pipe(consumer);
  return Pair(controller.sink, done);
}

// TODO(nweiz): remove this when issue 7786 is fixed.
/// Pipes all data and errors from [stream] into [sink].
///
/// When [stream] is done, the returned [Future] is completed and [sink] is
/// closed if [closeSink] is true.
///
/// When an error occurs on [stream], that error is passed to [sink]. If
/// [cancelOnError] is true, [Future] will be completed successfully and no
/// more data or errors will be piped from [stream] to [sink]. If
/// [cancelOnError] and [closeSink] are both true, [sink] will then be
/// closed.
Future _store(Stream stream, EventSink sink,
    {bool cancelOnError = true, bool closeSink = true}) {
  var completer = Completer();
  stream.listen(sink.add, onError: (e, stackTrace) {
    sink.addError(e, stackTrace);
    if (cancelOnError) {
      completer.complete();
      if (closeSink) sink.close();
    }
  }, onDone: () {
    if (closeSink) sink.close();
    completer.complete();
  }, cancelOnError: cancelOnError);
  return completer.future;
}

/// Spawns and runs the process located at [executable], passing in [args].
///
/// Returns a [Future] that will complete with the results of the process after
/// it has ended.
///
/// The spawned process will inherit its parent's environment variables. If
/// [environment] is provided, that will be used to augment (not replace) the
/// the inherited variables.
Future<PubProcessResult> runProcess(String executable, List<String> args,
    {workingDir, Map<String, String> environment, bool runInShell = false}) {
  ArgumentError.checkNotNull(executable, 'executable');

  return _descriptorPool.withResource(() async {
    var result = await _doProcess(Process.run, executable, args,
        workingDir: workingDir,
        environment: environment,
        runInShell: runInShell);

    var pubResult =
        PubProcessResult(result.stdout, result.stderr, result.exitCode);
    log.processResult(executable, pubResult);
    return pubResult;
  });
}

/// Spawns the process located at [executable], passing in [args].
///
/// Returns a [Future] that will complete with the [Process] once it's been
/// started.
///
/// The spawned process will inherit its parent's environment variables. If
/// [environment] is provided, that will be used to augment (not replace) the
/// the inherited variables.
Future<_PubProcess> _startProcess(String executable, List<String> args,
    {workingDir, Map<String, String> environment, bool runInShell = false}) {
  return _descriptorPool.request().then((resource) async {
    var ioProcess = await _doProcess(Process.start, executable, args,
        workingDir: workingDir,
        environment: environment,
        runInShell: runInShell);

    var process = _PubProcess(ioProcess);
    unawaited(process.exitCode.whenComplete(resource.release));
    return process;
  });
}

/// Like [runProcess], but synchronous.
PubProcessResult runProcessSync(String executable, List<String> args,
    {String workingDir,
    Map<String, String> environment,
    bool runInShell = false}) {
  ArgumentError.checkNotNull(executable, 'executable');

  var result = _doProcess(Process.runSync, executable, args,
      workingDir: workingDir, environment: environment, runInShell: runInShell);
  var pubResult =
      PubProcessResult(result.stdout, result.stderr, result.exitCode);
  log.processResult(executable, pubResult);
  return pubResult;
}

/// A wrapper around [Process] that exposes `dart:async`-style APIs.
class _PubProcess {
  /// The underlying `dart:io` [Process].
  final Process _process;

  /// The mutable field for [stdin].
  EventSink<List<int>> _stdin;

  /// The mutable field for [stdinClosed].
  Future _stdinClosed;

  /// The mutable field for [stdout].
  ByteStream _stdout;

  /// The mutable field for [stderr].
  ByteStream _stderr;

  /// The mutable field for [exitCode].
  Future<int> _exitCode;

  /// The sink used for passing data to the process's standard input stream.
  ///
  /// Errors on this stream are surfaced through [stdinClosed], [stdout],
  /// [stderr], and [exitCode], which are all members of an [ErrorGroup].
  EventSink<List<int>> get stdin => _stdin;

  // TODO(nweiz): write some more sophisticated Future machinery so that this
  // doesn't surface errors from the other streams/futures, but still passes its
  // unhandled errors to them. Right now it's impossible to recover from a stdin
  // error and continue interacting with the process.
  /// A [Future] that completes when [stdin] is closed, either by the user or by
  /// the process itself.
  ///
  /// This is in an [ErrorGroup] with [stdout], [stderr], and [exitCode], so any
  /// error in process will be passed to it, but won't reach the top-level error
  /// handler unless nothing has handled it.
  Future get stdinClosed => _stdinClosed;

  /// The process's standard output stream.
  ///
  /// This is in an [ErrorGroup] with [stdinClosed], [stderr], and [exitCode],
  /// so any error in process will be passed to it, but won't reach the
  /// top-level error handler unless nothing has handled it.
  ByteStream get stdout => _stdout;

  /// The process's standard error stream.
  ///
  /// This is in an [ErrorGroup] with [stdinClosed], [stdout], and [exitCode],
  /// so any error in process will be passed to it, but won't reach the
  /// top-level error handler unless nothing has handled it.
  ByteStream get stderr => _stderr;

  /// A [Future] that will complete to the process's exit code once the process
  /// has finished running.
  ///
  /// This is in an [ErrorGroup] with [stdinClosed], [stdout], and [stderr], so
  /// any error in process will be passed to it, but won't reach the top-level
  /// error handler unless nothing has handled it.
  Future<int> get exitCode => _exitCode;

  /// Creates a new [_PubProcess] wrapping [process].
  _PubProcess(Process process) : _process = process {
    var errorGroup = ErrorGroup();

    var pair = _consumerToSink(process.stdin);
    _stdin = pair.first;
    _stdinClosed = errorGroup.registerFuture(pair.last);

    _stdout = ByteStream(errorGroup.registerStream(process.stdout));
    _stderr = ByteStream(errorGroup.registerStream(process.stderr));

    var exitCodeCompleter = Completer<int>();
    _exitCode = errorGroup.registerFuture(exitCodeCompleter.future);
    _process.exitCode.then((code) => exitCodeCompleter.complete(code));
  }

  /// Sends [signal] to the underlying process.
  bool kill([ProcessSignal signal = ProcessSignal.sigterm]) =>
      _process.kill(signal);
}

/// Calls [fn] with appropriately modified arguments.
///
/// [fn] should have the same signature as [Process.start], except that the
/// returned value may have any return type.
T _doProcess<T>(
    T Function(String, List<String>,
            {String workingDirectory,
            Map<String, String> environment,
            bool runInShell})
        fn,
    String executable,
    List<String> args,
    {String workingDir,
    Map<String, String> environment,
    bool runInShell = false}) {
  // TODO(rnystrom): Should dart:io just handle this?
  // Spawning a process on Windows will not look for the executable in the
  // system path. So, if executable looks like it needs that (i.e. it doesn't
  // have any path separators in it), then spawn it through a shell.
  if (Platform.isWindows && !executable.contains('\\')) {
<<<<<<< HEAD
    args = ['/c', executable, ...args];
    executable = 'cmd';
=======
    args = ["/c", executable, ...args];
    executable = "cmd";
>>>>>>> 6ce16065
  }

  log.process(executable, args, workingDir ?? '.');

  return fn(executable, args,
      workingDirectory: workingDir,
      environment: environment,
      runInShell: runInShell);
}

/// Updates [path]'s modification time.
void touch(String path) => File(path).setLastModifiedSync(DateTime.now());

/// Creates a temporary directory and passes its path to [fn].
///
/// Once the [Future] returned by [fn] completes, the temporary directory and
/// all its contents are deleted. [fn] can also return `null`, in which case
/// the temporary directory is deleted immediately afterwards.
///
/// Returns a future that completes to the value that the future returned from
/// [fn] completes to.
Future<T> withTempDir<T>(FutureOr<T> Function(String path) fn) async {
  var tempDir = _createSystemTempDir();
  try {
    return await fn(tempDir);
  } finally {
    deleteEntry(tempDir);
  }
}

/// Binds an [HttpServer] to [host] and [port].
///
/// If [host] is "localhost", this will automatically listen on both the IPv4
/// and IPv6 loopback addresses.
Future<HttpServer> bindServer(String host, int port) async {
  var server = host == 'localhost'
      ? await HttpMultiServer.loopback(port)
      : await HttpServer.bind(host, port);
  server.autoCompress = true;
  return server;
}

/// Extracts a `.tar.gz` file from [stream] to [destination].
Future extractTarGz(Stream<List<int>> stream, String destination) async {
  log.fine('Extracting .tar.gz stream to $destination.');
  if (Platform.isWindows) {
    return await _extractTarGzWindows(stream, destination);
  }

  var args = [
<<<<<<< HEAD
    '--extract',
    '--gunzip',
    '--no-same-owner',
    '--no-same-permissions',
    '--directory',
    destination
  ];
  if (_noUnknownKeyword) {
    // BSD tar (the default on OS X) can insert strange headers to a tarfile
    // that GNU tar (the default on Linux) is unable to understand. This will
    // cause GNU tar to emit a number of harmless but scary-looking warnings
    // which are silenced by this flag.
    args.insert(0, '--warning=no-unknown-keyword');
  }
=======
    if (_noUnknownKeyword) "--warning=no-unknown-keyword",
    "--extract",
    "--gunzip",
    "--no-same-owner",
    "--no-same-permissions",
    "--directory",
    destination
  ];
>>>>>>> 6ce16065

  var process = await _startProcess('tar', args);

  // Ignore errors on process.std{out,err}. They'll be passed to
  // process.exitCode, and we don't want them being top-levelled by
  // std{out,err}Sink.
  unawaited(
      _store(process.stdout.handleError((_) {}), stdout, closeSink: false));
  unawaited(
      _store(process.stderr.handleError((_) {}), stderr, closeSink: false));
  var results =
      await Future.wait([_store(stream, process.stdin), process.exitCode]);

  var exitCode = results[1];
  if (exitCode != exit_codes.SUCCESS) {
    throw Exception('Failed to extract .tar.gz stream to $destination '
        '(exit code $exitCode).');
  }
  log.fine('Extracted .tar.gz stream to $destination. Exit code $exitCode.');
}

/// Whether to include "--warning=no-unknown-keyword" when invoking tar.
///
/// BSD tar (the default on OS X) can insert strange headers to a tarfile that
/// GNU tar (the default on Linux) is unable to understand. This will cause GNU
/// tar to emit a number of harmless but scary-looking warnings which are
/// silenced by this flag.
final bool _noUnknownKeyword = _computeNoUnknownKeyword();
bool _computeNoUnknownKeyword() {
  if (!Platform.isLinux) return false;
  var result = Process.runSync('tar', ['--version']);
  if (result.exitCode != 0) {
    throw ApplicationException(
        'Failed to run tar (exit code ${result.exitCode}):\n${result.stderr}');
  }

  var match =
      RegExp(r'^tar \(GNU tar\) (\d+).(\d+)\n').firstMatch(result.stdout);
  if (match == null) return false;

  var major = int.parse(match[1]);
  var minor = int.parse(match[2]);
  return major >= 2 || (major == 1 && minor >= 23);
}

final String _pathTo7zip = (() {
  if (!runningFromDartRepo) return _sdkAssetPath(path.join('7zip', '7za.exe'));
  return path.join(dartRepoRoot, 'third_party', '7zip', '7za.exe');
})();

Future _extractTarGzWindows(Stream<List<int>> stream, String destination) {
  // TODO(rnystrom): In the repo's history, there is an older implementation of
  // this that does everything in memory by piping streams directly together
  // instead of writing out temp files. The code is simpler, but unfortunately,
  // 7zip seems to periodically fail when we invoke it from Dart and tell it to
  // read from stdin instead of a file. Consider resurrecting that version if
  // we can figure out why it fails.

  return withTempDir((tempDir) async {
    // Write the archive to a temp file.
    var dataFile = path.join(tempDir, 'data.tar.gz');
    await _createFileFromStream(stream, dataFile);

    // 7zip can't unarchive from gzip -> tar -> destination all in one step
    // first we un-gzip it to a tar file.
    // Note: Setting the working directory instead of passing in a full file
    // path because 7zip says "A full path is not allowed here."
    var unzipResult = await runProcess(_pathTo7zip, ['e', 'data.tar.gz'],
        workingDir: tempDir);

    if (unzipResult.exitCode != exit_codes.SUCCESS) {
      throw Exception(
          'Could not un-gzip (exit code ${unzipResult.exitCode}). Error:\n'
          '${unzipResult.stdout.join("\n")}\n'
          '${unzipResult.stderr.join("\n")}');
    }

    // Find the tar file we just created since we don't know its name.
    var tarFile = listDir(tempDir)
        .firstWhere((file) => path.extension(file) == '.tar', orElse: () {
      throw FormatException('The gzip file did not contain a tar file.');
    });

    // Untar the archive into the destination directory.
    var untarResult =
        await runProcess(_pathTo7zip, ['x', tarFile], workingDir: destination);
    if (untarResult.exitCode != exit_codes.SUCCESS) {
      throw Exception(
          'Could not un-tar (exit code ${untarResult.exitCode}). Error:\n'
          '${untarResult.stdout.join("\n")}\n'
          '${untarResult.stderr.join("\n")}');
    }
  });
}

/// Create a .tar.gz archive from a list of entries.
///
/// Each entry can be a [String], [Directory], or [File] object. The root of
/// the archive is considered to be [baseDir], which defaults to the current
/// working directory.
///
/// Returns a [ByteStream] that emits the contents of the archive.
ByteStream createTarGz(List<String> contents, {String baseDir}) {
  return ByteStream(StreamCompleter.fromFuture(Future.sync(() async {
    var buffer = StringBuffer();
    buffer.write('Creating .tar.gz stream containing:\n');
    contents.forEach(buffer.writeln);
    log.fine(buffer.toString());

    baseDir ??= path.current;
    baseDir = path.absolute(baseDir);
    contents = contents.map((entry) {
      entry = path.absolute(entry);
      if (!path.isWithin(baseDir, entry)) {
        throw ArgumentError('Entry $entry is not inside $baseDir.');
      }
      return path.relative(entry, from: baseDir);
    }).toList();

    if (!Platform.isWindows) {
      var args = [
        // ustar is the most recent tar format that's compatible across all
        // OSes.
        '--format=ustar',
        '--create',
        '--gzip',
        '--directory',
        baseDir
      ];

      String stdin;
      if (Platform.isLinux) {
        // GNU tar flags.
        // https://www.gnu.org/software/tar/manual/html_section/tar_33.html

        args.addAll(['--files-from', '/dev/stdin']);
        stdin = contents.join('\n');

        /// Travis's version of tar apparently doesn't support passing unknown
        /// values to the --owner and --group flags for some reason.
        if (!isTravis) {
          // The ustar format doesn't support large UIDs. We don't care about
          // preserving ownership anyway, so we just set them to "pub".
          args.addAll(['--owner=pub', '--group=pub']);
        }
      } else {
        // OSX can take inputs in mtree format since at least OSX 10.9 (bsdtar
        // 2.8.3). We use this to set the uname and gname, since it doesn't have
        // flags for those.
        //
        // https://developer.apple.com/legacy/library/documentation/Darwin/Reference/ManPages/man1/tar.1.html
        args.add('@/dev/stdin');

        // The ustar format doesn't support large UIDs. We don't care about
        // preserving ownership anyway, so we just set them to "pub".
        // TODO(rnystrom): This assumes contents does not contain any
        // directories.
        var mtreeHeader = '#mtree\n/set uname=pub gname=pub type=file\n';

        // We need a newline at the end, otherwise the last file would get
        // ignored.
        stdin =
            mtreeHeader + contents.join('\n').replaceAll(' ', r'\040') + '\n';
      }

      // Setting the working directory should be unnecessary since we pass an
      // explicit base directory to tar. However, on Mac when using an mtree
      // input file, relative paths in the mtree file are interpreted as
      // relative to the current working directory, not the "--directory"
      // argument.
      var process = await _startProcess('tar', args, workingDir: baseDir);
      process.stdin.add(utf8.encode(stdin));
      process.stdin.close();
      return process.stdout;
    }

    // Don't use [withTempDir] here because we don't want to delete the temp
    // directory until the returned stream has closed.
    var tempDir = _createSystemTempDir();

    try {
      // Create the file containing the list of files to compress.
      var contentsPath = path.join(tempDir, 'files.txt');
      writeTextFile(contentsPath, contents.join('\n'));

      // Create the tar file.
      var tarFile = path.join(tempDir, 'intermediate.tar');
      var args = ['a', '-w$baseDir', tarFile, '@$contentsPath'];

      // We're passing 'baseDir' both as '-w' and setting it as the working
      // directory explicitly here intentionally. The former ensures that the
      // files added to the archive have the correct relative path in the
      // archive. The latter enables relative paths in the "-i" args to be
      // resolved.
      await runProcess(_pathTo7zip, args, workingDir: baseDir);

      // GZIP it. 7zip doesn't support doing both as a single operation.
      // Send the output to stdout.
      args = ['a', 'unused', '-tgzip', '-so', tarFile];
      return (await _startProcess(_pathTo7zip, args))
          .stdout
          .transform(onDoneTransformer(() => deleteEntry(tempDir)));
    } catch (_) {
      deleteEntry(tempDir);
      rethrow;
    }
  })));
}

/// Contains the results of invoking a [Process] and waiting for it to complete.
class PubProcessResult {
  final List<String> stdout;
  final List<String> stderr;
  final int exitCode;

  PubProcessResult(String stdout, String stderr, this.exitCode)
      : stdout = _toLines(stdout),
        stderr = _toLines(stderr);

  // TODO(rnystrom): Remove this and change to returning one string.
  static List<String> _toLines(String output) {
    var lines = splitLines(output);
    if (lines.isNotEmpty && lines.last == '') lines.removeLast();
    return lines;
  }

  bool get success => exitCode == exit_codes.SUCCESS;
}<|MERGE_RESOLUTION|>--- conflicted
+++ resolved
@@ -798,13 +798,8 @@
   // system path. So, if executable looks like it needs that (i.e. it doesn't
   // have any path separators in it), then spawn it through a shell.
   if (Platform.isWindows && !executable.contains('\\')) {
-<<<<<<< HEAD
     args = ['/c', executable, ...args];
     executable = 'cmd';
-=======
-    args = ["/c", executable, ...args];
-    executable = "cmd";
->>>>>>> 6ce16065
   }
 
   log.process(executable, args, workingDir ?? '.');
@@ -855,7 +850,7 @@
   }
 
   var args = [
-<<<<<<< HEAD
+    if (_noUnknownKeyword) '--warning=no-unknown-keyword',
     '--extract',
     '--gunzip',
     '--no-same-owner',
@@ -863,23 +858,6 @@
     '--directory',
     destination
   ];
-  if (_noUnknownKeyword) {
-    // BSD tar (the default on OS X) can insert strange headers to a tarfile
-    // that GNU tar (the default on Linux) is unable to understand. This will
-    // cause GNU tar to emit a number of harmless but scary-looking warnings
-    // which are silenced by this flag.
-    args.insert(0, '--warning=no-unknown-keyword');
-  }
-=======
-    if (_noUnknownKeyword) "--warning=no-unknown-keyword",
-    "--extract",
-    "--gunzip",
-    "--no-same-owner",
-    "--no-same-permissions",
-    "--directory",
-    destination
-  ];
->>>>>>> 6ce16065
 
   var process = await _startProcess('tar', args);
 
