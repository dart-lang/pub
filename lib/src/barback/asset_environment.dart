--- conflicted
+++ resolved
@@ -183,7 +183,6 @@
   Iterable<Set> getBuiltInTransformers(Package package) {
     var transformers = <Set>[];
 
-<<<<<<< HEAD
     switch (compiler) {
       case Compiler.dartDevc:
         transformers.add([new ModuleConfigTransformer()].toSet());
@@ -191,18 +190,6 @@
       case Compiler.dart2JS:
         // the dart2js transformer only runs on the root package.
         if (package.name == rootPackage.name) {
-=======
-    if (compiler == Compiler.dartDevc) {
-      // TODO(jakemac53): Implement dartdevc!
-      throw new UnimplementedError(
-          'The dartdevc compiler is not yet supported.');
-    }
-
-    // These transformers are just for the root package.
-    if (package.name == rootPackage.name) {
-      switch (compiler) {
-        case Compiler.dart2Js:
->>>>>>> d1da8ea5
           // If the entrypoint package manually configures the dart2js
           // transformer, don't include it in the built-in transformer list.
           //
