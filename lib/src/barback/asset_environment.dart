// Copyright (c) 2014, the Dart project authors.  Please see the AUTHORS file
// for details. All rights reserved. Use of this source code is governed by a
// BSD-style license that can be found in the LICENSE file.

import 'dart:async';
import 'dart:io';

import 'package:barback/barback.dart';
import 'package:path/path.dart' as path;
import 'package:watcher/watcher.dart';

import '../cached_package.dart';
import '../dart.dart' as dart;
import '../entrypoint.dart';
import '../io.dart';
import '../log.dart' as log;
import '../package.dart';
import '../package_graph.dart';
import '../source/cached.dart';
import '../utils.dart';
<<<<<<< HEAD
import 'dartdevc/dartdevc_module_transformer.dart';
=======
>>>>>>> ef2177c2
import 'dartdevc/linked_summary_transformer.dart';
import 'dartdevc/module_config_transformer.dart';
import 'dartdevc/unlinked_summary_transformer.dart';
import 'admin_server.dart';
import 'barback_server.dart';
import 'compiler.dart';
import 'dart_forwarding_transformer.dart';
import 'dart2js_transformer.dart';
import 'load_all_transformers.dart';
import 'pub_package_provider.dart';
import 'source_directory.dart';

/// The entire "visible" state of the assets of a package and all of its
/// dependencies, taking into account the user's configuration when running pub.
///
/// Where [PackageGraph] just describes the entrypoint's dependencies as
/// specified by pubspecs, this includes "transient" information like the mode
/// that the user is running pub in, or which directories they want to
/// transform.
class AssetEnvironment {
  /// Creates a new build environment for working with the assets used by
  /// [entrypoint] and its dependencies.
  ///
  /// HTTP servers that serve directories from this environment will be bound
  /// to [hostname] and have ports based on [basePort]. If omitted, they
  /// default to "localhost" and "0" (use ephemeral ports), respectively.
  ///
  /// Loads all used transformers using [mode] (including dart2js or dartdevc
  /// based on [compiler]).
  ///
  /// This will only add the root package's "lib" directory to the environment.
  /// Other directories can be added to the environment using [serveDirectory].
  ///
  /// If [watcherType] is not [WatcherType.NONE] (the default), watches source
  /// assets for modification.
  ///
  /// If [packages] is passed, only those packages' assets are loaded and
  /// served.
  ///
  /// If [entrypoints] is passed, only transformers necessary to run those
  /// entrypoints are loaded. Each entrypoint is expected to refer to a Dart
  /// library.
  ///
  /// If [environmentConstants] is passed, the constants it defines are passed
  /// on to the built-in dart2js transformer.
  ///
  /// Returns a [Future] that completes to the environment once the inputs,
  /// transformers, and server are loaded and ready.
  static Future<AssetEnvironment> create(
      Entrypoint entrypoint, BarbackMode mode,
      {WatcherType watcherType,
      String hostname,
      int basePort,
      Iterable<String> packages,
      Iterable<AssetId> entrypoints,
      Map<String, String> environmentConstants,
      Compiler compiler}) {
    watcherType ??= WatcherType.NONE;
    hostname ??= "localhost";
    basePort ??= 0;
    environmentConstants ??= {};
    compiler ??= Compiler.dart2JS;

    return log.progress("Loading asset environment", () async {
      var graph = _adjustPackageGraph(entrypoint.packageGraph, mode, packages);
      var barback = new Barback(new PubPackageProvider(graph, compiler));
      barback.log.listen(_log);

      var environment = new AssetEnvironment._(graph, barback, mode,
          watcherType, hostname, basePort, environmentConstants, compiler);

      await environment._load(entrypoints: entrypoints);
      return environment;
    }, fine: true);
  }

  /// Return a version of [graph] that's restricted to [packages] (if passed)
  /// and loads cached packages (if [mode] is [BarbackMode.DEBUG]).
  static PackageGraph _adjustPackageGraph(
      PackageGraph graph, BarbackMode mode, Iterable<String> packages) {
    if (mode != BarbackMode.DEBUG && packages == null) return graph;
    packages = (packages == null ? graph.packages.keys : packages).toSet();

    return new PackageGraph(
        graph.entrypoint,
        graph.lockFile,
        new Map.fromIterable(packages, value: (packageName) {
          var package = graph.packages[packageName];
          if (mode != BarbackMode.DEBUG) return package;
          var cache = path.join('.pub/deps/debug', packageName);
          if (!dirExists(cache)) return package;
          return new CachedPackage(package, cache);
        }));
  }

  /// The server for the Web Socket API and admin interface.
  AdminServer _adminServer;

  /// The public directories in the root package that are included in the asset
  /// environment, keyed by their root directory.
  final _directories = new Map<String, SourceDirectory>();

  /// The [Barback] instance used to process assets in this environment.
  final Barback barback;

  /// The root package being built.
  Package get rootPackage => graph.entrypoint.root;

  /// The graph of packages whose assets and transformers are loaded in this
  /// environment.
  ///
  /// This isn't necessarily identical to the graph that's passed in to the
  /// environment. It may expose fewer packages if some packages' assets don't
  /// need to be loaded, and it may expose some [CachedPackage]s.
  final PackageGraph graph;

  /// The mode to run the transformers in.
  final BarbackMode mode;

  /// Constants to passed to the built-in dart2js transformer.
  final Map<String, String> environmentConstants;

  /// How source files should be watched.
  final WatcherType _watcherType;

  /// The hostname that servers are bound to.
  final String _hostname;

  /// The starting number for ports that servers will be bound to.
  ///
  /// Servers will be bound to ports starting at this number and then
  /// incrementing from there. However, if this is zero, then ephemeral port
  /// numbers will be selected for each server.
  final int _basePort;

  /// The modified source assets that have not been sent to barback yet.
  ///
  /// The build environment can be paused (by calling [pauseUpdates]) and
  /// resumed ([resumeUpdates]). While paused, all source asset updates that
  /// come from watching or adding new directories are not sent to barback.
  /// When resumed, all pending source updates are sent to barback.
  ///
  /// This lets pub serve and pub build create an environment and bind several
  /// servers before barback starts building and producing results
  /// asynchronously.
  ///
  /// If this is `null`, then the environment is "live" and all updates will
  /// go to barback immediately.
  Set<AssetId> _modifiedSources;

  /// The compiler mode for this environment.
  final Compiler compiler;
<<<<<<< HEAD

  AssetEnvironment._(this.graph, this.barback, this.mode, this._watcherType,
      this._hostname, this._basePort, this.environmentConstants, this.compiler);

  /// Gets the built-in [Transformer]s or [AggregateTransformer]s that should be
  /// added to [package].
  ///
  /// Returns `null` if there are none.
  Iterable<Set> getBuiltInTransformers(Package package) {
    var transformers = <Set>[];

    switch (compiler) {
      case Compiler.dartDevc:
        transformers.addAll([
          [new ModuleConfigTransformer()],
          [new UnlinkedSummaryTransformer()],
          [new LinkedSummaryTransformer()],
          [new DartDevcModuleTransformer()],
        ].map((list) => list.toSet()));
        break;
      case Compiler.dart2JS:
        // the dart2js transformer only runs on the root package.
        if (package.name == rootPackage.name) {
          // If the entrypoint package manually configures the dart2js
          // transformer, don't include it in the built-in transformer list.
          //
          // TODO(nweiz): if/when we support more built-in transformers, make
          // this more general.
          var containsDart2JS = graph.entrypoint.root.pubspec.transformers.any(
              (transformers) => transformers
                  .any((config) => config.id.package == '\$dart2js'));

          if (!containsDart2JS && compiler == Compiler.dart2JS) {
            transformers.add([
              new Dart2JSTransformer(this, mode),
              new DartForwardingTransformer(),
            ].toSet());
          }
        }
    }

    if (transformers.isEmpty) return null;
=======

  AssetEnvironment._(this.graph, this.barback, this.mode, this._watcherType,
      this._hostname, this._basePort, this.environmentConstants, this.compiler);

  /// Gets the built-in [Transformer]s or [AggregateTransformer]s that should be
  /// added to [package].
  ///
  /// These are returned as an [Iterable<Set>] to represent each phase (the
  /// outer [Iterable]), and the transformers that should be ran in each phase (
  /// the inner [Set]).
  Iterable<Set> getBuiltInTransformers(Package package) {
    var transformers = <Set>[];

    switch (compiler) {
      case Compiler.dartDevc:
        transformers.addAll([
          [new ModuleConfigTransformer()],
          [new UnlinkedSummaryTransformer()],
          [new LinkedSummaryTransformer()]
        ].map((list) => list.toSet()));
        break;
      case Compiler.dart2JS:
        // the dart2js transformer only runs on the root package.
        if (package.name == rootPackage.name) {
          // If the entrypoint package manually configures the dart2js
          // transformer, don't include it in the built-in transformer list.
          //
          // TODO(nweiz): if/when we support more built-in transformers, make
          // this more general.
          var containsDart2JS = graph.entrypoint.root.pubspec.transformers.any(
              (transformers) => transformers
                  .any((config) => config.id.package == '\$dart2js'));

          if (!containsDart2JS && compiler == Compiler.dart2JS) {
            transformers.add([
              new Dart2JSTransformer(this, mode),
              new DartForwardingTransformer(),
            ].toSet());
          }
        }
    }
>>>>>>> ef2177c2
    return transformers;
  }

  /// Starts up the admin server on an appropriate port and returns it.
  ///
  /// This may only be called once on the build environment.
  Future<AdminServer> startAdminServer(int port) {
    // Can only start once.
    assert(_adminServer == null);

    return AdminServer
        .bind(this, _hostname, port)
        .then((server) => _adminServer = server);
  }

  /// Binds a new port to serve assets from within [rootDirectory] in the
  /// entrypoint package.
  ///
  /// Adds and watches the sources within that directory. Returns a [Future]
  /// that completes to the bound server.
  ///
  /// If [rootDirectory] is already being served, returns that existing server.
  Future<BarbackServer> serveDirectory(String rootDirectory) async {
    // See if there is already a server bound to the directory.
    var directory = _directories[rootDirectory];
    if (directory != null) {
      return directory.server.then((server) {
        log.fine('Already serving $rootDirectory on ${server.url}.');
        return server;
      });
    }

    // See if the new directory overlaps any existing servers.
    var overlapping = _directories.keys
        .where((directory) =>
            path.isWithin(directory, rootDirectory) ||
            path.isWithin(rootDirectory, directory))
        .toList();

    if (overlapping.isNotEmpty) {
      return new Future.error(
          new OverlappingSourceDirectoryException(overlapping));
    }

    var port = _basePort;

    // If not using an ephemeral port, find the lowest-numbered available one.
    if (port != 0) {
      var boundPorts =
          _directories.values.map((directory) => directory.port).toSet();
      while (boundPorts.contains(port)) {
        port++;
      }
    }

    var sourceDirectory =
        new SourceDirectory(this, rootDirectory, _hostname, port);
    _directories[rootDirectory] = sourceDirectory;

    sourceDirectory.watchSubscription =
        await _provideDirectorySources(rootPackage, rootDirectory);
    return await sourceDirectory.serve();
  }

  /// Binds a new port to serve assets from within the "bin" directory of
  /// [package].
  ///
  /// Adds the sources within that directory and then binds a server to it.
  /// Unlike [serveDirectory], this works with packages that are not the
  /// entrypoint.
  ///
  /// Returns a [Future] that completes to the bound server.
  Future<BarbackServer> servePackageBinDirectory(String package) {
    return _provideDirectorySources(graph.packages[package], "bin").then((_) =>
        BarbackServer.bind(this, _hostname, 0,
            package: package, rootDirectory: "bin"));
  }

  /// Precompiles all of [packageName]'s executables to snapshots in
  /// [directory].
  ///
  /// If [executableIds] is passed, only those executables are precompiled.
  ///
  /// Returns a map from executable name to path for the snapshots that were
  /// successfully precompiled.
  Future<Map<String, String>> precompileExecutables(
      String packageName, String directory,
      {Iterable<AssetId> executableIds}) async {
    if (executableIds == null) {
      executableIds = graph.packages[packageName].executableIds;
    }

    log.fine("Executables for $packageName: $executableIds");
    if (executableIds.isEmpty) return {};

    var server = await servePackageBinDirectory(packageName);
    try {
      var precompiled = {};
      await waitAndPrintErrors(executableIds.map((id) async {
        var basename = path.url.basename(id.path);
        var snapshotPath = path.join(directory, "$basename.snapshot");
        await dart.snapshot(server.url.resolve(basename), snapshotPath, id: id);
        precompiled[path.withoutExtension(basename)] = snapshotPath;
      }));

      return precompiled;
    } finally {
      // Don't await this future, since we have no need to wait for the server
      // to fully shut down.
      server.close();
    }
  }

  /// Stops the server bound to [rootDirectory].
  ///
  /// Also removes any source files within that directory from barback. Returns
  /// the URL of the unbound server, of `null` if [rootDirectory] was not
  /// bound to a server.
  Future<Uri> unserveDirectory(String rootDirectory) async {
    log.fine("Unserving $rootDirectory.");
    var directory = _directories.remove(rootDirectory);
    if (directory == null) return new Future.value();

    var url = (await directory.server).url;
    await directory.close();
    _removeDirectorySources(rootDirectory);
    return url;
  }

  /// Gets the source directory that contains [assetPath] within the entrypoint
  /// package.
  ///
  /// If [assetPath] is not contained within a source directory, this throws
  /// an exception.
  String getSourceDirectoryContaining(String assetPath) => _directories.values
      .firstWhere((dir) => path.isWithin(dir.directory, assetPath))
      .directory;

  /// Return all URLs serving [assetPath] in this environment.
  Future<List<Uri>> getUrlsForAssetPath(String assetPath) async {
    // Check the three (mutually-exclusive) places the path could be pointing.
    var urls = await _lookUpPathInServerRoot(assetPath);
    if (urls.isEmpty) urls = await _lookUpPathInPackagesDirectory(assetPath);
    if (urls.isEmpty) urls = await _lookUpPathInDependency(assetPath);
    return urls;
  }

  /// Look up [assetPath] in the root directories of servers running in the
  /// entrypoint package.
  Future<List<Uri>> _lookUpPathInServerRoot(String assetPath) {
    // Find all of the servers whose root directories contain the asset and
    // generate appropriate URLs for each.
    return Future.wait(_directories.values
        .where((dir) => path.isWithin(dir.directory, assetPath))
        .map((dir) {
      var relativePath = path.relative(assetPath, from: dir.directory);
      return dir.server
          .then((server) => server.url.resolveUri(path.toUri(relativePath)));
    }));
  }

  /// Look up [assetPath] in the "packages" directory in the entrypoint package.
  Future<List<Uri>> _lookUpPathInPackagesDirectory(String assetPath) {
    var components = path.split(path.relative(assetPath));
    if (components.first != "packages") return new Future.value([]);
    if (!graph.packages.containsKey(components[1])) return new Future.value([]);
    return Future.wait(_directories.values.map((dir) {
      return dir.server
          .then((server) => server.url.resolveUri(path.toUri(assetPath)));
    }));
  }

  /// Look up [assetPath] in the "lib" or "asset" directory of a dependency
  /// package.
  Future<List<Uri>> _lookUpPathInDependency(String assetPath) {
    for (var packageName in graph.packages.keys) {
      var package = graph.packages[packageName];
      var libDir = package.path('lib');
      var assetDir = package.path('asset');

      var uri;
      if (path.isWithin(libDir, assetPath)) {
        uri = path.toUri(path.join(
            'packages', package.name, path.relative(assetPath, from: libDir)));
      } else if (path.isWithin(assetDir, assetPath)) {
        uri = path.toUri(path.join(
            'assets', package.name, path.relative(assetPath, from: assetDir)));
      } else {
        continue;
      }

      return Future.wait(_directories.values.map((dir) {
        return dir.server.then((server) => server.url.resolveUri(uri));
      }));
    }

    return new Future.value([]);
  }

  /// Given a URL to an asset served by this environment, returns the ID of the
  /// asset that would be accessed by that URL.
  ///
  /// If no server can serve [url], completes to `null`.
  Future<AssetId> getAssetIdForUrl(Uri url) {
    return Future
        .wait(_directories.values.map((dir) => dir.server))
        .then((servers) {
      var server = servers.firstWhere((server) {
        if (server.port != url.port) return false;
        return isLoopback(server.address.host) == isLoopback(url.host) ||
            server.address.host == url.host;
      }, orElse: () => null);
      if (server == null) return null;
      return server.urlToId(url);
    });
  }

  /// Determines if [sourcePath] is contained within any of the directories in
  /// the root package that are visible to this build environment.
  bool containsPath(String sourcePath) {
    var directories = ["lib"];
    directories.addAll(_directories.keys);
    return directories.any((dir) => path.isWithin(dir, sourcePath));
  }

  /// Pauses sending source asset updates to barback.
  void pauseUpdates() {
    // Cannot pause while already paused.
    assert(_modifiedSources == null);

    _modifiedSources = new Set<AssetId>();
  }

  /// Sends any pending source updates to barback and begins the asynchronous
  /// build process.
  void resumeUpdates() {
    // Cannot resume while not paused.
    assert(_modifiedSources != null);

    barback.updateSources(_modifiedSources);
    _modifiedSources = null;
  }

  /// Loads the assets and transformers for this environment.
  ///
  /// This transforms and serves all library and asset files in all packages in
  /// the environment's package graph. It loads any transformer plugins defined
  /// in packages in [graph] and re-runs them as necessary when any input files
  /// change.
  ///
  /// If [Compiler.dart2JS], then the [Dart2JSTransformer] is implicitly
  /// added to end of the root package's transformer phases.
  ///
  /// if [Compiler.dartDevc], then the [DevCompilerTransformer] is
  /// implicitly added to the end of all package's transformer phases.
  ///
  /// If [entrypoints] is passed, only transformers necessary to run those
  /// entrypoints will be loaded.
  ///
  /// Returns a [Future] that completes once all inputs and transformers are
  /// loaded.
  Future _load({Iterable<AssetId> entrypoints}) {
    return log.progress("Initializing barback", () async {
      // Bind a server that we can use to load the transformers.
      var transformerServer = await BarbackServer.bind(this, _hostname, 0);

      var errorStream = barback.errors.map((error) {
        // Even most normally non-fatal barback errors should take down pub if
        // they happen during the initial load process.
        if (error is! AssetLoadException) throw error;

        log.error(log.red(error.message));
        log.fine(error.stackTrace.terse);
      });

      await _withStreamErrors(() {
        return log.progress("Loading source assets", _provideSources);
      }, [errorStream, barback.results]);

      log.fine("Provided sources.");

      errorStream = barback.errors.map((error) {
        // Now that we're loading transformers, errors they log shouldn't be
        // fatal, since we're starting to run them on real user assets which
        // may have e.g. syntax errors. If an error would cause a transformer
        // to fail to load, the load failure will cause us to exit.
        if (error is! TransformerException) throw error;

        var message = error.error.toString();
        if (error.stackTrace != null) {
          message += "\n" + error.stackTrace.terse.toString();
        }

        _log(new LogEntry(error.transform, error.transform.primaryId,
            LogLevel.ERROR, message, null));
      });

      await _withStreamErrors(() async {
        return log.progress("Loading transformers", () async {
          await loadAllTransformers(this, transformerServer,
              entrypoints: entrypoints);
          transformerServer.close();
        }, fine: true);
      }, [errorStream, barback.results, transformerServer.results]);
    }, fine: true);
  }

  /// Provides the public source assets in the environment to barback.
  ///
  /// If [watcherType] is not [WatcherType.NONE], enables watching on them.
  Future _provideSources() async {
    // Just include the "lib" directory from each package. We'll add the
    // other build directories in the root package by calling
    // [serveDirectory].
    await Future.wait(graph.packages.values.map((package) async {
      if (graph.isPackageStatic(package.name, compiler)) {
        return;
      }
      await _provideDirectorySources(package, "lib");
    }));
  }

  /// Provides all of the source assets within [dir] in [package] to barback.
  ///
  /// If [watcherType] is not [WatcherType.NONE], enables watching on them.
  /// Returns the subscription to the watcher, or `null` if none was created.
  Future<StreamSubscription<WatchEvent>> _provideDirectorySources(
      Package package, String dir) {
    log.fine("Providing sources for ${package.name}|$dir.");
    // TODO(rnystrom): Handle overlapping directories. If two served
    // directories overlap like so:
    //
    // $ pub serve example example/subdir
    //
    // Then the sources of the subdirectory will be updated and watched twice.
    // See: #17454
    if (_watcherType == WatcherType.NONE) {
      _updateDirectorySources(package, dir);
      return new Future.value();
    }

    // Watch the directory before listing is so we don't miss files that
    // are added between the initial list and registering the watcher.
    return _watchDirectorySources(package, dir).then((_) {
      _updateDirectorySources(package, dir);
    });
  }

  /// Updates barback with all of the files in [dir] inside [package].
  void _updateDirectorySources(Package package, String dir) {
    var ids = _listDirectorySources(package, dir);
    if (_modifiedSources == null) {
      barback.updateSources(ids);
    } else {
      _modifiedSources.addAll(ids);
    }
  }

  /// Removes all of the files in [dir] in the root package from barback.
  void _removeDirectorySources(String dir) {
    var ids = _listDirectorySources(rootPackage, dir);
    if (_modifiedSources == null) {
      barback.removeSources(ids);
    } else {
      _modifiedSources.removeAll(ids);
    }
  }

  /// Lists all of the source assets in [dir] inside [package].
  ///
  /// For large packages, listing the contents is a performance bottleneck, so
  /// this is optimized for our needs in here instead of using the more general
  /// but slower [listDir].
  Iterable<AssetId> _listDirectorySources(Package package, String dir) {
    // This is used in some performance-sensitive paths and can list many, many
    // files. As such, it leans more havily towards optimization as opposed to
    // readability than most code in pub. In particular, it avoids using the
    // path package, since re-parsing a path is very expensive relative to
    // string operations.
    return package.listFiles(beneath: dir).map((file) {
      // From profiling, path.relative here is just as fast as a raw substring
      // and is correct in the case where package.dir has a trailing slash.
      var relative = package.relative(file);

      if (Platform.operatingSystem == 'windows') {
        relative = relative.replaceAll("\\", "/");
      }

      var uri = new Uri(pathSegments: relative.split("/"));
      return new AssetId(package.name, uri.toString());
    });
  }

  /// Adds a file watcher for [dir] within [package], if the directory exists
  /// and the package needs watching.
  Future<StreamSubscription<WatchEvent>> _watchDirectorySources(
      Package package, String dir) {
    // If this package comes from a cached source, its contents won't change so
    // we don't need to monitor it. `packageId` will be null for the
    // application package, since that's not locked.
    var packageId = graph.lockFile.packages[package.name];
    if (packageId != null &&
        graph.entrypoint.cache.source(packageId.source) is CachedSource) {
      return new Future.value();
    }

    var subdirectory = package.path(dir);
    if (!dirExists(subdirectory)) return new Future.value();

    // TODO(nweiz): close this watcher when [barback] is closed.
    var watcher = _watcherType.create(subdirectory);
    var subscription = watcher.events.listen((event) {
      // Don't watch files symlinked into these directories.
      // TODO(rnystrom): If pub gets rid of symlinks, remove this.
      var parts = path.split(event.path);
      if (parts.contains("packages")) return;

      // Skip files that were (most likely) compiled from nearby ".dart"
      // files. These are created by the Editor's "Run as JavaScript"
      // command and are written directly into the package's directory.
      // When pub's dart2js transformer then tries to create the same file
      // name, we get a build error. To avoid that, just don't consider
      // that file to be a source.
      // TODO(rnystrom): Remove these when the Editor no longer generates
      // .js files and users have had enough time that they no longer have
      // these files laying around. See #15859.
      if (event.path.endsWith(".dart.js")) return;
      if (event.path.endsWith(".dart.js.map")) return;
      if (event.path.endsWith(".dart.precompiled.js")) return;

      var idPath = package.relative(event.path);
      var id = new AssetId(package.name, path.toUri(idPath).toString());
      if (event.type == ChangeType.REMOVE) {
        if (_modifiedSources != null) {
          _modifiedSources.remove(id);
        } else {
          barback.removeSources([id]);
        }
      } else if (_modifiedSources != null) {
        _modifiedSources.add(id);
      } else {
        barback.updateSources([id]);
      }
    });

    return watcher.ready.then((_) => subscription);
  }

  /// Returns the result of [futureCallback] unless any stream in [streams]
  /// emits an error before it's done.
  ///
  /// If a stream does emit an error, that error is thrown instead.
  /// [futureCallback] is a callback rather than a plain future to ensure that
  /// [streams] are listened to before any code that might cause an error starts
  /// running.
  Future _withStreamErrors(Future futureCallback(), List<Stream> streams) {
    var completer = new Completer.sync();
    var subscriptions = streams
        .map(
            (stream) => stream.listen((_) {}, onError: completer.completeError))
        .toList();

    new Future.sync(futureCallback).then((_) {
      if (!completer.isCompleted) completer.complete();
    }).catchError((error, stackTrace) {
      if (!completer.isCompleted) completer.completeError(error, stackTrace);
    });

    return completer.future.whenComplete(() {
      for (var subscription in subscriptions) {
        subscription.cancel();
      }
    });
  }
}

/// Log [entry] using Pub's logging infrastructure.
///
/// Since both [LogEntry] objects and the message itself often redundantly
/// show the same context like the file where an error occurred, this tries
/// to avoid showing redundant data in the entry.
void _log(LogEntry entry) {
  messageMentions(text) =>
      entry.message.toLowerCase().contains(text.toLowerCase());

  messageMentionsAsset(id) =>
      messageMentions(id.toString()) ||
      messageMentions(path.fromUri(entry.assetId.path));

  var prefixParts = [];

  // Show the level (unless the message mentions it).
  if (!messageMentions(entry.level.name)) {
    prefixParts.add("${entry.level} from");
  }

  // Show the transformer.
  prefixParts.add(entry.transform.transformer);

  // Mention the primary input of the transform unless the message seems to.
  if (!messageMentionsAsset(entry.transform.primaryId)) {
    prefixParts.add("on ${entry.transform.primaryId}");
  }

  // If the relevant asset isn't the primary input, mention it unless the
  // message already does.
  if (entry.assetId != entry.transform.primaryId &&
      !messageMentionsAsset(entry.assetId)) {
    prefixParts.add("with input ${entry.assetId}");
  }

  var prefix = "[${prefixParts.join(' ')}]:";
  var message = entry.message;
  if (entry.span != null) {
    message = entry.span.message(entry.message);
  }

  switch (entry.level) {
    case LogLevel.ERROR:
      log.error("${log.red(prefix)}\n$message");
      break;

    case LogLevel.WARNING:
      log.warning("${log.yellow(prefix)}\n$message");
      break;

    case LogLevel.INFO:
      log.message("${log.cyan(prefix)}\n$message");
      break;

    case LogLevel.FINE:
      log.fine("${log.gray(prefix)}\n$message");
      break;
  }
}

/// Exception thrown when trying to serve a new directory that overlaps one or
/// more directories already being served.
class OverlappingSourceDirectoryException implements Exception {
  /// The relative paths of the directories that overlap the one that could not
  /// be served.
  final List<String> overlappingDirectories;

  OverlappingSourceDirectoryException(this.overlappingDirectories);
}

/// An enum describing different modes of constructing a [DirectoryWatcher].
abstract class WatcherType {
  /// A watcher that automatically chooses its type based on the operating
  /// system.
  static const AUTO = const _AutoWatcherType();

  /// A watcher that always polls the filesystem for changes.
  static const POLLING = const _PollingWatcherType();

  /// No directory watcher at all.
  static const NONE = const _NoneWatcherType();

  /// Creates a new DirectoryWatcher.
  DirectoryWatcher create(String directory);

  String toString();
}

class _AutoWatcherType implements WatcherType {
  const _AutoWatcherType();

  DirectoryWatcher create(String directory) => new DirectoryWatcher(directory);

  String toString() => "auto";
}

class _PollingWatcherType implements WatcherType {
  const _PollingWatcherType();

  DirectoryWatcher create(String directory) =>
      new PollingDirectoryWatcher(directory);

  String toString() => "polling";
}

class _NoneWatcherType implements WatcherType {
  const _NoneWatcherType();

  DirectoryWatcher create(String directory) => null;

  String toString() => "none";
}<|MERGE_RESOLUTION|>--- conflicted
+++ resolved
@@ -18,10 +18,7 @@
 import '../package_graph.dart';
 import '../source/cached.dart';
 import '../utils.dart';
-<<<<<<< HEAD
 import 'dartdevc/dartdevc_module_transformer.dart';
-=======
->>>>>>> ef2177c2
 import 'dartdevc/linked_summary_transformer.dart';
 import 'dartdevc/module_config_transformer.dart';
 import 'dartdevc/unlinked_summary_transformer.dart';
@@ -174,7 +171,6 @@
 
   /// The compiler mode for this environment.
   final Compiler compiler;
-<<<<<<< HEAD
 
   AssetEnvironment._(this.graph, this.barback, this.mode, this._watcherType,
       this._hostname, this._basePort, this.environmentConstants, this.compiler);
@@ -216,50 +212,6 @@
         }
     }
 
-    if (transformers.isEmpty) return null;
-=======
-
-  AssetEnvironment._(this.graph, this.barback, this.mode, this._watcherType,
-      this._hostname, this._basePort, this.environmentConstants, this.compiler);
-
-  /// Gets the built-in [Transformer]s or [AggregateTransformer]s that should be
-  /// added to [package].
-  ///
-  /// These are returned as an [Iterable<Set>] to represent each phase (the
-  /// outer [Iterable]), and the transformers that should be ran in each phase (
-  /// the inner [Set]).
-  Iterable<Set> getBuiltInTransformers(Package package) {
-    var transformers = <Set>[];
-
-    switch (compiler) {
-      case Compiler.dartDevc:
-        transformers.addAll([
-          [new ModuleConfigTransformer()],
-          [new UnlinkedSummaryTransformer()],
-          [new LinkedSummaryTransformer()]
-        ].map((list) => list.toSet()));
-        break;
-      case Compiler.dart2JS:
-        // the dart2js transformer only runs on the root package.
-        if (package.name == rootPackage.name) {
-          // If the entrypoint package manually configures the dart2js
-          // transformer, don't include it in the built-in transformer list.
-          //
-          // TODO(nweiz): if/when we support more built-in transformers, make
-          // this more general.
-          var containsDart2JS = graph.entrypoint.root.pubspec.transformers.any(
-              (transformers) => transformers
-                  .any((config) => config.id.package == '\$dart2js'));
-
-          if (!containsDart2JS && compiler == Compiler.dart2JS) {
-            transformers.add([
-              new Dart2JSTransformer(this, mode),
-              new DartForwardingTransformer(),
-            ].toSet());
-          }
-        }
-    }
->>>>>>> ef2177c2
     return transformers;
   }
 
