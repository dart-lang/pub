// Copyright (c) 2017, the Dart project authors.  Please see the AUTHORS file
// for details. All rights reserved. Use of this source code is governed by a
// BSD-style license that can be found in the LICENSE file.

import 'dart:async';

import 'package:barback/barback.dart';
import 'package:bazel_worker/bazel_worker.dart';
import 'package:path/path.dart' as p;

import 'workers.dart';
import 'module.dart';
import 'module_reader.dart';
import 'scratch_space.dart';
import 'linked_summary_transformer.dart';

/// Creates dartdevc modules given [moduleConfigName] files which describe a set
/// of [Module]s.
///
/// Linked summaries should have already been created for all modules and will
/// be read in to create the modules.
class DartDevcModuleTransformer extends Transformer {
  @override
  String get allowedExtensions => moduleConfigName;

<<<<<<< HEAD
  final Map<String, String> environmentConstants;
  final BarbackMode mode;

  DartDevcModuleTransformer(this.mode, {this.environmentConstants = const {}});
=======
  final BarbackMode mode;

  DartDevcModuleTransformer(this.mode);
>>>>>>> 926db8dc

  @override
  Future apply(Transform transform) async {
    ScratchSpace scratchSpace;
    var reader = new ModuleReader(transform.readInputAsString);
    var modules = await reader.readModules(transform.primaryInput.id);
    try {
      var allAssetIds = new Set<AssetId>();
      var summariesForModule = <ModuleId, Set<AssetId>>{};
      for (var module in modules) {
        var transitiveModuleDeps = await reader.readTransitiveDeps(module);
        var linkedSummaryIds =
            transitiveModuleDeps.map((depId) => depId.linkedSummaryId).toSet();
        summariesForModule[module.id] = linkedSummaryIds;
        allAssetIds..addAll(module.assetIds)..addAll(linkedSummaryIds);
      }
      // Create a single temp environment for all the modules in this package.
<<<<<<< HEAD
      tempEnv = await TempEnvironment.create(allAssetIds, transform.readInput);
      await Future.wait(modules.map((m) => _createDartdevcModule(m, tempEnv,
          summariesForModule[m.id], environmentConstants, mode, transform)));
=======
      scratchSpace =
          await ScratchSpace.create(allAssetIds, transform.readInput);
      await Future.wait(modules.map((m) => _createDartdevcModule(
          m, scratchSpace, summariesForModule[m.id], mode, transform)));
>>>>>>> 926db8dc
    } finally {
      scratchSpace?.delete();
    }
  }
}

/// Compiles [module] using the `dartdevc` binary from the SDK to a relative
/// path under the package that looks like `$outputDir/${module.id.name}.js`.
Future _createDartdevcModule(
    Module module,
<<<<<<< HEAD
    TempEnvironment tempEnv,
    Set<AssetId> linkedSummaryIds,
    Map<String, String> environmentConstants,
    BarbackMode mode,
    Transform transform) async {
  var jsOutputFile = tempEnv.fileFor(module.id.jsId);
=======
    ScratchSpace scratchSpace,
    Set<AssetId> linkedSummaryIds,
    BarbackMode mode,
    Transform transform) async {
  var jsOutputFile = scratchSpace.fileFor(module.id.jsId);
>>>>>>> 926db8dc
  var sdk_summary = p.url.join(sdkDir.path, 'lib/_internal/ddc_sdk.sum');
  var request = new WorkRequest();
  request.arguments.addAll([
    '--dart-sdk-summary=$sdk_summary',
    // TODO(jakemac53): Remove when no longer needed,
    // https://github.com/dart-lang/pub/issues/1583.
    '--unsafe-angular2-whitelist',
    '--modules=amd',
    '--dart-sdk=${sdkDir.path}',
    '--module-root=${scratchSpace.tempDir.path}',
    '--library-root=${p.dirname(jsOutputFile.path)}',
    '--summary-extension=${linkedSummaryExtension.substring(1)}',
    '--no-summarize',
    '-o',
    jsOutputFile.path,
  ]);

  if (mode == BarbackMode.RELEASE) {
    request.arguments.add('--no-source-map');
  }

  // Add environment constants.
  environmentConstants.forEach((key, value) {
    request.arguments.add('-D$key=$value');
  });

  // Add all the linked summaries as summary inputs.
  for (var id in linkedSummaryIds) {
    request.arguments.addAll(['-s', scratchSpace.fileFor(id).path]);
  }

  // Add URL mappings for all the package: files to tell DartDevc where to find
  // them.
  for (var id in module.assetIds) {
    var uri = canonicalUriFor(id);
    if (uri.startsWith('package:')) {
      request.arguments
          .add('--url-mapping=$uri,${scratchSpace.fileFor(id).path}');
    }
  }
  // And finally add all the urls to compile, using the package: path for files
  // under lib and the full absolute path for other files.
  request.arguments.addAll(module.assetIds.map((id) {
    var uri = canonicalUriFor(id);
    if (uri.startsWith('package:')) {
      return uri;
    }
    return scratchSpace.fileFor(id).path;
  }));

  var response = await dartdevcDriver.doWork(request);

  // TODO(jakemac53): Fix the ddc worker mode so it always sends back a bad
  // status code if something failed. Today we just make sure there is an output
  // js file to verify it was successful.
  if (response.exitCode != EXIT_CODE_OK || !jsOutputFile.existsSync()) {
    var message = 'Error compiling dartdevc module: ${module.id}.\n'
        '${response.output}';
    // We only log warnings in debug mode for ddc modules because they don't all
    // need to compile successfully, only the ones imported by an entrypoint do.
    switch (mode) {
      case BarbackMode.DEBUG:
        transform.logger.warning(message);
        break;
      case BarbackMode.RELEASE:
        transform.logger.error(message);
        break;
    }
  } else {
    transform.addOutput(
        new Asset.fromBytes(module.id.jsId, jsOutputFile.readAsBytesSync()));
    if (mode == BarbackMode.DEBUG) {
      var sourceMapOutputId = module.id.jsId.addExtension('.map');
      var sourceMapFile = tempEnv.fileFor(sourceMapOutputId);
      transform.addOutput(new Asset.fromBytes(
          sourceMapOutputId, sourceMapFile.readAsBytesSync()));
    }
  }
}<|MERGE_RESOLUTION|>--- conflicted
+++ resolved
@@ -23,17 +23,10 @@
   @override
   String get allowedExtensions => moduleConfigName;
 
-<<<<<<< HEAD
   final Map<String, String> environmentConstants;
   final BarbackMode mode;
 
   DartDevcModuleTransformer(this.mode, {this.environmentConstants = const {}});
-=======
-  final BarbackMode mode;
-
-  DartDevcModuleTransformer(this.mode);
->>>>>>> 926db8dc
-
   @override
   Future apply(Transform transform) async {
     ScratchSpace scratchSpace;
@@ -50,16 +43,15 @@
         allAssetIds..addAll(module.assetIds)..addAll(linkedSummaryIds);
       }
       // Create a single temp environment for all the modules in this package.
-<<<<<<< HEAD
-      tempEnv = await TempEnvironment.create(allAssetIds, transform.readInput);
-      await Future.wait(modules.map((m) => _createDartdevcModule(m, tempEnv,
-          summariesForModule[m.id], environmentConstants, mode, transform)));
-=======
       scratchSpace =
           await ScratchSpace.create(allAssetIds, transform.readInput);
       await Future.wait(modules.map((m) => _createDartdevcModule(
-          m, scratchSpace, summariesForModule[m.id], mode, transform)));
->>>>>>> 926db8dc
+          m,
+          scratchSpace,
+          summariesForModule[m.id],
+          environmentConstants,
+          mode,
+          transform)));
     } finally {
       scratchSpace?.delete();
     }
@@ -70,20 +62,12 @@
 /// path under the package that looks like `$outputDir/${module.id.name}.js`.
 Future _createDartdevcModule(
     Module module,
-<<<<<<< HEAD
-    TempEnvironment tempEnv,
+    ScratchSpace scratchSpace,
     Set<AssetId> linkedSummaryIds,
     Map<String, String> environmentConstants,
     BarbackMode mode,
     Transform transform) async {
-  var jsOutputFile = tempEnv.fileFor(module.id.jsId);
-=======
-    ScratchSpace scratchSpace,
-    Set<AssetId> linkedSummaryIds,
-    BarbackMode mode,
-    Transform transform) async {
   var jsOutputFile = scratchSpace.fileFor(module.id.jsId);
->>>>>>> 926db8dc
   var sdk_summary = p.url.join(sdkDir.path, 'lib/_internal/ddc_sdk.sum');
   var request = new WorkRequest();
   request.arguments.addAll([
@@ -157,7 +141,7 @@
         new Asset.fromBytes(module.id.jsId, jsOutputFile.readAsBytesSync()));
     if (mode == BarbackMode.DEBUG) {
       var sourceMapOutputId = module.id.jsId.addExtension('.map');
-      var sourceMapFile = tempEnv.fileFor(sourceMapOutputId);
+      var sourceMapFile = scratchSpace.fileFor(sourceMapOutputId);
       transform.addOutput(new Asset.fromBytes(
           sourceMapOutputId, sourceMapFile.readAsBytesSync()));
     }
