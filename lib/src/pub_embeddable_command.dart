--- conflicted
+++ resolved
@@ -2,14 +2,10 @@
 // for details. All rights reserved. Use of this source code is governed by a
 // BSD-style license that can be found in the LICENSE file.
 
-<<<<<<< HEAD
-=======
-// @dart=2.10
 import 'package:meta/meta.dart';
 import 'package:usage/usage.dart';
 
 import 'command.dart' show PubCommand, PubTopLevel;
->>>>>>> 909852fc
 import 'command.dart';
 import 'command/add.dart';
 import 'command/build.dart';
@@ -37,7 +33,7 @@
   final String dependencyKindCustomDimensionName;
   final Analytics analytics;
   PubAnalytics(this.analytics,
-      {@required this.dependencyKindCustomDimensionName});
+      {required this.dependencyKindCustomDimensionName});
 }
 
 /// Exposes the `pub` commands as a command to be embedded in another command
@@ -51,14 +47,9 @@
   String get docUrl => 'https://dart.dev/tools/pub/cmd/pub-global';
 
   @override
-<<<<<<< HEAD
   String? get directory => argResults['directory'];
-=======
-  final PubAnalytics analytics;
 
-  @override
-  String get directory => argResults['directory'];
->>>>>>> 909852fc
+  final PubAnalytics? analytics;
 
   PubEmbeddableCommand(this.analytics) : super() {
     argParser.addFlag('trace',
