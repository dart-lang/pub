--- conflicted
+++ resolved
@@ -388,8 +388,6 @@
       packageConfig: packageConfigPath,
     );
   } else {
-<<<<<<< HEAD
-    final snapshotPath = executable.pathOfSnapshot(rootOrCurrent);
     // TODO(sigurdm): attempt to decide on package mutability without looking at
     // PackageGraph, as it requires loading and reading all the pubspec.yaml
     // files.
@@ -397,15 +395,13 @@
       rootOrCurrent,
       SystemCache(rootDir: pubCacheDir),
     );
-    if (!fileExists(snapshotPath) ||
-=======
-    final snapshotPath = entrypoint.pathOfExecutable(executable);
+
+    final snapshotPath = entrypoint.pathOfSnapshot(executable);
     final snapshotStat = tryStatFile(snapshotPath);
     final packageConfigStat = tryStatFile(packageConfigPath);
     if (snapshotStat == null ||
         packageConfigStat == null ||
         packageConfigStat.modified.isAfter(snapshotStat.modified) ||
->>>>>>> 539457d2
         (await entrypoint.packageGraph).isPackageMutable(package)) {
       try {
         await errorsOnlyUnlessTerminal(
