--- conflicted
+++ resolved
@@ -164,61 +164,6 @@
 
   Map<String, PackageRange>? _dependencyOverrides;
 
-<<<<<<< HEAD
-=======
-  late final Map<String, Feature> features = _computeFeatures();
-
-  Map<String, Feature> _computeFeatures() {
-    final features = fields['features'];
-    if (features == null) {
-      return const {};
-    }
-
-    if (features is! YamlMap) {
-      _error('"features" field must be a map.', fields.nodes['features']!.span);
-    }
-
-    return mapMap(features.nodes,
-        key: (dynamic nameNode, dynamic _) => _validateFeatureName(nameNode),
-        value: (dynamic nameNode, dynamic specNode) {
-          if (specNode.value == null) {
-            return Feature(nameNode.value, const []);
-          }
-
-          if (specNode is! YamlMap) {
-            _error('A feature specification must be a map.', specNode.span);
-          }
-
-          var onByDefault = specNode['default'] ?? true;
-          if (onByDefault is! bool) {
-            _error('Default must be true or false.',
-                specNode.nodes['default']!.span);
-          }
-
-          var requires = _parseStringList(specNode.nodes['requires'],
-              validate: (name, span) {
-            if (!features.containsKey(name)) _error('Undefined feature.', span);
-          });
-
-          var dependencies = _parseDependencies(
-            'dependencies',
-            specNode.nodes['dependencies'],
-            _sources,
-            languageVersion,
-            _packageName,
-            _location,
-          );
-
-          var sdkConstraints = _parseEnvironment(specNode);
-
-          return Feature(nameNode.value, dependencies.values,
-              requires: requires,
-              sdkConstraints: sdkConstraints,
-              onByDefault: onByDefault);
-        });
-  }
-
->>>>>>> 7a6ea396
   /// A map from SDK identifiers to constraints on those SDK versions.
   Map<String, VersionConstraint> get sdkConstraints {
     _ensureEnvironment();
@@ -402,7 +347,8 @@
         _sdkConstraints = sdkConstraints ??
             UnmodifiableMapView({'dart': VersionConstraint.any}),
         _includeDefaultSdkConstraint = false,
-        _sources = sources ?? SourceRegistry(),
+        _sources = sources ??
+            ((String? name) => throw StateError('No source registry given')),
         _overridesFileFields = null,
         super(
           fields == null ? YamlMap() : YamlMap.wrap(fields),
@@ -544,18 +490,11 @@
 
       VersionConstraint versionConstraint = VersionRange();
       if (spec == null) {
-<<<<<<< HEAD
         sourceName = null;
       } else if (spec is String) {
         sourceName = null;
-        versionConstraint = _parseVersionConstraint(specNode);
-=======
-        sourceName = sources.defaultSource.name;
-      } else if (spec is String) {
-        sourceName = sources.defaultSource.name;
         versionConstraint =
             _parseVersionConstraint(specNode, packageName, fileType);
->>>>>>> 7a6ea396
       } else if (spec is Map) {
         // Don't write to the immutable YAML map.
         spec = Map.from(spec);
@@ -592,22 +531,12 @@
 
       // Let the source validate the description.
       var ref = _wrapFormatException('description', descriptionNode?.span, () {
-<<<<<<< HEAD
         String? pubspecDir;
-        var location = _location;
         if (location != null && _isFileUri(location)) {
-          pubspecDir = path.dirname(path.fromUri(_location));
+          pubspecDir = path.dirname(path.fromUri(location));
         }
 
-        return _sources!(sourceName).parseRef(
-=======
-        String? pubspecPath;
-        if (location != null && _isFileUri(location)) {
-          pubspecPath = path.fromUri(location);
-        }
-
-        return sources[sourceName]!.parseRef(
->>>>>>> 7a6ea396
+        return sources(sourceName).parseRef(
           name,
           descriptionNode?.value,
           containingDir: pubspecDir,
@@ -615,101 +544,11 @@
         );
       }, packageName, fileType, targetPackage: name);
 
-<<<<<<< HEAD
       dependencies[name] = ref.withConstraint(versionConstraint);
-    });
-=======
-      dependencies[name] =
-          ref.withConstraint(versionConstraint).withFeatures(features);
     },
   );
->>>>>>> 7a6ea396
 
   return dependencies;
-}
-
-/// Parses [node] to a map from feature names to whether those features are
-/// enabled.
-Map<String, FeatureDependency> _parseDependencyFeatures(YamlNode? node) {
-  if (node?.value == null) return const {};
-  if (node is! YamlMap) _error('Features must be a map.', node!.span);
-
-  return mapMap(node.nodes,
-      key: (dynamic nameNode, dynamic _) => _validateFeatureName(nameNode),
-      value: (dynamic _, dynamic valueNode) {
-        var value = valueNode.value;
-        if (value is bool) {
-          return value ? FeatureDependency.required : FeatureDependency.unused;
-        } else if (value is String && value == 'if available') {
-          return FeatureDependency.ifAvailable;
-        } else {
-          _error('Features must be true, false, or "if available".',
-              valueNode.span);
-        }
-      });
-}
-
-/// Verifies that [node] is a string and a valid feature name, and returns it
-/// if so.
-String _validateFeatureName(YamlNode node) {
-  var name = node.value;
-  if (name is! String) {
-    _error('A feature name must be a string.', node.span);
-  } else if (!packageNameRegExp.hasMatch(name)) {
-    _error('A feature name must be a valid Dart identifier.', node.span);
-  }
-
-<<<<<<< HEAD
-  /// Runs [fn] and wraps any [FormatException] it throws in a
-  /// [PubspecException].
-  ///
-  /// [description] should be a noun phrase that describes whatever's being
-  /// parsed or processed by [fn]. [span] should be the location of whatever's
-  /// being processed within the pubspec.
-  ///
-  /// If [targetPackage] is provided, the value is used to describe the
-  /// dependency that caused the problem.
-  T _wrapFormatException<T>(
-      String description, SourceSpan? span, T Function() fn,
-      {String? targetPackage}) {
-    try {
-      return fn();
-    } on FormatException catch (e) {
-      // If we already have a pub exception with a span, re-use that
-      if (e is PubspecException) rethrow;
-
-      var msg = 'Invalid $description';
-      if (targetPackage != null) {
-        msg = '$msg in the "$name" pubspec on the "$targetPackage" dependency';
-      }
-      msg = '$msg: ${e.message}';
-      _error(msg, span);
-=======
-  return name;
-}
-
-/// Verifies that [node] is a list of strings and returns it.
-///
-/// If [validate] is passed, it's called for each string in [node].
-List<String> _parseStringList(YamlNode? node,
-    {void Function(String value, SourceSpan)? validate}) {
-  var list = _parseList(node);
-  for (var element in list.nodes) {
-    var value = element.value;
-    if (value is String) {
-      if (validate != null) validate(value, element.span);
-    } else {
-      _error('Must be a string.', element.span);
-    }
-  }
-  return list.cast<String>();
-}
-
-/// Verifies that [node] is a list and returns it.
-YamlList _parseList(YamlNode? node) {
-  if (node == null || node.value == null) return YamlList();
-  if (node is YamlList) return node;
-  _error('Must be a list.', node.span);
 }
 
 /// Returns whether [uri] is a file URI.
@@ -744,7 +583,6 @@
         defaultUpperBoundConstraint.allowsAny(constraint)) {
       constraint = VersionConstraint.intersection(
           [constraint, defaultUpperBoundConstraint]);
->>>>>>> 7a6ea396
     }
     if (ignoreUpperBound && constraint is VersionRange) {
       return VersionRange(
@@ -763,9 +601,14 @@
 ///
 /// If [targetPackage] is provided, the value is used to describe the
 /// dependency that caused the problem.
-T _wrapFormatException<T>(String description, SourceSpan? span, T Function() fn,
-    String? packageName, _FileType fileType,
-    {String? targetPackage}) {
+T _wrapFormatException<T>(
+  String description,
+  SourceSpan? span,
+  T Function() fn,
+  String? packageName,
+  _FileType fileType, {
+  String? targetPackage,
+}) {
   try {
     return fn();
   } on FormatException catch (e) {
