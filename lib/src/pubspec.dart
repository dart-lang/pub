// Copyright (c) 2012, the Dart project authors.  Please see the AUTHORS file
// for details. All rights reserved. Use of this source code is governed by a
// BSD-style license that can be found in the LICENSE file.

import 'dart:io';

import 'package:collection/collection.dart' hide mapMap;
import 'package:path/path.dart' as path;
import 'package:pub_semver/pub_semver.dart';
import 'package:source_span/source_span.dart';
import 'package:yaml/yaml.dart';

import 'exceptions.dart';
import 'feature.dart';
import 'io.dart';
import 'language_version.dart';
import 'log.dart';
import 'package_name.dart';
import 'pubspec_parse.dart';
import 'sdk.dart';
import 'source_registry.dart';
import 'utils.dart';

export 'pubspec_parse.dart' hide PubspecBase;

/// The default SDK upper bound constraint for packages that don't declare one.
///
/// This provides a sane default for packages that don't have an upper bound.
final VersionRange _defaultUpperBoundSdkConstraint =
    VersionConstraint.parse('<2.0.0') as VersionRange;

/// Whether or not to allow the pre-release SDK for packages that have an
/// upper bound Dart SDK constraint of <2.0.0.
///
/// If enabled then a Dart SDK upper bound of <2.0.0 is always converted to
/// <2.0.0-dev.infinity.
///
/// This has a default value of `true` but can be overridden with the
/// PUB_ALLOW_PRERELEASE_SDK system environment variable.
bool get _allowPreReleaseSdk => _allowPreReleaseSdkValue != 'false';

/// The value of the PUB_ALLOW_PRERELEASE_SDK environment variable, defaulted
/// to `true`.
final String _allowPreReleaseSdkValue = () {
  var value =
      Platform.environment['PUB_ALLOW_PRERELEASE_SDK']?.toLowerCase() ?? 'true';
  if (!['true', 'quiet', 'false'].contains(value)) {
    warning(yellow('''
The environment variable PUB_ALLOW_PRERELEASE_SDK is set as `$value`.
The expected value is either `true`, `quiet` (true but no logging), or `false`.
Using a default value of `true`.
'''));
    value = 'true';
  }
  return value;
}();

/// Whether or not to warn about pre-release SDK overrides.
bool get warnAboutPreReleaseSdkOverrides => _allowPreReleaseSdkValue != 'quiet';

/// The parsed contents of a pubspec file.
///
/// The fields of a pubspec are, for the most part, validated when they're first
/// accessed. This allows a partially-invalid pubspec to be used if only the
/// valid portions are relevant. To get a list of all errors in the pubspec, use
/// [allErrors].
class Pubspec extends PubspecBase {
  // If a new lazily-initialized field is added to this class and the
  // initialization can throw a [PubspecException], that error should also be
  // exposed through [allErrors].

  /// The registry of sources to use when parsing [dependencies] and
  /// [devDependencies].
  ///
  /// This will be null if this was created using [new Pubspec] or [new
  /// Pubspec.empty].
  final SourceRegistry? _sources;

  /// The location from which the pubspec was loaded.
  ///
  /// This can be null if the pubspec was created in-memory or if its location
  /// is unknown.
  Uri? get _location => fields.span.sourceUrl;

  /// The additional packages this package depends on.
  Map<String, PackageRange> get dependencies => _dependencies ??=
      _parseDependencies('dependencies', fields.nodes['dependencies']);

  Map<String, PackageRange>? _dependencies;

  /// The packages this package depends on when it is the root package.
  Map<String, PackageRange> get devDependencies => _devDependencies ??=
      _parseDependencies('dev_dependencies', fields.nodes['dev_dependencies']);

  Map<String, PackageRange>? _devDependencies;

  /// The dependency constraints that this package overrides when it is the
  /// root package.
  ///
  /// Dependencies here will replace any dependency on a package with the same
  /// name anywhere in the dependency graph.
  Map<String, PackageRange> get dependencyOverrides =>
      _dependencyOverrides ??= _parseDependencies(
          'dependency_overrides', fields.nodes['dependency_overrides']);

  Map<String, PackageRange>? _dependencyOverrides;

  late final Map<String, Feature> features = _computeFeatures();

  Map<String, Feature> _computeFeatures() {
    final features = fields['features'];
    if (features == null) {
      return const {};
    }

    if (features is! YamlMap) {
      _error('"features" field must be a map.', fields.nodes['features']!.span);
    }

    return mapMap(features.nodes,
        key: (dynamic nameNode, dynamic _) => _validateFeatureName(nameNode),
        value: (dynamic nameNode, dynamic specNode) {
          if (specNode.value == null) {
            return Feature(nameNode.value, const []);
          }

          if (specNode is! YamlMap) {
            _error('A feature specification must be a map.', specNode.span);
          }

          var onByDefault = specNode['default'] ?? true;
          if (onByDefault is! bool) {
            _error('Default must be true or false.',
                specNode.nodes['default']!.span);
          }

          var requires = _parseStringList(specNode.nodes['requires'],
              validate: (name, span) {
            if (!features.containsKey(name)) _error('Undefined feature.', span);
          });

          var dependencies = _parseDependencies(
              'dependencies', specNode.nodes['dependencies']);

          var sdkConstraints = _parseEnvironment(specNode);

          return Feature(nameNode.value, dependencies.values,
              requires: requires,
              sdkConstraints: sdkConstraints,
              onByDefault: onByDefault);
        });
  }

  /// A map from SDK identifiers to constraints on those SDK versions.
  Map<String, VersionConstraint> get sdkConstraints {
    _ensureEnvironment();
    return _sdkConstraints!;
  }

  Map<String, VersionConstraint>? _sdkConstraints;

  /// Whether or not to apply the [_defaultUpperBoundsSdkConstraint] to this
  /// pubspec.
  final bool _includeDefaultSdkConstraint;

  /// Whether or not the SDK version was overridden from <2.0.0 to
  /// <2.0.0-dev.infinity.
  bool get dartSdkWasOverridden => _dartSdkWasOverridden;
  bool _dartSdkWasOverridden = false;

  /// The original Dart SDK constraint as written in the pubspec.
  ///
  /// If [dartSdkWasOverridden] is `false`, this will be identical to
  /// `sdkConstraints["dart"]`.
  VersionConstraint get originalDartSdkConstraint {
    _ensureEnvironment();
    return _originalDartSdkConstraint ?? sdkConstraints['dart']!;
  }

  VersionConstraint? _originalDartSdkConstraint;

  /// Ensures that the top-level "environment" field has been parsed and
  /// [_sdkConstraints] is set accordingly.
  void _ensureEnvironment() {
    if (_sdkConstraints != null) return;

    var sdkConstraints = _parseEnvironment(fields);
    var parsedDartSdkConstraint = sdkConstraints['dart'];

    if (parsedDartSdkConstraint is VersionRange &&
        _shouldEnableCurrentSdk(parsedDartSdkConstraint)) {
      _originalDartSdkConstraint = parsedDartSdkConstraint;
      _dartSdkWasOverridden = true;
      sdkConstraints['dart'] = VersionRange(
          min: parsedDartSdkConstraint.min,
          includeMin: parsedDartSdkConstraint.includeMin,
          max: sdk.version,
          includeMax: true);
    }

    _sdkConstraints = UnmodifiableMapView(sdkConstraints);
  }

  /// Whether or not we should override [sdkConstraint] to be <= the user's
  /// current SDK version.
  ///
  /// This is true if the following conditions are met:
  ///
  ///   - [_allowPreReleaseSdk] is `true`
  ///   - The user's current SDK is a pre-release version.
  ///   - The original [sdkConstraint] max version is exclusive (`includeMax`
  ///     is `false`).
  ///   - The original [sdkConstraint] is not a pre-release version.
  ///   - The original [sdkConstraint] matches the exact same major, minor, and
  ///     patch versions as the user's current SDK.
  bool _shouldEnableCurrentSdk(VersionRange sdkConstraint) {
    if (!_allowPreReleaseSdk) return false;
    if (!sdk.version.isPreRelease) return false;
    if (sdkConstraint.includeMax) return false;
    var minSdkConstraint = sdkConstraint.min;
    if (minSdkConstraint != null &&
        minSdkConstraint.isPreRelease &&
        equalsIgnoringPreRelease(sdkConstraint.min!, sdk.version)) {
      return false;
    }
    var maxSdkConstraint = sdkConstraint.max;
    if (maxSdkConstraint == null) return false;
    if (maxSdkConstraint.max.isPreRelease &&
        !maxSdkConstraint.isFirstPreRelease) {
      return false;
    }
    return equalsIgnoringPreRelease(maxSdkConstraint, sdk.version);
  }

  /// Parses the "environment" field in [parent] and returns a map from SDK
  /// identifiers to constraints on those SDKs.
  Map<String, VersionConstraint> _parseEnvironment(YamlMap parent) {
    var yaml = parent['environment'];
    if (yaml == null) {
      return {
        'dart': _includeDefaultSdkConstraint
            ? _defaultUpperBoundSdkConstraint
            : VersionConstraint.any
      };
    }

    if (yaml is! YamlMap) {
      _error('"environment" field must be a map.',
          parent.nodes['environment']!.span);
    }

    var constraints = {
      'dart': _parseVersionConstraint(yaml.nodes['sdk'],
          defaultUpperBoundConstraint: _includeDefaultSdkConstraint
              ? _defaultUpperBoundSdkConstraint
              : null)
    };
    yaml.nodes.forEach((name, constraint) {
      if (name.value is! String) {
        _error('SDK names must be strings.', name.span);
      } else if (name.value == 'dart') {
        _error('Use "sdk" to for Dart SDK constraints.', name.span);
      }
      if (name.value == 'sdk') return;

      constraints[name.value as String] = _parseVersionConstraint(constraint,
          // Flutter constraints get special treatment, as Flutter won't be
          // using semantic versioning to mark breaking releases.
          ignoreUpperBound: name.value == 'flutter');
    });

    return constraints;
  }

  /// The language version implied by the sdk constraint.
  LanguageVersion get languageVersion =>
      LanguageVersion.fromSdkConstraint(originalDartSdkConstraint);

  /// Loads the pubspec for a package located in [packageDir].
  ///
  /// If [expectedName] is passed and the pubspec doesn't have a matching name
  /// field, this will throw a [PubspecException].
  factory Pubspec.load(String packageDir, SourceRegistry sources,
      {String? expectedName}) {
    var pubspecPath = path.join(packageDir, 'pubspec.yaml');
    var pubspecUri = path.toUri(pubspecPath);
    if (!fileExists(pubspecPath)) {
      throw FileException(
          // Make the package dir absolute because for the entrypoint it'll just
          // be ".", which may be confusing.
          'Could not find a file named "pubspec.yaml" in '
          '"${canonicalize(packageDir)}".',
          pubspecPath);
    }

    return Pubspec.parse(readTextFile(pubspecPath), sources,
        expectedName: expectedName, location: pubspecUri);
  }

  Pubspec(String name,
      {Version? version,
      Iterable<PackageRange>? dependencies,
      Iterable<PackageRange>? devDependencies,
      Iterable<PackageRange>? dependencyOverrides,
      Map? fields,
      SourceRegistry? sources,
      Map<String, VersionConstraint>? sdkConstraints})
      : _dependencies = dependencies == null
            ? null
            : Map.fromIterable(dependencies, key: (range) => range.name),
        _devDependencies = devDependencies == null
            ? null
            : Map.fromIterable(devDependencies, key: (range) => range.name),
        _dependencyOverrides = dependencyOverrides == null
            ? null
            : Map.fromIterable(dependencyOverrides, key: (range) => range.name),
        _sdkConstraints = sdkConstraints ??
            UnmodifiableMapView({'dart': VersionConstraint.any}),
        _includeDefaultSdkConstraint = false,
        _sources = sources,
        super(
          fields == null ? YamlMap() : YamlMap.wrap(fields),
          name: name,
          version: version,
        );
  Pubspec.empty()
      : _sources = null,
        _dependencies = {},
        _devDependencies = {},
        _sdkConstraints = {'dart': VersionConstraint.any},
        _includeDefaultSdkConstraint = false,
        super(
          YamlMap(),
          version: Version.none,
        );

  /// Returns a Pubspec object for an already-parsed map representing its
  /// contents.
  ///
  /// If [expectedName] is passed and the pubspec doesn't have a matching name
  /// field, this will throw a [PubspecError].
  ///
  /// [location] is the location from which this pubspec was loaded.
  Pubspec.fromMap(Map fields, this._sources,
      {String? expectedName, Uri? location})
      : _includeDefaultSdkConstraint = true,
        super(fields is YamlMap
            ? fields
            : YamlMap.wrap(fields, sourceUrl: location)) {
    // If [expectedName] is passed, ensure that the actual 'name' field exists
    // and matches the expectation.
    if (expectedName == null) return;
    if (name == expectedName) return;

    throw PubspecException(
        '"name" field doesn\'t match expected name '
        '"$expectedName".',
        this.fields.nodes['name']!.span);
  }

  /// Parses the pubspec stored at [filePath] whose text is [contents].
  ///
  /// If the pubspec doesn't define a version for itself, it defaults to
  /// [Version.none].
  factory Pubspec.parse(String contents, SourceRegistry sources,
      {String? expectedName, Uri? location}) {
    YamlNode pubspecNode;
    try {
      pubspecNode = loadYamlNode(contents, sourceUrl: location);
    } on YamlException catch (error) {
      throw PubspecException(error.message, error.span);
    }

    Map pubspecMap;
    if (pubspecNode is YamlScalar && pubspecNode.value == null) {
      pubspecMap = YamlMap(sourceUrl: location);
    } else if (pubspecNode is YamlMap) {
      pubspecMap = pubspecNode;
    } else {
      throw PubspecException(
          'The pubspec must be a YAML mapping.', pubspecNode.span);
    }

    return Pubspec.fromMap(pubspecMap, sources,
        expectedName: expectedName, location: location);
  }

  /// Returns a list of most errors in this pubspec.
  ///
  /// This will return at most one error for each field.
  List<PubspecException> get allErrors {
    var errors = <PubspecException>[];
    void _collectError(void Function() fn) {
      try {
        fn();
      } on PubspecException catch (e) {
        errors.add(e);
      }
    }

    _collectError(() => name);
    _collectError(() => version);
    _collectError(() => dependencies);
    _collectError(() => devDependencies);
    _collectError(() => publishTo);
    _collectError(() => features);
    _collectError(() => executables);
    _collectError(() => falseSecrets);
    _collectError(_ensureEnvironment);
    return errors;
  }

  /// Parses the dependency field named [field], and returns the corresponding
  /// map of dependency names to dependencies.
  Map<String, PackageRange> _parseDependencies(String field, YamlNode? node) {
    var dependencies = <String, PackageRange>{};

    // Allow an empty dependencies key.
    if (node == null || node.value == null) return dependencies;

    if (node is! YamlMap) {
      _error('"$field" field must be a map.', node.span);
    }

    var nonStringNode = node.nodes.keys
        .firstWhere((e) => e.value is! String, orElse: () => null);
    if (nonStringNode != null) {
      _error('A dependency name must be a string.', nonStringNode.span);
    }

    node.nodes.forEach((nameNode, specNode) {
      var name = nameNode.value;
      var spec = specNode.value;
      if (fields['name'] != null && name == this.name) {
        _error('A package may not list itself as a dependency.', nameNode.span);
      }

      YamlNode? descriptionNode;
      String? sourceName;

      VersionConstraint versionConstraint = VersionRange();
      var features = const <String, FeatureDependency>{};
      if (spec == null) {
<<<<<<< HEAD
        sourceName = _sources.defaultSource.name;
      } else if (spec is String) {
        sourceName = _sources.defaultSource.name;
=======
        descriptionNode = nameNode;
        sourceName = _sources!.defaultSource.name;
      } else if (spec is String) {
        descriptionNode = nameNode;
        sourceName = _sources!.defaultSource.name;
>>>>>>> 435e4e3f
        versionConstraint = _parseVersionConstraint(specNode);
      } else if (spec is Map) {
        // Don't write to the immutable YAML map.
        spec = Map.from(spec);
        var specMap = specNode as YamlMap;

        if (spec.containsKey('version')) {
          spec.remove('version');
          versionConstraint = _parseVersionConstraint(specMap.nodes['version']);
        }

        if (spec.containsKey('features')) {
          spec.remove('features');
          features = _parseDependencyFeatures(specMap.nodes['features']);
        }

        var sourceNames = spec.keys.toList();
        if (sourceNames.length > 1) {
          _error('A dependency may only have one source.', specNode.span);
        } else if (sourceNames.isEmpty) {
          // Default to a hosted dependency if no source is specified.
          sourceName = 'hosted';
        }

        sourceName ??= sourceNames.single;
        if (sourceName is! String) {
          _error('A source name must be a string.',
              specMap.nodes.keys.single.span);
        }

        descriptionNode ??= specMap.nodes[sourceName];
      } else {
        _error('A dependency specification must be a string or a mapping.',
            specNode.span);
      }

      // Let the source validate the description.
      var ref = _wrapFormatException('description', descriptionNode?.span, () {
        String? pubspecPath;
        var location = _location;
        if (location != null && _isFileUri(location)) {
          pubspecPath = path.fromUri(_location);
        }

<<<<<<< HEAD
        return _sources[sourceName].parseRef(name, descriptionNode?.value,
            containingPath: pubspecPath, languageVersion: languageVersion);
=======
        return _sources![sourceName]!.parseRef(name, descriptionNode?.value,
            containingPath: pubspecPath);
>>>>>>> 435e4e3f
      }, targetPackage: name);

      dependencies[name] =
          ref.withConstraint(versionConstraint).withFeatures(features);
    });

    return dependencies;
  }

  /// Parses [node] to a [VersionConstraint].
  ///
  /// If or [defaultUpperBoundConstraint] is specified then it will be set as
  /// the max constraint if the original constraint doesn't have an upper
  /// bound and it is compatible with [defaultUpperBoundConstraint].
  ///
  /// If [ignoreUpperBound] the max constraint is ignored.
  VersionConstraint _parseVersionConstraint(YamlNode? node,
      {VersionConstraint? defaultUpperBoundConstraint,
      bool ignoreUpperBound = false}) {
    if (node?.value == null) {
      return defaultUpperBoundConstraint ?? VersionConstraint.any;
    }
    if (node!.value is! String) {
      _error('A version constraint must be a string.', node.span);
    }

    return _wrapFormatException('version constraint', node.span, () {
      var constraint = VersionConstraint.parse(node.value);
      if (defaultUpperBoundConstraint != null &&
          constraint is VersionRange &&
          constraint.max == null &&
          defaultUpperBoundConstraint.allowsAny(constraint)) {
        constraint = VersionConstraint.intersection(
            [constraint, defaultUpperBoundConstraint]);
      }
      if (ignoreUpperBound && constraint is VersionRange) {
        return VersionRange(
            min: constraint.min, includeMin: constraint.includeMin);
      }
      return constraint;
    });
  }

  /// Parses [node] to a map from feature names to whether those features are
  /// enabled.
  Map<String, FeatureDependency> _parseDependencyFeatures(YamlNode? node) {
    if (node?.value == null) return const {};
    if (node is! YamlMap) _error('Features must be a map.', node!.span);

    return mapMap(node.nodes,
        key: (dynamic nameNode, dynamic _) => _validateFeatureName(nameNode),
        value: (dynamic _, dynamic valueNode) {
          var value = valueNode.value;
          if (value is bool) {
            return value
                ? FeatureDependency.required
                : FeatureDependency.unused;
          } else if (value is String && value == 'if available') {
            return FeatureDependency.ifAvailable;
          } else {
            _error('Features must be true, false, or "if available".',
                valueNode.span);
          }
        });
  }

  /// Verifies that [node] is a string and a valid feature name, and returns it
  /// if so.
  String _validateFeatureName(YamlNode node) {
    var name = node.value;
    if (name is! String) {
      _error('A feature name must be a string.', node.span);
    } else if (!packageNameRegExp.hasMatch(name)) {
      _error('A feature name must be a valid Dart identifier.', node.span);
    }

    return name;
  }

  /// Verifies that [node] is a list of strings and returns it.
  ///
  /// If [validate] is passed, it's called for each string in [node].
  List<String> _parseStringList(YamlNode? node,
      {void Function(String value, SourceSpan)? validate}) {
    var list = _parseList(node);
    for (var element in list.nodes) {
      var value = element.value;
      if (value is String) {
        if (validate != null) validate(value, element.span);
      } else {
        _error('Must be a string.', element.span);
      }
    }
    return list.cast<String>();
  }

  /// Verifies that [node] is a list and returns it.
  YamlList _parseList(YamlNode? node) {
    if (node == null || node.value == null) return YamlList();
    if (node is YamlList) return node;
    _error('Must be a list.', node.span);
  }

  /// Runs [fn] and wraps any [FormatException] it throws in a
  /// [PubspecException].
  ///
  /// [description] should be a noun phrase that describes whatever's being
  /// parsed or processed by [fn]. [span] should be the location of whatever's
  /// being processed within the pubspec.
  ///
  /// If [targetPackage] is provided, the value is used to describe the
  /// dependency that caused the problem.
  T _wrapFormatException<T>(
      String description, SourceSpan? span, T Function() fn,
      {String? targetPackage}) {
    try {
      return fn();
    } on FormatException catch (e) {
      // If we already have a pub exception with a span, re-use that
      if (e is PubspecException) rethrow;

      var msg = 'Invalid $description';
      if (targetPackage != null) {
        msg = '$msg in the "$name" pubspec on the "$targetPackage" dependency';
      }
      msg = '$msg: ${e.message}';
      _error(msg, span);
    }
  }

  /// Throws a [PubspecException] with the given message.
  Never _error(String message, SourceSpan? span) {
    throw PubspecException(message, span);
  }
}

/// Returns whether [uri] is a file URI.
///
/// This is slightly more complicated than just checking if the scheme is
/// 'file', since relative URIs also refer to the filesystem on the VM.
bool _isFileUri(Uri uri) => uri.scheme == 'file' || uri.scheme == '';<|MERGE_RESOLUTION|>--- conflicted
+++ resolved
@@ -441,17 +441,9 @@
       VersionConstraint versionConstraint = VersionRange();
       var features = const <String, FeatureDependency>{};
       if (spec == null) {
-<<<<<<< HEAD
-        sourceName = _sources.defaultSource.name;
-      } else if (spec is String) {
-        sourceName = _sources.defaultSource.name;
-=======
-        descriptionNode = nameNode;
         sourceName = _sources!.defaultSource.name;
       } else if (spec is String) {
-        descriptionNode = nameNode;
         sourceName = _sources!.defaultSource.name;
->>>>>>> 435e4e3f
         versionConstraint = _parseVersionConstraint(specNode);
       } else if (spec is Map) {
         // Don't write to the immutable YAML map.
@@ -496,13 +488,12 @@
           pubspecPath = path.fromUri(_location);
         }
 
-<<<<<<< HEAD
-        return _sources[sourceName].parseRef(name, descriptionNode?.value,
-            containingPath: pubspecPath, languageVersion: languageVersion);
-=======
-        return _sources![sourceName]!.parseRef(name, descriptionNode?.value,
-            containingPath: pubspecPath);
->>>>>>> 435e4e3f
+        return _sources![sourceName]!.parseRef(
+          name,
+          descriptionNode?.value,
+          containingPath: pubspecPath,
+          languageVersion: languageVersion,
+        );
       }, targetPackage: name);
 
       dependencies[name] =
