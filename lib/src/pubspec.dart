--- conflicted
+++ resolved
@@ -72,17 +72,13 @@
       _error(
         '`workspace` and `resolution` requires at least language version '
         '${LanguageVersion.firstVersionWithWorkspaces}',
-<<<<<<< HEAD
         workspaceNode.span,
-=======
-        r.span,
         hint: '''
 Consider updating the SDK constraint to:
 
 environment:
   sdk: '^${sdk.version}'
 ''',
->>>>>>> a7fbdb26
       );
     }
     if (workspaceNode == null || workspaceNode.value == null) return <String>[];
@@ -115,17 +111,13 @@
       _error(
         '`workspace` and `resolution` requires at least language version '
         '${LanguageVersion.firstVersionWithWorkspaces}',
-<<<<<<< HEAD
         resolutionNode.span,
-=======
-        r.span,
         hint: '''
 Consider updating the SDK constraint to:
 
 environment:
   sdk: '^${sdk.version}'
 ''',
->>>>>>> a7fbdb26
       );
     }
     return switch (resolutionNode?.value) {
