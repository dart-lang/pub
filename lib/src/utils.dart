// Copyright (c) 2012, the Dart project authors.  Please see the AUTHORS file
// for details. All rights reserved. Use of this source code is governed by a
// BSD-style license that can be found in the LICENSE file.

/// Generic utility functions. Stuff that should possibly be in core.
import 'dart:async';
import 'dart:convert';
import 'dart:io';
import 'dart:math' as math;

import 'package:crypto/crypto.dart' as crypto;
import 'package:meta/meta.dart';
import 'package:pub_semver/pub_semver.dart';
import 'package:stack_trace/stack_trace.dart';

import 'exceptions.dart';
import 'io.dart';
import 'log.dart' as log;

/// Whether Pub is running its own tests under Travis.CI.
final isTravis = Platform.environment['TRAVIS_REPO_SLUG'] == 'dart-lang/pub';

/// A regular expression matching a Dart identifier.
///
/// This also matches a package name, since they must be Dart identifiers.
final identifierRegExp = RegExp(r'[a-zA-Z_]\w*');

/// Like [identifierRegExp], but anchored so that it only matches strings that
/// are *just* Dart identifiers.
final onlyIdentifierRegExp = RegExp('^${identifierRegExp.pattern}\$');

/// Dart reserved words, from the Dart spec.
const reservedWords = [
  'assert',
  'break',
  'case',
  'catch',
  'class',
  'const',
  'continue',
  'default',
  'do',
  'else',
  'extends',
  'false',
  'final',
  'finally',
  'for',
  'if',
  'in',
  'is',
  'new',
  'null',
  'return',
  'super',
  'switch',
  'this',
  'throw',
  'true',
  'try',
  'var',
  'void',
  'while',
  'with'
];

/// An cryptographically secure instance of [math.Random].
final random = math.Random.secure();

/// The maximum line length for output.
///
/// If pub isn't attached to a terminal, uses an infinite line length and does
/// not wrap text.
final int _lineLength = () {
  try {
    return stdout.terminalColumns;
  } on StdoutException {
    return null;
  }
}();

/// A pair of values.
class Pair<E, F> {
  E first;
  F last;

  Pair(this.first, this.last);

  @override
  String toString() => '($first, $last)';

  @override
  bool operator ==(other) {
    if (other is! Pair) return false;
    return other.first == first && other.last == last;
  }

  @override
  int get hashCode => first.hashCode ^ last.hashCode;
}

/// Runs [callback] in an error zone and pipes any unhandled error to the
/// returned [Future].
///
/// If the returned [Future] produces an error, its stack trace will always be a
/// [Chain]. By default, this chain will contain only the local stack trace, but
/// if [captureStackChains] is passed, it will contain the full stack chain for
/// the error.
Future<T> captureErrors<T>(Future<T> Function() callback,
    {bool captureStackChains = false}) {
  var completer = Completer<T>();
  var wrappedCallback = () {
    Future.sync(callback).then(completer.complete).catchError((e, stackTrace) {
      // [stackTrace] can be null if we're running without [captureStackChains],
      // since dart:io will often throw errors without stack traces.
      if (stackTrace != null) {
        stackTrace = Chain.forTrace(stackTrace);
      } else {
        stackTrace = Chain([]);
      }
      if (!completer.isCompleted) completer.completeError(e, stackTrace);
    });
  };

  if (captureStackChains) {
    Chain.capture(wrappedCallback, onError: (error, stackTrace) {
      if (!completer.isCompleted) completer.completeError(error, stackTrace);
    });
  } else {
    runZoned(wrappedCallback, onError: (e, stackTrace) {
      if (stackTrace == null) {
        stackTrace = Chain.current();
      } else {
        stackTrace = Chain([Trace.from(stackTrace)]);
      }
      if (!completer.isCompleted) completer.completeError(e, stackTrace);
    });
  }

  return completer.future;
}

/// Like [Future.wait], but prints all errors from the futures as they occur and
/// only returns once all Futures have completed, successfully or not.
///
/// This will wrap the first error thrown in a [SilentException] and rethrow it.
Future<List<T>> waitAndPrintErrors<T>(Iterable<Future<T>> futures) {
  return Future.wait(futures.map((future) {
    return future.catchError((error, stackTrace) {
      log.exception(error, stackTrace);
      throw error;
    });
  })).catchError((error, stackTrace) {
    throw SilentException(error, stackTrace);
  });
}

/// Returns a [StreamTransformer] that will call [onDone] when the stream
/// completes.
///
/// The stream will be passed through unchanged.
StreamTransformer<T, T> onDoneTransformer<T>(void Function() onDone) {
  return StreamTransformer<T, T>.fromHandlers(handleDone: (sink) {
    onDone();
    sink.close();
  });
}

/// Pads [source] to [length] by adding [char]s at the beginning.
///
/// If [char] is `null`, it defaults to a space.
String _padLeft(String source, int length, [String char]) {
  char ??= ' ';
  if (source.length >= length) return source;

  return char * (length - source.length) + source;
}

/// Returns a labelled sentence fragment starting with [name] listing the
/// elements [iter].
///
/// If [iter] does not have one item, name will be pluralized by adding "s" or
/// using [plural], if given.
String namedSequence(String name, Iterable iter, [String plural]) {
  if (iter.length == 1) return '$name ${iter.single}';

  plural ??= '${name}s';
  return '$plural ${toSentence(iter)}';
}

/// Returns a sentence fragment listing the elements of [iter].
///
/// This converts each element of [iter] to a string and separates them with
/// commas and/or [conjunction] (`"and"` by default) where appropriate.
String toSentence(Iterable iter, {String conjunction}) {
  if (iter.length == 1) return iter.first.toString();
  conjunction ??= 'and';
  return iter.take(iter.length - 1).join(', ') + ' $conjunction ${iter.last}';
}

/// Returns [name] if [number] is 1, or the plural of [name] otherwise.
///
/// By default, this just adds "s" to the end of [name] to get the plural. If
/// [plural] is passed, that's used instead.
String pluralize(String name, int number, {String plural}) {
  if (number == 1) return name;
  if (plural != null) return plural;
  return '${name}s';
}

/// Returns [text] with the first letter capitalized.
String capitalize(String text) =>
    text.substring(0, 1).toUpperCase() + text.substring(1);

/// Escapes any regex metacharacters in [string] so that using as a [RegExp]
/// pattern will match the string literally.
// TODO(rnystrom): Remove when #4706 is fixed.
String quoteRegExp(String string) {
  // Note: make sure "\" is done first so that we don't escape the other
  // escaped characters. We could do all of the replaces at once with a regexp
  // but string literal for regex that matches all regex metacharacters would
  // be a bit hard to read.
  for (var metacharacter in r'\^$.*+?()[]{}|'.split('')) {
    string = string.replaceAll(metacharacter, '\\$metacharacter');
  }

  return string;
}

/// Returns whether [host] is a host for a localhost or loopback URL.
///
/// Unlike [InternetAddress.isLoopback], this hostnames from URLs as well as
/// from [InternetAddress]es, including "localhost".
bool isLoopback(String host) {
  if (host == 'localhost') return true;

  // IPv6 hosts in URLs are surrounded by square brackets.
  if (host.startsWith('[') && host.endsWith(']')) {
    host = host.substring(1, host.length - 1);
  }

  try {
    return InternetAddress(host).isLoopback;
  } on ArgumentError catch (_) {
    // The host isn't an IP address and isn't "localhost', so it's almost
    // certainly not a loopback host.
    return false;
  }
}

/// Randomly chooses a single element in [elements].
T choose<T>(List<T> elements) => elements[random.nextInt(elements.length)];

/// Returns a list containing the sorted elements of [iter].
List<T> ordered<T extends Comparable<T>>(Iterable<T> iter) {
  var list = iter.toList();
  list.sort();
  return list;
}

/// Given a list of filenames, returns a set of patterns that can be used to
/// filter for those filenames.
///
/// For a given path, that path ends with some string in the returned set if
/// and only if that path's basename is in [files].
Set<String> createFileFilter(Iterable<String> files) {
  return files.expand<String>((file) {
    var result = ['/$file'];
    if (Platform.isWindows) result.add('\\$file');
    return result;
  }).toSet();
}

/// Given a blacklist of directory names, returns a set of patterns that can
/// be used to filter for those directory names.
///
/// For a given path, that path contains some string in the returned set if
/// and only if one of that path's components is in [dirs].
Set<String> createDirectoryFilter(Iterable<String> dirs) {
  return dirs.expand<String>((dir) {
    var result = ['/$dir/'];
    if (Platform.isWindows) {
      result..add('/$dir\\')..add('\\$dir/')..add('\\$dir\\');
    }
    return result;
  }).toSet();
}

/// Returns the maximum value in [iter] by [compare].
///
/// [compare] defaults to [Comparable.compare].
T maxAll<T extends Comparable>(Iterable<T> iter, [int Function(T, T) compare]) {
  compare ??= Comparable.compare;
  return iter
      .reduce((max, element) => compare(element, max) > 0 ? element : max);
}

/// Returns the element of [values] for which [orderBy] returns the smallest
/// value.
///
/// Returns the first such value in case of ties.
///
/// Starts all the [orderBy] invocations in parallel.
Future<S> minByAsync<S, T>(
<<<<<<< HEAD
    Iterable<S> values, Future<T> orderBy(S element)) async {
  int minIndex;
=======
    Iterable<S> values, Future<T> Function(S) orderBy) async {
  S minValue;
>>>>>>> a7a66821
  T minOrderBy;
  List valuesList = values.toList();
  final orderByResults = await Future.wait(values.map(orderBy));
  for (var i = 0; i < orderByResults.length; i++) {
    final elementOrderBy = orderByResults[i];
    if (minOrderBy == null ||
        (elementOrderBy as Comparable).compareTo(minOrderBy) < 0) {
      minIndex = i;
      minOrderBy = elementOrderBy;
    }
  }
  return valuesList[minIndex];
}

/// Like [List.sublist], but for any iterable.
Iterable<T> slice<T>(Iterable<T> values, int start, int end) {
  if (end <= start) {
    throw RangeError.range(
        end, start + 1, null, 'end', 'must be greater than start');
  }
  return values.skip(start).take(end - start);
}

/// Like [Iterable.fold], but for an asynchronous [combine] function.
Future<S> foldAsync<S, T>(Iterable<T> values, S initialValue,
        Future<S> Function(S previous, T element) combine) =>
    values.fold(
        Future.value(initialValue),
        (previousFuture, element) =>
            previousFuture.then((previous) => combine(previous, element)));

/// Replace each instance of [matcher] in [source] with the return value of
/// [fn].
String replace(String source, Pattern matcher, String Function(Match) fn) {
  var buffer = StringBuffer();
  var start = 0;
  for (var match in matcher.allMatches(source)) {
    buffer.write(source.substring(start, match.start));
    start = match.end;
    buffer.write(fn(match));
  }
  buffer.write(source.substring(start));
  return buffer.toString();
}

/// Returns the hex-encoded sha1 hash of [source].
String sha1(String source) =>
    crypto.sha1.convert(utf8.encode(source)).toString();

/// Configures [future] so that its result (success or exception) is passed on
/// to [completer].
void chainToCompleter(Future future, Completer completer) {
  future.then(completer.complete, onError: completer.completeError);
}

// TODO(nweiz): remove this when issue 7964 is fixed.
/// Returns a [Future] that will complete to the first element of [stream].
///
/// Unlike [Stream.first], this is safe to use with single-subscription streams.
Future<T> streamFirst<T>(Stream<T> stream) {
  var completer = Completer<T>();
  StreamSubscription<T> subscription;
  subscription = stream.listen((value) {
    subscription.cancel();
    completer.complete(value);
  }, onError: (e, [StackTrace stackTrace]) {
    completer.completeError(e, stackTrace);
  }, onDone: () {
    completer.completeError(StateError('No elements'), Chain.current());
  }, cancelOnError: true);
  return completer.future;
}

/// A regular expression matching a trailing CR character.
final _trailingCR = RegExp(r'\r$');

// TODO(nweiz): Use `text.split(new RegExp("\r\n?|\n\r?"))` when issue 9360 is
// fixed.
/// Splits [text] on its line breaks in a Windows-line-break-friendly way.
List<String> splitLines(String text) =>
    text.split('\n').map((line) => line.replaceFirst(_trailingCR, '')).toList();

/// Converts a stream of arbitrarily chunked strings into a line-by-line stream.
///
/// The lines don't include line termination characters. A single trailing
/// newline is ignored.
Stream<String> streamToLines(Stream<String> stream) {
  var buffer = StringBuffer();
  return stream
      .transform(StreamTransformer.fromHandlers(handleData: (chunk, sink) {
    var lines = splitLines(chunk);
    var leftover = lines.removeLast();
    for (var line in lines) {
      if (buffer.isNotEmpty) {
        buffer.write(line);
        line = buffer.toString();
        buffer = StringBuffer();
      }

      sink.add(line);
    }
    buffer.write(leftover);
  }, handleDone: (sink) {
    if (buffer.isNotEmpty) sink.add(buffer.toString());
    sink.close();
  }));
}

// TODO(nweiz): unify the following functions with the utility functions in
// pkg/http.

/// Like [String.split], but only splits on the first occurrence of the pattern.
///
/// This always returns an array of two elements or fewer.
List<String> split1(String toSplit, String pattern) {
  if (toSplit.isEmpty) return <String>[];

  var index = toSplit.indexOf(pattern);
  if (index == -1) return [toSplit];
  return [
    toSplit.substring(0, index),
    toSplit.substring(index + pattern.length)
  ];
}

/// Convert a URL query string (or `application/x-www-form-urlencoded` body)
/// into a [Map] from parameter names to values.
Map<String, String> queryToMap(String queryList) {
  var map = <String, String>{};
  for (var pair in queryList.split('&')) {
    var split = split1(pair, '=');
    if (split.isEmpty) continue;
    var key = _urlDecode(split[0]);
    var value = split.length > 1 ? _urlDecode(split[1]) : '';
    map[key] = value;
  }
  return map;
}

/// Returns a human-friendly representation of [duration].
String niceDuration(Duration duration) {
  var hasMinutes = duration.inMinutes > 0;
  var result = hasMinutes ? '${duration.inMinutes}:' : '';

  var s = duration.inSeconds % 60;
  var ms = duration.inMilliseconds % 1000;

  // If we're using verbose logging, be more verbose but more accurate when
  // reporting timing information.
  var msString = log.verbosity.isLevelVisible(log.Level.FINE)
      ? _padLeft(ms.toString(), 3, '0')
      : (ms ~/ 100).toString();

  return "$result${hasMinutes ? _padLeft(s.toString(), 2, '0') : s}"
      '.${msString}s';
}

/// Decodes a URL-encoded string.
///
/// Unlike [Uri.decodeComponent], this includes replacing `+` with ` `.
String _urlDecode(String encoded) =>
    Uri.decodeComponent(encoded.replaceAll('+', ' '));

/// Whether "special" strings such as Unicode characters or color escapes are
/// safe to use.
///
/// On Windows or when not printing to a terminal, only printable ASCII
/// characters should be used.
bool get canUseSpecialChars =>
    !runningFromTest &&
    !runningAsTest &&
    !Platform.isWindows &&
    stdioType(stdout) == StdioType.terminal;

/// Gets a "special" string (ANSI escape or Unicode).
///
/// On Windows or when not printing to a terminal, returns something else since
/// those aren't supported.
String getSpecial(String special, [String onWindows = '']) =>
    canUseSpecialChars ? special : onWindows;

/// Prepends each line in [text] with [prefix].
///
/// If [firstPrefix] is passed, the first line is prefixed with that instead.
String prefixLines(String text, {String prefix = '| ', String firstPrefix}) {
  var lines = text.split('\n');
  if (firstPrefix == null) {
    return lines.map((line) => '$prefix$line').join('\n');
  }

  var firstLine = '$firstPrefix${lines.first}';
  lines = lines.skip(1).map((line) => '$prefix$line').toList();
  lines.insert(0, firstLine);
  return lines.join('\n');
}

/// Whether today is April Fools' day.
bool get isAprilFools {
  // Tests should never see April Fools' output.
  if (runningFromTest) return false;

  var date = DateTime.now();
  return date.month == 4 && date.day == 1;
}

/// The subset of strings that don't need quoting in YAML.
///
/// This pattern does not strictly follow the plain scalar grammar of YAML,
/// which means some strings may be unnecessarily quoted, but it's much simpler.
final _unquotableYamlString = RegExp(r'^[a-zA-Z_-][a-zA-Z_0-9-]*$');

/// Converts [data], which is a parsed YAML object, to a pretty-printed string,
/// using indentation for maps.
String yamlToString(data) {
  var buffer = StringBuffer();

  void _stringify(bool isMapValue, String indent, data) {
    // TODO(nweiz): Serialize using the YAML library once it supports
    // serialization.

    // Use indentation for (non-empty) maps.
    if (data is Map && data.isNotEmpty) {
      if (isMapValue) {
        buffer.writeln();
        indent += '  ';
      }

      // Sort the keys. This minimizes deltas in diffs.
      var keys = data.keys.toList();
      keys.sort((a, b) => a.toString().compareTo(b.toString()));

      var first = true;
      for (var key in keys) {
        if (!first) buffer.writeln();
        first = false;

        var keyString = key;
        if (key is! String || !_unquotableYamlString.hasMatch(key)) {
          keyString = jsonEncode(key);
        }

        buffer.write('$indent$keyString:');
        _stringify(true, indent, data[key]);
      }

      return;
    }

    // Everything else we just stringify using JSON to handle escapes in
    // strings and number formatting.
    var string = data;

    // Don't quote plain strings if not needed.
    if (data is! String || !_unquotableYamlString.hasMatch(data)) {
      string = jsonEncode(data);
    }

    if (isMapValue) {
      buffer.write(' $string');
    } else {
      buffer.write('$indent$string');
    }
  }

  _stringify(false, '', data);
  return buffer.toString();
}

/// Throw a [ApplicationException] with [message].
@alwaysThrows
void fail(String message, [innerError, StackTrace innerTrace]) {
  if (innerError != null) {
    throw WrappedException(message, innerError, innerTrace);
  } else {
    throw ApplicationException(message);
  }
}

/// Throw a [DataException] with [message] to indicate that the command has
/// failed because of invalid input data.
///
/// This will report the error and cause pub to exit with [exit_codes.DATA].
void dataError(String message) => throw DataException(message);

/// Returns a UUID in v4 format as a `String`.
///
/// If [bytes] is provided, it must be length 16 and have values between `0` and
/// `255` inclusive.
///
/// If [bytes] is not provided, it is generated using `Random.secure`.
String createUuid([List<int> bytes]) {
  var rnd = math.Random.secure();

  // See http://www.cryptosys.net/pki/uuid-rfc4122.html for notes
  bytes ??= List<int>.generate(16, (_) => rnd.nextInt(256));
  bytes[6] = (bytes[6] & 0x0F) | 0x40;
  bytes[8] = (bytes[8] & 0x3f) | 0x80;

  var chars = bytes
      .map((b) => b.toRadixString(16).padLeft(2, '0'))
      .join()
      .toUpperCase();

  return '${chars.substring(0, 8)}-${chars.substring(8, 12)}-'
      '${chars.substring(12, 16)}-${chars.substring(16, 20)}-${chars.substring(20, 32)}';
}

/// Wraps [text] so that it fits within [_lineLength], if there is a line length.
///
/// This preserves existing newlines and doesn't consider terminal color escapes
/// part of a word's length. It only splits words on spaces, not on other sorts
/// of whitespace.
///
/// If [prefix] is passed, it's added at the beginning of any wrapped lines.
String wordWrap(String text, {String prefix}) {
  // If there is no limit, don't wrap.
  if (_lineLength == null) return text;

  prefix ??= '';
  return text.split('\n').map((originalLine) {
    var buffer = StringBuffer();
    var lengthSoFar = 0;
    var firstLine = true;
    for (var word in originalLine.split(' ')) {
      var wordLength = _withoutColors(word).length;
      if (wordLength > _lineLength) {
        if (lengthSoFar != 0) buffer.writeln();
        if (!firstLine) buffer.write(prefix);
        buffer.writeln(word);
        firstLine = false;
      } else if (lengthSoFar == 0) {
        if (!firstLine) buffer.write(prefix);
        buffer.write(word);
        lengthSoFar = wordLength + prefix.length;
      } else if (lengthSoFar + 1 + wordLength > _lineLength) {
        buffer.writeln();
        buffer.write(prefix);
        buffer.write(word);
        lengthSoFar = wordLength + prefix.length;
        firstLine = false;
      } else {
        buffer.write(' $word');
        lengthSoFar += 1 + wordLength;
      }
    }
    return buffer.toString();
  }).join('\n');
}

/// A regular expression matching terminal color codes.
final _colorCode = RegExp('\u001b\\[[0-9;]+m');

/// Returns [str] without any color codes.
String _withoutColors(String str) => str.replaceAll(_colorCode, '');

/// A regular expression to match the exception prefix that some exceptions'
/// [Object.toString] values contain.
final _exceptionPrefix = RegExp(r'^([A-Z][a-zA-Z]*)?(Exception|Error): ');

/// Get a string description of an exception.
///
/// Many exceptions include the exception class name at the beginning of their
/// [toString], so we remove that if it exists.
String getErrorMessage(error) =>
    error.toString().replaceFirst(_exceptionPrefix, '');

/// Returns whether [version1] and [version2] are the same, ignoring the
/// pre-release modifiers on each if they exist.
bool equalsIgnoringPreRelease(Version version1, Version version2) =>
    version1.major == version2.major &&
    version1.minor == version2.minor &&
    version1.patch == version2.patch;<|MERGE_RESOLUTION|>--- conflicted
+++ resolved
@@ -302,13 +302,8 @@
 ///
 /// Starts all the [orderBy] invocations in parallel.
 Future<S> minByAsync<S, T>(
-<<<<<<< HEAD
-    Iterable<S> values, Future<T> orderBy(S element)) async {
+    Iterable<S> values, Future<T> Function(S) orderBy) async {
   int minIndex;
-=======
-    Iterable<S> values, Future<T> Function(S) orderBy) async {
-  S minValue;
->>>>>>> a7a66821
   T minOrderBy;
   List valuesList = values.toList();
   final orderByResults = await Future.wait(values.map(orderBy));
