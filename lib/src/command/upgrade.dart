--- conflicted
+++ resolved
@@ -5,7 +5,6 @@
 import 'dart:async';
 import 'dart:io';
 
-<<<<<<< HEAD
 import 'package:pub_semver/pub_semver.dart';
 
 import '../command.dart';
@@ -17,22 +16,10 @@
 import '../package.dart';
 import '../package_name.dart';
 import '../pubspec.dart';
+import '../pubspec_utils.dart';
 import '../solver.dart';
 import '../source/hosted.dart';
 import '../yaml_edit/editor.dart';
-=======
-import 'package:yaml_edit/yaml_edit.dart';
-
-import '../command.dart';
-import '../entrypoint.dart';
-import '../io.dart';
-import '../log.dart' as log;
-import '../package.dart';
-import '../package_name.dart';
-import '../pubspec_utils.dart';
-import '../solver.dart';
-import '../source/hosted.dart';
->>>>>>> a372a76a
 
 /// Handles the `upgrade` pub command.
 class UpgradeCommand extends PubCommand {
@@ -48,9 +35,6 @@
 
   @override
   bool get isOffline => argResults['offline'];
-
-  /// Avoid showing spinning progress messages when not in a terminal.
-  bool get _shouldShowSpinner => stdout.hasTerminal;
 
   UpgradeCommand() {
     argParser.addFlag('offline',
@@ -71,19 +55,24 @@
 
     argParser.addFlag('packages-dir', hide: true);
 
-    argParser.addFlag('breaking',
-        help: 'Upgrades packages to their latest resolvable versions, '
-            'and updates pubspec.yaml.',
-        negatable: false,
-
-        /// TODO(walnut): unhide when the naming of the command has been settled.
-        hide: true);
+    argParser.addFlag(
+      'major-versions',
+      help: 'Upgrades packages to their latest resolvable versions, '
+          'and updates pubspec.yaml.',
+      negatable: false,
+    );
   }
 
   /// Avoid showing spinning progress messages when not in a terminal.
   bool get _shouldShowSpinner => stdout.hasTerminal;
 
   bool get _dryRun => argResults['dry-run'];
+
+  bool get _upgradeNullSafety =>
+      argResults['nullsafety'] || argResults['null-safety'];
+
+  bool get _upgradeMajorVersions =>
+      argResults['major-versions'] || argResults['major-version'];
 
   @override
   Future<void> runProtected() async {
@@ -92,9 +81,16 @@
           'The --packages-dir flag is no longer used and does nothing.'));
     }
 
-<<<<<<< HEAD
-    if (argResults['nullsafety'] || argResults['null-safety']) {
+    if (_upgradeNullSafety && _upgradeMajorVersions) {
+      usageException('--major-versions and --null-safety cannot be combined');
+    }
+
+    if (_upgradeNullSafety) {
       return await _runUpgradeNullSafety();
+    }
+
+    if (_upgradeMajorVersions) {
+      return await _runUpgradeMajorVersions();
     }
 
     return await _runUpgrade();
@@ -102,63 +98,6 @@
 
   Future<void> _runUpgrade() async {
     await entrypoint.acquireDependencies(SolveType.UPGRADE,
-=======
-    if (argResults['breaking']) {
-      final upgradeOnly = argResults.rest;
-      final rootPubspec = entrypoint.root.pubspec;
-
-      final resolvablePubspec =
-          removeVersionUpperBounds(rootPubspec, upgradeOnly: upgradeOnly);
-
-      /// Solve [resolvablePubspec] in-memory and consolidate the resolved
-      /// versions of the packages into a map for quick searching.
-      final resolvablePackages = <String, PackageId>{};
-      await log.spinner('Resolving', () async {
-        final solveResult = await tryResolveVersions(
-          SolveType.UPGRADE,
-          cache,
-          Package.inMemory(resolvablePubspec),
-        );
-
-        final resolvedPackages = solveResult?.packages ?? [];
-
-        for (final resolvedPackage in resolvedPackages) {
-          resolvablePackages[resolvedPackage.name] = resolvedPackage;
-        }
-      }, condition: _shouldShowSpinner);
-
-      /// Consolidate the changes that will be made to `pubspec.yaml`.
-      final dependencyChanges = <PackageRange, PackageId>{};
-      final allDeclaredDependencies = [
-        ...rootPubspec.dependencies.values,
-        ...rootPubspec.devDependencies.values
-      ];
-
-      for (final package in allDeclaredDependencies) {
-        final resolvedPackage = resolvablePackages[package.name];
-
-        /// If packages were specified on the command line, [dependencyChanges]
-        /// will only contain the changes made to those packages since we do
-        /// not modify the package constraints of other packages, so there is
-        /// never a case where
-        /// `!package.constraint.allows(resolvedPackage.version)` evaluates to
-        /// true.
-        if (resolvedPackage != null &&
-            !package.constraint.allows(resolvedPackage.version) &&
-            package.source is HostedSource) {
-          dependencyChanges[package] = resolvedPackage;
-        }
-      }
-
-      if (!argResults['dry-run']) {
-        await _updatePubspec(dependencyChanges);
-      }
-
-      _outputBreakingChangeSummary(dependencyChanges);
-    }
-
-    await Entrypoint.current(cache).acquireDependencies(SolveType.UPGRADE,
->>>>>>> a372a76a
         useLatest: argResults.rest,
         dryRun: _dryRun,
         precompile: argResults['precompile']);
@@ -166,28 +105,113 @@
     _showOfflineWarning();
   }
 
-  Future<void> _runUpgradeNullSafety() async {
+  /// Return names of packages to be upgraded, and throws [UsageException] if
+  /// any indirect dependencies are given.
+  ///
+  /// This assumes that either `--major-versions` or `--null-safety` was passed.
+  List<String> _directDependenciesToUpgrade() {
+    assert(_upgradeNullSafety || _upgradeMajorVersions);
+
     final directDeps = [
       ...entrypoint.root.pubspec.dependencies.keys,
       ...entrypoint.root.pubspec.devDependencies.keys
     ];
-    final upgradeOnly = argResults.rest.isEmpty ? directDeps : argResults.rest;
+    final toUpgrade = argResults.rest.isEmpty ? directDeps : argResults.rest;
 
     // Check that all package names in upgradeOnly are direct-dependencies
-    if (upgradeOnly.any((name) => !directDeps.contains(name))) {
-      final notDirectDeps =
-          upgradeOnly.where((name) => !directDeps.contains(name)).toList();
+    final indirectDeps = toUpgrade.where((n) => !directDeps.contains(n));
+    if (toUpgrade.any(indirectDeps.contains)) {
+      var modeFlag = '';
+      if (_upgradeNullSafety) {
+        modeFlag = '--null-safety';
+      }
+      if (_upgradeMajorVersions) {
+        modeFlag = '--major-versions';
+      }
+
       usageException('''
-Dependencies specified in `dart pub upgrade --nullsafety <dependencies>` must
+Dependencies specified in `dart pub upgrade $modeFlag <dependencies>` must
 be direct 'dependencies' or 'dev_dependencies', following packages are not:
- - ${notDirectDeps.join('\n - ')}
+ - ${indirectDeps.join('\n - ')}
 
 ''');
     }
+
+    return toUpgrade;
+  }
+
+  Future<void> _runUpgradeMajorVersions() async {
+    final toUpgrade = _directDependenciesToUpgrade();
+
+    final resolvablePubspec = stripVersionUpperBounds(
+      entrypoint.root.pubspec,
+      stripOnly: toUpgrade,
+    );
+
+    /// Solve [resolvablePubspec] in-memory and consolidate the resolved
+    /// versions of the packages into a map for quick searching.
+    final resolvedPackages = <String, PackageId>{};
+    await log.spinner('Resolving dependencies', () async {
+      final solveResult = await resolveVersions(
+        SolveType.UPGRADE,
+        cache,
+        Package.inMemory(resolvablePubspec),
+      );
+      for (final resolvedPackage in solveResult?.packages ?? []) {
+        resolvedPackages[resolvedPackage.name] = resolvedPackage;
+      }
+    }, condition: _shouldShowSpinner);
+
+    /// Changes to be made to `pubspec.yaml`.
+    /// Mapping from original to changed value.
+    final changes = <PackageRange, PackageRange>{};
+    final declaredHostedDependencies = [
+      ...entrypoint.root.pubspec.dependencies.values,
+      ...entrypoint.root.pubspec.devDependencies.values,
+    ].where((dep) => dep.source is HostedSource);
+    for (final dep in declaredHostedDependencies) {
+      final resolvedPackage = resolvedPackages[dep.name];
+      assert(resolvedPackage != null);
+      if (resolvedPackage == null || !toUpgrade.contains(dep.name)) {
+        // If we're not to upgrade this package, or it wasn't in the
+        // resolution somehow, then we ignore it.
+        continue;
+      }
+
+      if (dep.constraint.allowsAll(resolvedPackage.version)) {
+        // If constraint allows the resolvable version we found, then there is
+        // no need to update the `pubspec.yaml`
+        continue;
+      }
+
+      changes[dep] = dep.withConstraint(VersionConstraint.compatibleWith(
+        resolvedPackage.version,
+      ));
+    }
+
+    if (!argResults['dry-run']) {
+      await _updatePubspec(changes);
+
+      // TODO: Allow Entrypoint to be created with in-memory pubspec, so that
+      //       we can show the changes in --dry-run mode. For now we only show
+      //       the changes made to pubspec.yaml in dry-run mode.
+      await Entrypoint.current(cache).acquireDependencies(
+        SolveType.UPGRADE,
+        precompile: argResults['precompile'],
+      );
+    }
+
+    _outputChangeSummary(changes);
+
+    _showOfflineWarning();
+  }
+
+  Future<void> _runUpgradeNullSafety() async {
+    final toUpgrade = _directDependenciesToUpgrade();
 
     final nullsafetyPubspec = await _upgradeToNullSafetyConstraints(
       entrypoint.root.pubspec,
-      upgradeOnly,
+      toUpgrade,
     );
 
     /// Solve [nullsafetyPubspec] in-memory and consolidate the resolved
@@ -214,7 +238,7 @@
     for (final dep in declaredHostedDependencies) {
       final resolvedPackage = resolvedPackages[dep.name];
       assert(resolvedPackage != null);
-      if (resolvedPackage == null || !upgradeOnly.contains(dep.name)) {
+      if (resolvedPackage == null || !toUpgrade.contains(dep.name)) {
         // If we're not to upgrade this package, or it wasn't in the
         // resolution somehow, then we ignore it.
         continue;
@@ -254,6 +278,10 @@
     //  - root has git or path dependencies,
     //  - root has dependency_overrides
     final nonMigratedDirectDeps = <String>[];
+    final directDeps = [
+      ...entrypoint.root.pubspec.dependencies.keys,
+      ...entrypoint.root.pubspec.devDependencies.keys
+    ];
     await Future.wait(directDeps.map((name) async {
       final resolvedPackage = resolvedPackages[name];
       assert(resolvedPackage != null);
@@ -277,6 +305,8 @@
  * Find other packages to use.
 ''');
     }
+
+    _showOfflineWarning();
   }
 
   /// Updates `pubspec.yaml` with given [changes].
@@ -338,7 +368,6 @@
     }
   }
 
-<<<<<<< HEAD
   /// Returns new pubspec with the same dependencies as [original], but with:
   ///  * the lower-bound of hosted package constraint set to first null-safety
   ///    compatible version, and,
@@ -412,54 +441,5 @@
       devDependencies: await devDeps,
       dependencyOverrides: original.dependencyOverrides.values,
     );
-=======
-  /// Writes the differences between [resolvedPackages] and the current
-  /// dependencies to the pubspec file.
-  Future<void> _updatePubspec(
-      Map<PackageRange, PackageId> dependencyChanges) async {
-    ArgumentError.checkNotNull(dependencyChanges, 'dependencyChanges');
-
-    if (dependencyChanges.isEmpty) return;
-
-    final yamlEditor = YamlEditor(readTextFile(entrypoint.pubspecPath));
-    final initialDependencies = entrypoint.root.pubspec.dependencies.keys;
-    final initialDevDependencies = entrypoint.root.pubspec.devDependencies.keys;
-
-    for (final finalPackage in dependencyChanges.values) {
-      if (initialDependencies.contains(finalPackage.name)) {
-        yamlEditor.update(
-            ['dependencies', finalPackage.name], '^${finalPackage.version}');
-      } else if (initialDevDependencies.contains(finalPackage.name)) {
-        yamlEditor.update(['dev_dependencies', finalPackage.name],
-            '^${finalPackage.version}');
-      }
-    }
-
-    /// Windows line endings are already handled by [yamlEditor]
-    writeTextFile(entrypoint.pubspecPath, yamlEditor.toString());
-  }
-}
-
-/// Outputs a summary of breaking changes that will be made.
-void _outputBreakingChangeSummary(
-    Map<PackageRange, PackageId> dependencyChanges) {
-  ArgumentError.checkNotNull(dependencyChanges, 'dependencyChanges');
-
-  if (dependencyChanges.isEmpty) {
-    log.message('No breaking changes detected!');
-  } else {
-    final s = dependencyChanges.length == 1 ? '' : 's';
-
-    log.message(
-        'Detected ${dependencyChanges.length} potential breaking change$s:');
-
-    for (final change in dependencyChanges.entries) {
-      final initialPackage = change.key;
-      final finalPackage = change.value;
-
-      log.message('${initialPackage.name}: ${initialPackage.constraint} -> '
-          '^${finalPackage.version}');
-    }
->>>>>>> a372a76a
   }
 }