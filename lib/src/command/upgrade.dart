// Copyright (c) 2012, the Dart project authors.  Please see the AUTHORS file
// for details. All rights reserved. Use of this source code is governed by a
// BSD-style license that can be found in the LICENSE file.

import 'dart:async';
import 'dart:io';

import 'package:pub_semver/pub_semver.dart';
import 'package:yaml_edit/yaml_edit.dart';

import '../command.dart';
import '../command_runner.dart';
import '../entrypoint.dart';
import '../exceptions.dart';
import '../io.dart';
import '../log.dart' as log;
import '../null_safety_analysis.dart';
import '../package.dart';
import '../package_name.dart';
import '../pubspec.dart';
import '../pubspec_utils.dart';
import '../solver.dart';
import '../source/hosted.dart';

/// Handles the `upgrade` pub command.
class UpgradeCommand extends PubCommand {
  @override
  String get name => 'upgrade';
  @override
  String get description =>
      "Upgrade the current package's dependencies to latest versions.";
  @override
  String get argumentsDescription => '[dependencies...]';
  @override
  String get docUrl => 'https://dart.dev/tools/pub/cmd/pub-upgrade';

  @override
  bool get isOffline => argResults['offline'];

  UpgradeCommand() {
    argParser.addFlag('offline',
        help: 'Use cached packages instead of accessing the network.');

    argParser.addFlag('dry-run',
        abbr: 'n',
        negatable: false,
        help: "Report what dependencies would change but don't change any.");

    argParser.addFlag('precompile',
        help: 'Precompile executables in immediate dependencies.');

    argParser.addFlag('null-safety',
        negatable: false,
        help: 'Upgrade constraints in pubspec.yaml to null-safety versions');
    argParser.addFlag('nullsafety', negatable: false, hide: true);

    argParser.addFlag('packages-dir', hide: true);

<<<<<<< HEAD
    argParser.addFlag('packages-file',
        defaultsTo: true,
        help: 'Generate the legacy ".packages" file');
=======
    argParser.addFlag(
      'major-versions',
      help: 'Upgrades packages to their latest resolvable versions, '
          'and updates pubspec.yaml.',
      negatable: false,
    );

    argParser.addFlag(
      'example',
      help: 'Also run in `example/` (if it exists).',
      hide: true,
    );

    argParser.addOption('directory',
        abbr: 'C', help: 'Run this in the directory<dir>.', valueHelp: 'dir');
>>>>>>> 8f5ab7b1
  }

  /// Avoid showing spinning progress messages when not in a terminal.
  bool get _shouldShowSpinner => stdout.hasTerminal;

  bool get _dryRun => argResults['dry-run'];

  bool get _precompile => argResults['precompile'];

  bool get _upgradeNullSafety =>
      argResults['nullsafety'] || argResults['null-safety'];

  bool get _upgradeMajorVersions => argResults['major-versions'];

  @override
  Future<void> runProtected() async {
    if (argResults.wasParsed('packages-dir')) {
      log.warning(log.yellow(
          'The --packages-dir flag is no longer used and does nothing.'));
    }
<<<<<<< HEAD
    await entrypoint.acquireDependencies(SolveType.UPGRADE,
        useLatest: argResults.rest,
        dryRun: argResults['dry-run'],
        generateDotPackages: argResults['packages-file'],
        precompile: argResults['precompile']);
=======
>>>>>>> 8f5ab7b1

    if (_upgradeNullSafety && _upgradeMajorVersions) {
      usageException('--major-versions and --null-safety cannot be combined');
    }

    if (_upgradeNullSafety) {
      if (argResults['example'] && entrypoint.example != null) {
        log.warning(
            'Running `upgrade --null-safety` only in `${entrypoint.root.dir}`. Run `$topLevelProgram pub upgrade --null-safety --directory example/` separately.');
      }
      await _runUpgradeNullSafety();
    } else if (_upgradeMajorVersions) {
      if (argResults['example'] && entrypoint.example != null) {
        log.warning(
            'Running `upgrade --major-versions` only in `${entrypoint.root.dir}`. Run `$topLevelProgram pub upgrade --major-versions --directory example/` separately.');
      }
      await _runUpgradeMajorVersions();
    } else {
      await _runUpgrade(entrypoint);
    }
    if (argResults['example'] && entrypoint.example != null) {
      // Reload the entrypoint to ensure we pick up potential changes that has
      // been made.
      final exampleEntrypoint = Entrypoint(directory, cache).example!;
      await _runUpgrade(exampleEntrypoint, onlySummary: true);
    }
  }

  Future<void> _runUpgrade(Entrypoint e, {bool onlySummary = false}) async {
    await e.acquireDependencies(
      SolveType.upgrade,
      unlock: argResults.rest,
      dryRun: _dryRun,
      precompile: _precompile,
      onlyReportSuccessOrFailure: onlySummary,
      analytics: analytics,
    );
    _showOfflineWarning();
  }

  /// Return names of packages to be upgraded, and throws [UsageException] if
  /// any package names not in the direct dependencies or dev_dependencies are given.
  ///
  /// This assumes that either `--major-versions` or `--null-safety` was passed.
  List<String> _directDependenciesToUpgrade() {
    assert(_upgradeNullSafety || _upgradeMajorVersions);

    final directDeps = [
      ...entrypoint.root.pubspec.dependencies.keys,
      ...entrypoint.root.pubspec.devDependencies.keys
    ];
    final toUpgrade = argResults.rest.isEmpty ? directDeps : argResults.rest;

    // Check that all package names in upgradeOnly are direct-dependencies
    final notInDeps = toUpgrade.where((n) => !directDeps.contains(n));
    if (toUpgrade.any(notInDeps.contains)) {
      var modeFlag = '';
      if (_upgradeNullSafety) {
        modeFlag = '--null-safety';
      }
      if (_upgradeMajorVersions) {
        modeFlag = '--major-versions';
      }

      usageException('''
Dependencies specified in `$topLevelProgram pub upgrade $modeFlag <dependencies>` must
be direct 'dependencies' or 'dev_dependencies', following packages are not:
 - ${notInDeps.join('\n - ')}

''');
    }

    return toUpgrade;
  }

  Future<void> _runUpgradeMajorVersions() async {
    final toUpgrade = _directDependenciesToUpgrade();

    final resolvablePubspec = stripVersionUpperBounds(
      entrypoint.root.pubspec,
      stripOnly: toUpgrade,
    );

    // Solve [resolvablePubspec] in-memory and consolidate the resolved
    // versions of the packages into a map for quick searching.
    final resolvedPackages = <String, PackageId>{};
    final solveResult = await log.spinner('Resolving dependencies', () async {
      return await resolveVersions(
        SolveType.upgrade,
        cache,
        Package.inMemory(resolvablePubspec),
      );
    }, condition: _shouldShowSpinner);
    for (final resolvedPackage in solveResult.packages) {
      resolvedPackages[resolvedPackage.name] = resolvedPackage;
    }

    // Changes to be made to `pubspec.yaml`.
    // Mapping from original to changed value.
    final changes = <PackageRange, PackageRange>{};
    final declaredHostedDependencies = [
      ...entrypoint.root.pubspec.dependencies.values,
      ...entrypoint.root.pubspec.devDependencies.values,
    ].where((dep) => dep.source is HostedSource);
    for (final dep in declaredHostedDependencies) {
      final resolvedPackage = resolvedPackages[dep.name]!;
      if (!toUpgrade.contains(dep.name)) {
        // If we're not to upgrade this package, or it wasn't in the
        // resolution somehow, then we ignore it.
        continue;
      }

      // Skip [dep] if it has a dependency_override.
      if (entrypoint.root.dependencyOverrides.containsKey(dep.name)) {
        continue;
      }

      if (dep.constraint.allowsAll(resolvedPackage.version)) {
        // If constraint allows the resolvable version we found, then there is
        // no need to update the `pubspec.yaml`
        continue;
      }

      changes[dep] = dep.withConstraint(VersionConstraint.compatibleWith(
        resolvedPackage.version,
      ));
    }

    if (_dryRun) {
      // Even if it is a dry run, run `acquireDependencies` so that the user
      // gets a report on changes.
      await Entrypoint.inMemory(
        Package.inMemory(resolvablePubspec),
        cache,
        lockFile: entrypoint.lockFile,
        solveResult: solveResult,
      ).acquireDependencies(
        SolveType.upgrade,
        dryRun: true,
        precompile: _precompile,
        analytics: null, // No analytics for dry-run
      );
    } else {
      await _updatePubspec(changes);

      // TODO: Allow Entrypoint to be created with in-memory pubspec, so that
      //       we can show the changes when not in --dry-run mode. For now we only show
      //       the changes made to pubspec.yaml in dry-run mode.
      await Entrypoint(directory, cache).acquireDependencies(
        SolveType.upgrade,
        precompile: _precompile,
        analytics: analytics,
      );
    }

    _outputChangeSummary(changes);

    // If any of the packages to upgrade are dependency overrides, then we
    // show a warning.
    final toUpgradeOverrides =
        toUpgrade.where(entrypoint.root.dependencyOverrides.containsKey);
    if (toUpgradeOverrides.isNotEmpty) {
      log.warning(
        'Warning: dependency_overrides prevents upgrades for: '
        '${toUpgradeOverrides.join(', ')}',
      );
    }

    _showOfflineWarning();
  }

  Future<void> _runUpgradeNullSafety() async {
    final toUpgrade = _directDependenciesToUpgrade();

    final nullsafetyPubspec = await _upgradeToNullSafetyConstraints(
      entrypoint.root.pubspec,
      toUpgrade,
    );

    /// Solve [nullsafetyPubspec] in-memory and consolidate the resolved
    /// versions of the packages into a map for quick searching.
    final resolvedPackages = <String, PackageId>{};
    final solveResult = await log.spinner('Resolving dependencies', () async {
      return await resolveVersions(
        SolveType.upgrade,
        cache,
        Package.inMemory(nullsafetyPubspec),
      );
    }, condition: _shouldShowSpinner);
    for (final resolvedPackage in solveResult.packages) {
      resolvedPackages[resolvedPackage.name] = resolvedPackage;
    }

    /// Changes to be made to `pubspec.yaml`.
    /// Mapping from original to changed value.
    final changes = <PackageRange, PackageRange>{};
    final declaredHostedDependencies = [
      ...entrypoint.root.pubspec.dependencies.values,
      ...entrypoint.root.pubspec.devDependencies.values,
    ].where((dep) => dep.source is HostedSource);
    for (final dep in declaredHostedDependencies) {
      final resolvedPackage = resolvedPackages[dep.name]!;
      if (!toUpgrade.contains(dep.name)) {
        // If we're not to upgrade this package, or it wasn't in the
        // resolution somehow, then we ignore it.
        continue;
      }

      final constraint = VersionConstraint.compatibleWith(
        resolvedPackage.version,
      );
      if (dep.constraint.allowsAll(constraint) &&
          constraint.allowsAll(dep.constraint)) {
        // If constraint allows the same as the existing constraint then
        // there is no need to make changes.
        continue;
      }

      changes[dep] = dep.withConstraint(constraint);
    }

    if (_dryRun) {
      // Even if it is a dry run, run `acquireDependencies` so that the user
      // gets a report on changes.
      // TODO(jonasfj): Stop abusing Entrypoint.global for dry-run output
      await Entrypoint.inMemory(
        Package.inMemory(nullsafetyPubspec),
        cache,
        lockFile: entrypoint.lockFile,
        solveResult: solveResult,
      ).acquireDependencies(
        SolveType.upgrade,
        dryRun: true,
        precompile: _precompile,
        analytics: null,
      );
    } else {
      await _updatePubspec(changes);

      // TODO: Allow Entrypoint to be created with in-memory pubspec, so that
      //       we can show the changes in --dry-run mode. For now we only show
      //       the changes made to pubspec.yaml in dry-run mode.
      await Entrypoint(directory, cache).acquireDependencies(
        SolveType.upgrade,
        precompile: _precompile,
        analytics: analytics,
      );
    }

    _outputChangeSummary(changes);

    // Warn if not all dependencies were migrated to a null-safety compatible
    // version. This can happen because:
    //  - `upgradeOnly` was given,
    //  - root has SDK dependencies,
    //  - root has git or path dependencies,
    //  - root has dependency_overrides
    final nonMigratedDirectDeps = <String>[];
    final directDeps = [
      ...entrypoint.root.pubspec.dependencies.keys,
      ...entrypoint.root.pubspec.devDependencies.keys
    ];
    await Future.wait(directDeps.map((name) async {
      final resolvedPackage = resolvedPackages[name]!;

      final boundSource = resolvedPackage.source!.bind(cache);
      final pubspec = await boundSource.describe(resolvedPackage);
      if (!pubspec.languageVersion.supportsNullSafety) {
        nonMigratedDirectDeps.add(name);
      }
    }));
    if (nonMigratedDirectDeps.isNotEmpty) {
      log.warning('''
\nFollowing direct 'dependencies' and 'dev_dependencies' are not migrated to
null-safety yet:
 - ${nonMigratedDirectDeps.join('\n - ')}

You may have to:
 * Upgrade git and path dependencies manually,
 * Upgrade to a newer SDK for newer SDK dependencies,
 * Remove dependency_overrides, and/or,
 * Find other packages to use.
''');
    }

    _showOfflineWarning();
  }

  /// Updates `pubspec.yaml` with given [changes].
  Future<void> _updatePubspec(
    Map<PackageRange, PackageRange> changes,
  ) async {
    ArgumentError.checkNotNull(changes, 'changes');

    if (changes.isEmpty) return;

    final yamlEditor = YamlEditor(readTextFile(entrypoint.pubspecPath));
    final deps = entrypoint.root.pubspec.dependencies.keys;
    final devDeps = entrypoint.root.pubspec.devDependencies.keys;

    for (final change in changes.values) {
      if (deps.contains(change.name)) {
        yamlEditor.update(
          ['dependencies', change.name],
          // TODO(jonasfj): Fix support for third-party pub servers.
          change.constraint.toString(),
        );
      } else if (devDeps.contains(change.name)) {
        yamlEditor.update(
          ['dev_dependencies', change.name],
          // TODO: Fix support for third-party pub servers
          change.constraint.toString(),
        );
      }
    }

    /// Windows line endings are already handled by [yamlEditor]
    writeTextFile(entrypoint.pubspecPath, yamlEditor.toString());
  }

  /// Outputs a summary of changes made to `pubspec.yaml`.
  void _outputChangeSummary(
    Map<PackageRange, PackageRange> changes,
  ) {
    ArgumentError.checkNotNull(changes, 'changes');

    if (changes.isEmpty) {
      final wouldBe = _dryRun ? 'would be made to' : 'to';
      log.message('\nNo changes $wouldBe pubspec.yaml!');
    } else {
      final s = changes.length == 1 ? '' : 's';

      final changed = _dryRun ? 'Would change' : 'Changed';
      log.message('\n$changed ${changes.length} constraint$s in pubspec.yaml:');
      changes.forEach((from, to) {
        log.message('  ${from.name}: ${from.constraint} -> ${to.constraint}');
      });
    }
  }

  void _showOfflineWarning() {
    if (isOffline) {
      log.warning('Warning: Upgrading when offline may not update you to the '
          'latest versions of your dependencies.');
    }
  }

  /// Returns new pubspec with the same dependencies as [original], but with:
  ///  * the lower-bound of hosted package constraint set to first null-safety
  ///    compatible version, and,
  ///  * the upper-bound of hosted package constraints removed.
  ///
  /// Only changes listed in [upgradeOnly] will have their constraints touched.
  ///
  /// Throws [ApplicationException] if one of the dependencies does not have
  /// a null-safety compatible version.
  Future<Pubspec> _upgradeToNullSafetyConstraints(
    Pubspec original,
    List<String> upgradeOnly,
  ) async {
    ArgumentError.checkNotNull(original, 'original');
    ArgumentError.checkNotNull(upgradeOnly, 'upgradeOnly');

    final hasNoNullSafetyVersions = <String>{};
    final hasNullSafetyVersions = <String>{};

    Future<Iterable<PackageRange>> _removeUpperConstraints(
      Iterable<PackageRange> dependencies,
    ) async =>
        await Future.wait(dependencies.map((dep) async {
          if (dep.source is! HostedSource) {
            return dep;
          }
          if (!upgradeOnly.contains(dep.name)) {
            return dep;
          }

          final boundSource = dep.source!.bind(cache);
          final packages = await boundSource.getVersions(dep.toRef());
          packages.sort((a, b) => a.version.compareTo(b.version));

          for (final package in packages) {
            final pubspec = await boundSource.describe(package);
            if (pubspec.languageVersion.supportsNullSafety) {
              hasNullSafetyVersions.add(dep.name);
              return dep.withConstraint(
                VersionRange(min: package.version, includeMin: true),
              );
            }
          }

          hasNoNullSafetyVersions.add(dep.name);
          // This value is never used. We will throw an exception because
          //`hasNonNullSafetyVersions` is not empty.
          return dep.withConstraint(VersionConstraint.empty);
        }));

    final deps = _removeUpperConstraints(original.dependencies.values);
    final devDeps = _removeUpperConstraints(original.devDependencies.values);
    await Future.wait([deps, devDeps]);

    if (hasNoNullSafetyVersions.isNotEmpty) {
      throw ApplicationException('''
null-safety compatible versions do not exist for:
 - ${hasNoNullSafetyVersions.join('\n - ')}

You can choose to upgrade only some dependencies to null-safety using:
  $topLevelProgram pub upgrade --nullsafety ${hasNullSafetyVersions.join(' ')}

Warning: Using null-safety features before upgrading all dependencies is
discouraged. For more details see: ${NullSafetyAnalysis.guideUrl}
''');
    }

    return Pubspec(
      original.name,
      version: original.version,
      sdkConstraints: original.sdkConstraints,
      dependencies: await deps,
      devDependencies: await devDeps,
      dependencyOverrides: original.dependencyOverrides.values,
    );
  }
}<|MERGE_RESOLUTION|>--- conflicted
+++ resolved
@@ -56,11 +56,9 @@
 
     argParser.addFlag('packages-dir', hide: true);
 
-<<<<<<< HEAD
     argParser.addFlag('packages-file',
-        defaultsTo: true,
-        help: 'Generate the legacy ".packages" file');
-=======
+        defaultsTo: true, help: 'Generate the legacy ".packages" file');
+
     argParser.addFlag(
       'major-versions',
       help: 'Upgrades packages to their latest resolvable versions, '
@@ -76,7 +74,6 @@
 
     argParser.addOption('directory',
         abbr: 'C', help: 'Run this in the directory<dir>.', valueHelp: 'dir');
->>>>>>> 8f5ab7b1
   }
 
   /// Avoid showing spinning progress messages when not in a terminal.
@@ -85,6 +82,8 @@
   bool get _dryRun => argResults['dry-run'];
 
   bool get _precompile => argResults['precompile'];
+
+  bool get _packagesFile => argResults['packages-file'];
 
   bool get _upgradeNullSafety =>
       argResults['nullsafety'] || argResults['null-safety'];
@@ -97,14 +96,6 @@
       log.warning(log.yellow(
           'The --packages-dir flag is no longer used and does nothing.'));
     }
-<<<<<<< HEAD
-    await entrypoint.acquireDependencies(SolveType.UPGRADE,
-        useLatest: argResults.rest,
-        dryRun: argResults['dry-run'],
-        generateDotPackages: argResults['packages-file'],
-        precompile: argResults['precompile']);
-=======
->>>>>>> 8f5ab7b1
 
     if (_upgradeNullSafety && _upgradeMajorVersions) {
       usageException('--major-versions and --null-safety cannot be combined');
@@ -140,6 +131,7 @@
       dryRun: _dryRun,
       precompile: _precompile,
       onlyReportSuccessOrFailure: onlySummary,
+      generateDotPackages: _packagesFile,
       analytics: analytics,
     );
     _showOfflineWarning();
