// Copyright (c) 2012, the Dart project authors.  Please see the AUTHORS file
// for details. All rights reserved. Use of this source code is governed by a
// BSD-style license that can be found in the LICENSE file.

// @dart=2.10

import 'dart:async';
import 'dart:io';

import 'package:pub_semver/pub_semver.dart';

import '../command.dart';
import '../command_runner.dart';
import '../entrypoint.dart';
import '../exceptions.dart';
import '../io.dart';
import '../log.dart' as log;
import '../null_safety_analysis.dart';
import '../package.dart';
import '../package_name.dart';
import '../pubspec.dart';
import '../pubspec_utils.dart';
import '../solver.dart';
import '../source/hosted.dart';
import '../yaml_edit/editor.dart';

/// Handles the `upgrade` pub command.
class UpgradeCommand extends PubCommand {
  @override
  String get name => 'upgrade';
  @override
  String get description =>
      "Upgrade the current package's dependencies to latest versions.";
  @override
  String get argumentsDescription => '[dependencies...]';
  @override
  String get docUrl => 'https://dart.dev/tools/pub/cmd/pub-upgrade';

  @override
  bool get isOffline => argResults['offline'];

  UpgradeCommand() {
    argParser.addFlag('offline',
        help: 'Use cached packages instead of accessing the network.');

    argParser.addFlag('dry-run',
        abbr: 'n',
        negatable: false,
        help: "Report what dependencies would change but don't change any.");

    argParser.addFlag('precompile',
        help: 'Precompile executables in immediate dependencies.');

    argParser.addFlag('null-safety',
        negatable: false,
        help: 'Upgrade constraints in pubspec.yaml to null-safety versions');
    argParser.addFlag('nullsafety', negatable: false, hide: true);

    argParser.addFlag('packages-dir', hide: true);

    argParser.addFlag(
      'major-versions',
      help: 'Upgrades packages to their latest resolvable versions, '
          'and updates pubspec.yaml.',
      negatable: false,
    );

    argParser.addFlag(
      'example',
      help: 'Also run in `example/` (if it exists).',
      hide: true,
    );

    argParser.addOption('directory',
        abbr: 'C', help: 'Run this in the directory<dir>.', valueHelp: 'dir');
  }

  /// Avoid showing spinning progress messages when not in a terminal.
  bool get _shouldShowSpinner => stdout.hasTerminal;

  bool get _dryRun => argResults['dry-run'];

  bool get _precompile => argResults['precompile'];

  bool get _upgradeNullSafety =>
      argResults['nullsafety'] || argResults['null-safety'];

  bool get _upgradeMajorVersions => argResults['major-versions'];

  @override
  Future<void> runProtected() async {
    if (argResults.wasParsed('packages-dir')) {
      log.warning(log.yellow(
          'The --packages-dir flag is no longer used and does nothing.'));
    }

    if (_upgradeNullSafety && _upgradeMajorVersions) {
      usageException('--major-versions and --null-safety cannot be combined');
    }

    if (_upgradeNullSafety) {
      if (argResults['example'] && entrypoint.example != null) {
        log.warning(
            'Running `upgrade --null-safety` only in `${entrypoint.root.dir}`. Run `$topLevelProgram pub upgrade --null-safety --directory example/` separately.');
      }
      await _runUpgradeNullSafety();
    } else if (_upgradeMajorVersions) {
      if (argResults['example'] && entrypoint.example != null) {
        log.warning(
            'Running `upgrade --major-versions` only in `${entrypoint.root.dir}`. Run `$topLevelProgram pub upgrade --major-versions --directory example/` separately.');
      }
      await _runUpgradeMajorVersions();
    } else {
      await _runUpgrade(entrypoint);
    }
    if (argResults['example'] && entrypoint.example != null) {
      // Reload the entrypoint to ensure we pick up potential changes that has
      // been made.
      final exampleEntrypoint = Entrypoint(directory, cache).example;
      await _runUpgrade(exampleEntrypoint, onlySummary: true);
    }
  }

<<<<<<< HEAD
  Future<void> _runUpgrade() async {
    await entrypoint.acquireDependencies(SolveType.UPGRADE,
        unlock: argResults.rest,
        dryRun: _dryRun,
        precompile: _precompile,
        analytics: analytics);
=======
  Future<void> _runUpgrade(Entrypoint e, {bool onlySummary = false}) async {
    await e.acquireDependencies(SolveType.UPGRADE,
        unlock: argResults.rest,
        dryRun: _dryRun,
        precompile: _precompile,
        onlyReportSuccessOrFailure: onlySummary);
>>>>>>> 98a01e1c

    _showOfflineWarning();
  }

  /// Return names of packages to be upgraded, and throws [UsageException] if
  /// any package names not in the direct dependencies or dev_dependencies are given.
  ///
  /// This assumes that either `--major-versions` or `--null-safety` was passed.
  List<String> _directDependenciesToUpgrade() {
    assert(_upgradeNullSafety || _upgradeMajorVersions);

    final directDeps = [
      ...entrypoint.root.pubspec.dependencies.keys,
      ...entrypoint.root.pubspec.devDependencies.keys
    ];
    final toUpgrade = argResults.rest.isEmpty ? directDeps : argResults.rest;

    // Check that all package names in upgradeOnly are direct-dependencies
    final notInDeps = toUpgrade.where((n) => !directDeps.contains(n));
    if (toUpgrade.any(notInDeps.contains)) {
      var modeFlag = '';
      if (_upgradeNullSafety) {
        modeFlag = '--null-safety';
      }
      if (_upgradeMajorVersions) {
        modeFlag = '--major-versions';
      }

      usageException('''
Dependencies specified in `$topLevelProgram pub upgrade $modeFlag <dependencies>` must
be direct 'dependencies' or 'dev_dependencies', following packages are not:
 - ${notInDeps.join('\n - ')}

''');
    }

    return toUpgrade;
  }

  Future<void> _runUpgradeMajorVersions() async {
    final toUpgrade = _directDependenciesToUpgrade();

    final resolvablePubspec = stripVersionUpperBounds(
      entrypoint.root.pubspec,
      stripOnly: toUpgrade,
    );

    // Solve [resolvablePubspec] in-memory and consolidate the resolved
    // versions of the packages into a map for quick searching.
    final resolvedPackages = <String, PackageId>{};
    final solveResult = await log.spinner('Resolving dependencies', () async {
      return await resolveVersions(
        SolveType.UPGRADE,
        cache,
        Package.inMemory(resolvablePubspec),
      );
    }, condition: _shouldShowSpinner);
    for (final resolvedPackage in solveResult?.packages ?? []) {
      resolvedPackages[resolvedPackage.name] = resolvedPackage;
    }

    // Changes to be made to `pubspec.yaml`.
    // Mapping from original to changed value.
    final changes = <PackageRange, PackageRange>{};
    final declaredHostedDependencies = [
      ...entrypoint.root.pubspec.dependencies.values,
      ...entrypoint.root.pubspec.devDependencies.values,
    ].where((dep) => dep.source is HostedSource);
    for (final dep in declaredHostedDependencies) {
      final resolvedPackage = resolvedPackages[dep.name];
      assert(resolvedPackage != null);
      if (resolvedPackage == null || !toUpgrade.contains(dep.name)) {
        // If we're not to upgrade this package, or it wasn't in the
        // resolution somehow, then we ignore it.
        continue;
      }

      // Skip [dep] if it has a dependency_override.
      if (entrypoint.root.dependencyOverrides.containsKey(dep.name)) {
        continue;
      }

      if (dep.constraint.allowsAll(resolvedPackage.version)) {
        // If constraint allows the resolvable version we found, then there is
        // no need to update the `pubspec.yaml`
        continue;
      }

      changes[dep] = dep.withConstraint(VersionConstraint.compatibleWith(
        resolvedPackage.version,
      ));
    }

    if (_dryRun) {
      // Even if it is a dry run, run `acquireDependencies` so that the user
      // gets a report on changes.
      // TODO(jonasfj): Stop abusing Entrypoint.global for dry-run output
      await Entrypoint.global(
        Package.inMemory(resolvablePubspec),
        entrypoint.lockFile,
        cache,
        solveResult: solveResult,
      ).acquireDependencies(
        SolveType.UPGRADE,
        dryRun: true,
        precompile: _precompile,
        analytics: null, // No analytics for dry-run
      );
    } else {
      await _updatePubspec(changes);

      // TODO: Allow Entrypoint to be created with in-memory pubspec, so that
      //       we can show the changes when not in --dry-run mode. For now we only show
      //       the changes made to pubspec.yaml in dry-run mode.
      await Entrypoint(directory, cache).acquireDependencies(
        SolveType.UPGRADE,
        precompile: _precompile,
        analytics: analytics,
      );
    }

    _outputChangeSummary(changes);

    // If any of the packages to upgrade are dependency overrides, then we
    // show a warning.
    final toUpgradeOverrides =
        toUpgrade.where(entrypoint.root.dependencyOverrides.containsKey);
    if (toUpgradeOverrides.isNotEmpty) {
      log.warning(
        'Warning: dependency_overrides prevents upgrades for: '
        '${toUpgradeOverrides.join(', ')}',
      );
    }

    _showOfflineWarning();
  }

  Future<void> _runUpgradeNullSafety() async {
    final toUpgrade = _directDependenciesToUpgrade();

    final nullsafetyPubspec = await _upgradeToNullSafetyConstraints(
      entrypoint.root.pubspec,
      toUpgrade,
    );

    /// Solve [nullsafetyPubspec] in-memory and consolidate the resolved
    /// versions of the packages into a map for quick searching.
    final resolvedPackages = <String, PackageId>{};
    final solveResult = await log.spinner('Resolving dependencies', () async {
      return await resolveVersions(
        SolveType.UPGRADE,
        cache,
        Package.inMemory(nullsafetyPubspec),
      );
    }, condition: _shouldShowSpinner);
    for (final resolvedPackage in solveResult?.packages ?? []) {
      resolvedPackages[resolvedPackage.name] = resolvedPackage;
    }

    /// Changes to be made to `pubspec.yaml`.
    /// Mapping from original to changed value.
    final changes = <PackageRange, PackageRange>{};
    final declaredHostedDependencies = [
      ...entrypoint.root.pubspec.dependencies.values,
      ...entrypoint.root.pubspec.devDependencies.values,
    ].where((dep) => dep.source is HostedSource);
    for (final dep in declaredHostedDependencies) {
      final resolvedPackage = resolvedPackages[dep.name];
      assert(resolvedPackage != null);
      if (resolvedPackage == null || !toUpgrade.contains(dep.name)) {
        // If we're not to upgrade this package, or it wasn't in the
        // resolution somehow, then we ignore it.
        continue;
      }

      final constraint = VersionConstraint.compatibleWith(
        resolvedPackage.version,
      );
      if (dep.constraint.allowsAll(constraint) &&
          constraint.allowsAll(dep.constraint)) {
        // If constraint allows the same as the existing constraint then
        // there is no need to make changes.
        continue;
      }

      changes[dep] = dep.withConstraint(constraint);
    }

    if (_dryRun) {
      // Even if it is a dry run, run `acquireDependencies` so that the user
      // gets a report on changes.
      // TODO(jonasfj): Stop abusing Entrypoint.global for dry-run output
      await Entrypoint.global(
        Package.inMemory(nullsafetyPubspec),
        entrypoint.lockFile,
        cache,
        solveResult: solveResult,
      ).acquireDependencies(
        SolveType.UPGRADE,
        dryRun: true,
        precompile: _precompile,
        analytics: null,
      );
    } else {
      await _updatePubspec(changes);

      // TODO: Allow Entrypoint to be created with in-memory pubspec, so that
      //       we can show the changes in --dry-run mode. For now we only show
      //       the changes made to pubspec.yaml in dry-run mode.
      await Entrypoint(directory, cache).acquireDependencies(
        SolveType.UPGRADE,
        precompile: _precompile,
        analytics: analytics,
      );
    }

    _outputChangeSummary(changes);

    // Warn if not all dependencies were migrated to a null-safety compatible
    // version. This can happen because:
    //  - `upgradeOnly` was given,
    //  - root has SDK dependencies,
    //  - root has git or path dependencies,
    //  - root has dependency_overrides
    final nonMigratedDirectDeps = <String>[];
    final directDeps = [
      ...entrypoint.root.pubspec.dependencies.keys,
      ...entrypoint.root.pubspec.devDependencies.keys
    ];
    await Future.wait(directDeps.map((name) async {
      final resolvedPackage = resolvedPackages[name];
      assert(resolvedPackage != null);

      final boundSource = resolvedPackage.source.bind(cache);
      final pubspec = await boundSource.describe(resolvedPackage);
      if (!pubspec.languageVersion.supportsNullSafety) {
        nonMigratedDirectDeps.add(name);
      }
    }));
    if (nonMigratedDirectDeps.isNotEmpty) {
      log.warning('''
\nFollowing direct 'dependencies' and 'dev_dependencies' are not migrated to
null-safety yet:
 - ${nonMigratedDirectDeps.join('\n - ')}

You may have to:
 * Upgrade git and path dependencies manually,
 * Upgrade to a newer SDK for newer SDK dependencies,
 * Remove dependency_overrides, and/or,
 * Find other packages to use.
''');
    }

    _showOfflineWarning();
  }

  /// Updates `pubspec.yaml` with given [changes].
  Future<void> _updatePubspec(
    Map<PackageRange, PackageRange> changes,
  ) async {
    ArgumentError.checkNotNull(changes, 'changes');

    if (changes.isEmpty) return;

    final yamlEditor = YamlEditor(readTextFile(entrypoint.pubspecPath));
    final deps = entrypoint.root.pubspec.dependencies.keys;
    final devDeps = entrypoint.root.pubspec.devDependencies.keys;

    for (final change in changes.values) {
      if (deps.contains(change.name)) {
        yamlEditor.update(
          ['dependencies', change.name],
          // TODO(jonasfj): Fix support for third-party pub servers.
          change.constraint.toString(),
        );
      } else if (devDeps.contains(change.name)) {
        yamlEditor.update(
          ['dev_dependencies', change.name],
          // TODO: Fix support for third-party pub servers
          change.constraint.toString(),
        );
      }
    }

    /// Windows line endings are already handled by [yamlEditor]
    writeTextFile(entrypoint.pubspecPath, yamlEditor.toString());
  }

  /// Outputs a summary of changes made to `pubspec.yaml`.
  void _outputChangeSummary(
    Map<PackageRange, PackageRange> changes,
  ) {
    ArgumentError.checkNotNull(changes, 'changes');

    if (changes.isEmpty) {
      final wouldBe = _dryRun ? 'would be made to' : 'to';
      log.message('\nNo changes $wouldBe pubspec.yaml!');
    } else {
      final s = changes.length == 1 ? '' : 's';

      final changed = _dryRun ? 'Would change' : 'Changed';
      log.message('\n$changed ${changes.length} constraint$s in pubspec.yaml:');
      changes.forEach((from, to) {
        log.message('  ${from.name}: ${from.constraint} -> ${to.constraint}');
      });
    }
  }

  void _showOfflineWarning() {
    if (isOffline) {
      log.warning('Warning: Upgrading when offline may not update you to the '
          'latest versions of your dependencies.');
    }
  }

  /// Returns new pubspec with the same dependencies as [original], but with:
  ///  * the lower-bound of hosted package constraint set to first null-safety
  ///    compatible version, and,
  ///  * the upper-bound of hosted package constraints removed.
  ///
  /// Only changes listed in [upgradeOnly] will have their constraints touched.
  ///
  /// Throws [ApplicationException] if one of the dependencies does not have
  /// a null-safety compatible version.
  Future<Pubspec> _upgradeToNullSafetyConstraints(
    Pubspec original,
    List<String> upgradeOnly,
  ) async {
    ArgumentError.checkNotNull(original, 'original');
    ArgumentError.checkNotNull(upgradeOnly, 'upgradeOnly');

    final hasNoNullSafetyVersions = <String>{};
    final hasNullSafetyVersions = <String>{};

    Future<Iterable<PackageRange>> _removeUpperConstraints(
      Iterable<PackageRange> dependencies,
    ) async =>
        await Future.wait(dependencies.map((dep) async {
          if (dep.source is! HostedSource) {
            return dep;
          }
          if (!upgradeOnly.contains(dep.name)) {
            return dep;
          }

          final boundSource = dep.source.bind(cache);
          final packages = await boundSource.getVersions(dep.toRef());
          packages.sort((a, b) => a.version.compareTo(b.version));

          for (final package in packages) {
            final pubspec = await boundSource.describe(package);
            if (pubspec.languageVersion.supportsNullSafety) {
              hasNullSafetyVersions.add(dep.name);
              return dep.withConstraint(
                VersionRange(min: package.version, includeMin: true),
              );
            }
          }

          hasNoNullSafetyVersions.add(dep.name);
          return null;
        }));

    final deps = _removeUpperConstraints(original.dependencies.values);
    final devDeps = _removeUpperConstraints(original.devDependencies.values);
    await Future.wait([deps, devDeps]);

    if (hasNoNullSafetyVersions.isNotEmpty) {
      throw ApplicationException('''
null-safety compatible versions do not exist for:
 - ${hasNoNullSafetyVersions.join('\n - ')}

You can choose to upgrade only some dependencies to null-safety using:
  $topLevelProgram pub upgrade --nullsafety ${hasNullSafetyVersions.join(' ')}

Warning: Using null-safety features before upgrading all dependencies is
discouraged. For more details see: ${NullSafetyAnalysis.guideUrl}
''');
    }

    return Pubspec(
      original.name,
      version: original.version,
      sdkConstraints: original.sdkConstraints,
      dependencies: await deps,
      devDependencies: await devDeps,
      dependencyOverrides: original.dependencyOverrides.values,
    );
  }
}<|MERGE_RESOLUTION|>--- conflicted
+++ resolved
@@ -121,21 +121,15 @@
     }
   }
 
-<<<<<<< HEAD
-  Future<void> _runUpgrade() async {
-    await entrypoint.acquireDependencies(SolveType.UPGRADE,
-        unlock: argResults.rest,
-        dryRun: _dryRun,
-        precompile: _precompile,
-        analytics: analytics);
-=======
   Future<void> _runUpgrade(Entrypoint e, {bool onlySummary = false}) async {
-    await e.acquireDependencies(SolveType.UPGRADE,
-        unlock: argResults.rest,
-        dryRun: _dryRun,
-        precompile: _precompile,
-        onlyReportSuccessOrFailure: onlySummary);
->>>>>>> 98a01e1c
+    await e.acquireDependencies(
+      SolveType.UPGRADE,
+      unlock: argResults.rest,
+      dryRun: _dryRun,
+      precompile: _precompile,
+      onlyReportSuccessOrFailure: onlySummary,
+      analytics: analytics,
+    );
 
     _showOfflineWarning();
   }
