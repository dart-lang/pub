// Copyright (c) 2012, the Dart project authors.  Please see the AUTHORS file
// for details. All rights reserved. Use of this source code is governed by a
// BSD-style license that can be found in the LICENSE file.

import 'dart:async';
import 'dart:io';

import 'package:pub_semver/pub_semver.dart';

import '../command.dart';
import '../entrypoint.dart';
import '../exceptions.dart';
import '../io.dart';
import '../log.dart' as log;
import '../null_safety_analysis.dart';
import '../package.dart';
import '../package_name.dart';
import '../pubspec.dart';
import '../pubspec_utils.dart';
import '../solver.dart';
import '../source/hosted.dart';
import '../yaml_edit/editor.dart';

/// Handles the `upgrade` pub command.
class UpgradeCommand extends PubCommand {
  @override
  String get name => 'upgrade';
  @override
  String get description =>
      "Upgrade the current package's dependencies to latest versions.";
  @override
  String get argumentsDescription => '[dependencies...]';
  @override
  String get docUrl => 'https://dart.dev/tools/pub/cmd/pub-upgrade';

  @override
  bool get isOffline => argResults['offline'];

  UpgradeCommand() {
    argParser.addFlag('offline',
        help: 'Use cached packages instead of accessing the network.');

    argParser.addFlag('dry-run',
        abbr: 'n',
        negatable: false,
        help: "Report what dependencies would change but don't change any.");

    argParser.addFlag('precompile',
        help: 'Precompile executables in immediate dependencies.');

    argParser.addFlag('null-safety',
        negatable: false,
        help: 'Upgrade constraints in pubspec.yaml to null-safety versions');
    argParser.addFlag('nullsafety', negatable: false, hide: true);

    argParser.addFlag('packages-dir', hide: true);

    argParser.addFlag(
      'major-versions',
      help: 'Upgrades packages to their latest resolvable versions, '
          'and updates pubspec.yaml.',
      negatable: false,
    );
  }

  /// Avoid showing spinning progress messages when not in a terminal.
  bool get _shouldShowSpinner => stdout.hasTerminal;

  bool get _dryRun => argResults['dry-run'];

  bool get _precompile => argResults['precompile'];

  bool get _upgradeNullSafety =>
      argResults['nullsafety'] || argResults['null-safety'];

  bool get _upgradeMajorVersions => argResults['major-versions'];

  @override
  Future<void> runProtected() async {
    if (argResults.wasParsed('packages-dir')) {
      log.warning(log.yellow(
          'The --packages-dir flag is no longer used and does nothing.'));
    }

    if (_upgradeNullSafety && _upgradeMajorVersions) {
      usageException('--major-versions and --null-safety cannot be combined');
    }

    if (_upgradeNullSafety) {
      return await _runUpgradeNullSafety();
    }

    if (_upgradeMajorVersions) {
      return await _runUpgradeMajorVersions();
    }

    return await _runUpgrade();
  }

  Future<void> _runUpgrade() async {
    await entrypoint.acquireDependencies(
      SolveType.UPGRADE,
<<<<<<< HEAD
      useLatest: argResults.rest,
      dryRun: _dryRun,
      precompile: _precompile,
=======
      unlock: argResults.rest,
      dryRun: _dryRun,
      precompile: argResults['precompile'],
>>>>>>> 06bcff09
    );

    _showOfflineWarning();
  }

  /// Return names of packages to be upgraded, and throws [UsageException] if
  /// any package names not in the direct dependencies or dev_dependencies are given.
  ///
  /// This assumes that either `--major-versions` or `--null-safety` was passed.
  List<String> _directDependenciesToUpgrade() {
    assert(_upgradeNullSafety || _upgradeMajorVersions);

    final directDeps = [
      ...entrypoint.root.pubspec.dependencies.keys,
      ...entrypoint.root.pubspec.devDependencies.keys
    ];
    final toUpgrade = argResults.rest.isEmpty ? directDeps : argResults.rest;

    // Check that all package names in upgradeOnly are direct-dependencies
    final notInDeps = toUpgrade.where((n) => !directDeps.contains(n));
    if (toUpgrade.any(notInDeps.contains)) {
      var modeFlag = '';
      if (_upgradeNullSafety) {
        modeFlag = '--null-safety';
      }
      if (_upgradeMajorVersions) {
        modeFlag = '--major-versions';
      }

      usageException('''
Dependencies specified in `dart pub upgrade $modeFlag <dependencies>` must
be direct 'dependencies' or 'dev_dependencies', following packages are not:
 - ${notInDeps.join('\n - ')}

''');
    }

    return toUpgrade;
  }

  Future<void> _runUpgradeMajorVersions() async {
    final toUpgrade = _directDependenciesToUpgrade();

    final resolvablePubspec = stripVersionUpperBounds(
      entrypoint.root.pubspec,
      stripOnly: toUpgrade,
    );

    // Solve [resolvablePubspec] in-memory and consolidate the resolved
    // versions of the packages into a map for quick searching.
    final resolvedPackages = <String, PackageId>{};
    final solveResult = await log.spinner('Resolving dependencies', () async {
      return await resolveVersions(
        SolveType.UPGRADE,
        cache,
        Package.inMemory(resolvablePubspec),
      );
    }, condition: _shouldShowSpinner);
    for (final resolvedPackage in solveResult?.packages ?? []) {
      resolvedPackages[resolvedPackage.name] = resolvedPackage;
    }

    // Changes to be made to `pubspec.yaml`.
    // Mapping from original to changed value.
    final changes = <PackageRange, PackageRange>{};
    final declaredHostedDependencies = [
      ...entrypoint.root.pubspec.dependencies.values,
      ...entrypoint.root.pubspec.devDependencies.values,
    ].where((dep) => dep.source is HostedSource);
    for (final dep in declaredHostedDependencies) {
      final resolvedPackage = resolvedPackages[dep.name];
      assert(resolvedPackage != null);
      if (resolvedPackage == null || !toUpgrade.contains(dep.name)) {
        // If we're not to upgrade this package, or it wasn't in the
        // resolution somehow, then we ignore it.
        continue;
      }

      if (dep.constraint.allowsAll(resolvedPackage.version)) {
        // If constraint allows the resolvable version we found, then there is
        // no need to update the `pubspec.yaml`
        continue;
      }

      changes[dep] = dep.withConstraint(VersionConstraint.compatibleWith(
        resolvedPackage.version,
      ));
    }

    if (_dryRun) {
      // Even if it is a dry run, run `acquireDependencies` so that the user
      // gets a report on changes.
      // TODO(jonasfj): Stop abusing Entrypoint.global for dry-run output
      await Entrypoint.global(
        Package.inMemory(resolvablePubspec),
        entrypoint.lockFile,
        cache,
        solveResult: solveResult,
      ).acquireDependencies(
        SolveType.UPGRADE,
        dryRun: true,
        precompile: _precompile,
      );
    } else {
      await _updatePubspec(changes);

      // TODO: Allow Entrypoint to be created with in-memory pubspec, so that
      //       we can show the changes when not in --dry-run mode. For now we only show
      //       the changes made to pubspec.yaml in dry-run mode.
      await Entrypoint.current(cache).acquireDependencies(
        SolveType.UPGRADE,
        precompile: _precompile,
      );
    }

    _outputChangeSummary(changes);

    _showOfflineWarning();
  }

  Future<void> _runUpgradeNullSafety() async {
    final toUpgrade = _directDependenciesToUpgrade();

    final nullsafetyPubspec = await _upgradeToNullSafetyConstraints(
      entrypoint.root.pubspec,
      toUpgrade,
    );

    /// Solve [nullsafetyPubspec] in-memory and consolidate the resolved
    /// versions of the packages into a map for quick searching.
    final resolvedPackages = <String, PackageId>{};
    final solveResult = await log.spinner('Resolving dependencies', () async {
      return await resolveVersions(
        SolveType.UPGRADE,
        cache,
        Package.inMemory(nullsafetyPubspec),
      );
    }, condition: _shouldShowSpinner);
    for (final resolvedPackage in solveResult?.packages ?? []) {
      resolvedPackages[resolvedPackage.name] = resolvedPackage;
    }

    /// Changes to be made to `pubspec.yaml`.
    /// Mapping from original to changed value.
    final changes = <PackageRange, PackageRange>{};
    final declaredHostedDependencies = [
      ...entrypoint.root.pubspec.dependencies.values,
      ...entrypoint.root.pubspec.devDependencies.values,
    ].where((dep) => dep.source is HostedSource);
    for (final dep in declaredHostedDependencies) {
      final resolvedPackage = resolvedPackages[dep.name];
      assert(resolvedPackage != null);
      if (resolvedPackage == null || !toUpgrade.contains(dep.name)) {
        // If we're not to upgrade this package, or it wasn't in the
        // resolution somehow, then we ignore it.
        continue;
      }

      final constraint = VersionConstraint.compatibleWith(
        resolvedPackage.version,
      );
      if (dep.constraint.allowsAll(constraint) &&
          constraint.allowsAll(dep.constraint)) {
        // If constraint allows the same as the existing constraint then
        // there is no need to make changes.
        continue;
      }

      changes[dep] = dep.withConstraint(constraint);
    }

    if (_dryRun) {
      // Even if it is a dry run, run `acquireDependencies` so that the user
      // gets a report on changes.
      // TODO(jonasfj): Stop abusing Entrypoint.global for dry-run output
      await Entrypoint.global(
        Package.inMemory(nullsafetyPubspec),
        entrypoint.lockFile,
        cache,
        solveResult: solveResult,
      ).acquireDependencies(
        SolveType.UPGRADE,
        dryRun: true,
        precompile: _precompile,
      );
    } else {
      await _updatePubspec(changes);

      // TODO: Allow Entrypoint to be created with in-memory pubspec, so that
      //       we can show the changes in --dry-run mode. For now we only show
      //       the changes made to pubspec.yaml in dry-run mode.
      await Entrypoint.current(cache).acquireDependencies(
        SolveType.UPGRADE,
        precompile: _precompile,
      );
    }

    _outputChangeSummary(changes);

    // Warn if not all dependencies were migrated to a null-safety compatible
    // version. This can happen because:
    //  - `upgradeOnly` was given,
    //  - root has SDK dependencies,
    //  - root has git or path dependencies,
    //  - root has dependency_overrides
    final nonMigratedDirectDeps = <String>[];
    final directDeps = [
      ...entrypoint.root.pubspec.dependencies.keys,
      ...entrypoint.root.pubspec.devDependencies.keys
    ];
    await Future.wait(directDeps.map((name) async {
      final resolvedPackage = resolvedPackages[name];
      assert(resolvedPackage != null);

      final boundSource = resolvedPackage.source.bind(cache);
      final pubspec = await boundSource.describe(resolvedPackage);
      if (!pubspec.languageVersion.supportsNullSafety) {
        nonMigratedDirectDeps.add(name);
      }
    }));
    if (nonMigratedDirectDeps.isNotEmpty) {
      log.warning('''
\nFollowing direct 'dependencies' and 'dev_dependencies' are not migrated to
null-safety yet:
 - ${nonMigratedDirectDeps.join('\n - ')}

You may have to:
 * Upgrade git and path dependencies manually,
 * Upgrade to a newer SDK for newer SDK dependencies,
 * Remove dependency_overrides, and/or,
 * Find other packages to use.
''');
    }

    _showOfflineWarning();
  }

  /// Updates `pubspec.yaml` with given [changes].
  Future<void> _updatePubspec(
    Map<PackageRange, PackageRange> changes,
  ) async {
    ArgumentError.checkNotNull(changes, 'changes');

    if (changes.isEmpty) return;

    final yamlEditor = YamlEditor(readTextFile(entrypoint.pubspecPath));
    final deps = entrypoint.root.pubspec.dependencies.keys;
    final devDeps = entrypoint.root.pubspec.devDependencies.keys;

    for (final change in changes.values) {
      if (deps.contains(change.name)) {
        yamlEditor.update(
          ['dependencies', change.name],
          // TODO(jonasfj): Fix support for third-party pub servers.
          change.constraint.toString(),
        );
      } else if (devDeps.contains(change.name)) {
        yamlEditor.update(
          ['dev_dependencies', change.name],
          // TODO: Fix support for third-party pub servers
          change.constraint.toString(),
        );
      }
    }

    /// Windows line endings are already handled by [yamlEditor]
    writeTextFile(entrypoint.pubspecPath, yamlEditor.toString());
  }

  /// Outputs a summary of changes made to `pubspec.yaml`.
  void _outputChangeSummary(
    Map<PackageRange, PackageRange> changes,
  ) {
    ArgumentError.checkNotNull(changes, 'changes');

    if (changes.isEmpty) {
      final wouldBe = _dryRun ? 'would be made to' : 'to';
      log.message('\nNo changes $wouldBe pubspec.yaml!');
    } else {
      final s = changes.length == 1 ? '' : 's';

      final changed = _dryRun ? 'Would change' : 'Changed';
      log.message('\n$changed ${changes.length} constraint$s in pubspec.yaml:');
      changes.forEach((from, to) {
        log.message('  ${from.name}: ${from.constraint} -> ${to.constraint}');
      });
    }
  }

  void _showOfflineWarning() {
    if (isOffline) {
      log.warning('Warning: Upgrading when offline may not update you to the '
          'latest versions of your dependencies.');
    }
  }

  /// Returns new pubspec with the same dependencies as [original], but with:
  ///  * the lower-bound of hosted package constraint set to first null-safety
  ///    compatible version, and,
  ///  * the upper-bound of hosted package constraints removed.
  ///
  /// Only changes listed in [upgradeOnly] will have their constraints touched.
  ///
  /// Throws [ApplicationException] if one of the dependencies does not have
  /// a null-safety compatible version.
  Future<Pubspec> _upgradeToNullSafetyConstraints(
    Pubspec original,
    List<String> upgradeOnly,
  ) async {
    ArgumentError.checkNotNull(original, 'original');
    ArgumentError.checkNotNull(upgradeOnly, 'upgradeOnly');

    final hasNoNullSafetyVersions = <String>{};
    final hasNullSafetyVersions = <String>{};

    Future<Iterable<PackageRange>> _removeUpperConstraints(
      Iterable<PackageRange> dependencies,
    ) async =>
        await Future.wait(dependencies.map((dep) async {
          if (dep.source is! HostedSource) {
            return dep;
          }
          if (!upgradeOnly.contains(dep.name)) {
            return dep;
          }

          final boundSource = dep.source.bind(cache);
          final packages = await boundSource.getVersions(dep.toRef());
          packages.sort((a, b) => a.version.compareTo(b.version));

          for (final package in packages) {
            final pubspec = await boundSource.describe(package);
            if (pubspec.languageVersion.supportsNullSafety) {
              hasNullSafetyVersions.add(dep.name);
              return dep.withConstraint(
                VersionRange(min: package.version, includeMin: true),
              );
            }
          }

          hasNoNullSafetyVersions.add(dep.name);
          return null;
        }));

    final deps = _removeUpperConstraints(original.dependencies.values);
    final devDeps = _removeUpperConstraints(original.devDependencies.values);
    await Future.wait([deps, devDeps]);

    if (hasNoNullSafetyVersions.isNotEmpty) {
      throw ApplicationException('''
null-safety compatible versions do not exist for:
 - ${hasNoNullSafetyVersions.join('\n - ')}

You can choose to upgrade only some dependencies to null-safety using:
  dart pub upgrade --nullsafety ${hasNullSafetyVersions.join(' ')}

Warning: Using null-safety features before upgrading all dependencies is
discouraged. For more details see: ${NullSafetyAnalysis.guideUrl}
''');
    }

    return Pubspec(
      original.name,
      version: original.version,
      sdkConstraints: original.sdkConstraints,
      dependencies: await deps,
      devDependencies: await devDeps,
      dependencyOverrides: original.dependencyOverrides.values,
    );
  }
}<|MERGE_RESOLUTION|>--- conflicted
+++ resolved
@@ -100,15 +100,9 @@
   Future<void> _runUpgrade() async {
     await entrypoint.acquireDependencies(
       SolveType.UPGRADE,
-<<<<<<< HEAD
-      useLatest: argResults.rest,
+      unlock: argResults.rest,
       dryRun: _dryRun,
       precompile: _precompile,
-=======
-      unlock: argResults.rest,
-      dryRun: _dryRun,
-      precompile: argResults['precompile'],
->>>>>>> 06bcff09
     );
 
     _showOfflineWarning();
