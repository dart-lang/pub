--- conflicted
+++ resolved
@@ -58,23 +58,15 @@
       dryRun: dryRun,
       analytics: analytics,
     );
-<<<<<<< HEAD
     var example = entrypoint.example;
     if (argResults['example'] && example != null) {
-      await example.acquireDependencies(SolveType.GET,
-          unlock: argResults.rest,
-          dryRun: dryRun,
-          onlyReportSuccessOrFailure: true);
-=======
-    if (argResults['example'] && entrypoint.example != null) {
-      await entrypoint.example.acquireDependencies(
+      await example.acquireDependencies(
         SolveType.GET,
         unlock: argResults.rest,
         dryRun: dryRun,
         onlyReportSuccessOrFailure: true,
         analytics: analytics,
       );
->>>>>>> 909852fc
     }
 
     if (isOffline!) {
