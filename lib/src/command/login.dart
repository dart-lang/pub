// Copyright (c) 2020, the Dart project authors.  Please see the AUTHORS file
// for details. All rights reserved. Use of this source code is governed by a
// BSD-style license that can be found in the LICENSE file.

import 'dart:async';
import 'dart:convert';

import '../command.dart';
import '../command_runner.dart';
import '../log.dart' as log;
import '../oauth2.dart' as oauth2;

/// Handles the `login` pub command.
class LoginCommand extends PubCommand {
  @override
  String get name => 'login';
  @override
  String get description => 'Log into pub.dev.';
  @override
  String get invocation => 'pub login';

  LoginCommand();

  @override
  Future<void> runProtected() async {
    final credentials = oauth2.loadCredentials();
    final userInfo = await _retrieveUserInfo();

    if (credentials == null) {
      if (userInfo == null) {
        log.warning(
          'Could not retrieve your user details.\n'
          'Run `$topLevelProgram pub logout` to delete credentials and try '
          'again.',
        );
      } else {
        log.message('You are now logged in as $userInfo');
      }
    } else {
      if (userInfo == null) {
        log.warning(
          'Your credentials seem to be broken.\n'
          'Run `$topLevelProgram pub logout` to delete credentials and try '
          'again.',
        );
      } else {
        log.message('You are already logged in as $userInfo');
      }
    }
  }

  Future<_UserInfo?> _retrieveUserInfo() async {
    return await oauth2.withClient((client) async {
      final discovery = await oauth2.fetchOidcDiscoveryDocument();
      final userInfoEndpoint = discovery['userinfo_endpoint'];

      if (userInfoEndpoint is! String) {
        log.fine(
          'Invalid discovery document: userinfo_endpoint is not a String',
        );
        return null;
      }

      final response = await client.get(Uri.parse(userInfoEndpoint));
      if (response.statusCode != 200) {
        log.fine('Failed to fetch user info: HTTP ${response.statusCode}');
        return null;
      }

      try {
<<<<<<< HEAD
        final decoded = json.decode(response.body);
        if (decoded case {
          'name': final String? name,
          'email': final String email,
        }) {
          return _UserInfo(name, email);
        } else {
          log.fine('Unexpected user info format: ${response.body}');
          return null;
=======
        switch (json.decode(userInfoRequest.body)) {
          case {'name': final String? name, 'email': final String email}:
            return _UserInfo(name: name, email: email);
          case {'email': final String email}:
            return _UserInfo(name: null, email: email);
          default:
            log.fine(
              'Bad response from $userInfoEndpoint: ${userInfoRequest.body}',
            );
            return null;
>>>>>>> ba02edbd
        }
      } on FormatException catch (e) {
        log.fine('Failed to decode user info: $e\nResponse: ${response.body}');
        return null;
      }
    });
  }
}

class _UserInfo {
  final String? name;
  final String email;
  _UserInfo({required this.name, required this.email});
  @override
  String toString() => ['<$email>', name ?? ''].join(' ');
}<|MERGE_RESOLUTION|>--- conflicted
+++ resolved
@@ -68,7 +68,6 @@
       }
 
       try {
-<<<<<<< HEAD
         final decoded = json.decode(response.body);
         if (decoded case {
           'name': final String? name,
@@ -78,18 +77,6 @@
         } else {
           log.fine('Unexpected user info format: ${response.body}');
           return null;
-=======
-        switch (json.decode(userInfoRequest.body)) {
-          case {'name': final String? name, 'email': final String email}:
-            return _UserInfo(name: name, email: email);
-          case {'email': final String email}:
-            return _UserInfo(name: null, email: email);
-          default:
-            log.fine(
-              'Bad response from $userInfoEndpoint: ${userInfoRequest.body}',
-            );
-            return null;
->>>>>>> ba02edbd
         }
       } on FormatException catch (e) {
         log.fine('Failed to decode user info: $e\nResponse: ${response.body}');
