--- conflicted
+++ resolved
@@ -51,21 +51,21 @@
       log.warning(log.yellow(
           'The --packages-dir flag is no longer used and does nothing.'));
     }
-<<<<<<< HEAD
-    return entrypoint.acquireDependencies(SolveType.GET,
+    await entrypoint.acquireDependencies(
+      SolveType.GET,
+      dryRun: argResults['dry-run'],
+      precompile: argResults['precompile'],
+      analytics: analytics,
+    );
+
+    if (argResults['example'] && entrypoint.example != null) {
+      await entrypoint.example.acquireDependencies(
+        SolveType.GET,
         dryRun: argResults['dry-run'],
         precompile: argResults['precompile'],
-        analytics: analytics);
-=======
-    await entrypoint.acquireDependencies(SolveType.GET,
-        dryRun: argResults['dry-run'], precompile: argResults['precompile']);
-
-    if (argResults['example'] && entrypoint.example != null) {
-      await entrypoint.example.acquireDependencies(SolveType.GET,
-          dryRun: argResults['dry-run'],
-          precompile: argResults['precompile'],
-          onlyReportSuccessOrFailure: true);
+        onlyReportSuccessOrFailure: true,
+        analytics: analytics,
+      );
     }
->>>>>>> 98a01e1c
   }
 }