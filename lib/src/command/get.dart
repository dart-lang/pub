--- conflicted
+++ resolved
@@ -56,23 +56,13 @@
       analytics: analytics,
     );
 
-<<<<<<< HEAD
     var example = entrypoint.example;
     if (argResults['example'] && example != null) {
       await example.acquireDependencies(SolveType.GET,
           dryRun: argResults['dry-run'],
           precompile: argResults['precompile'],
-          onlyReportSuccessOrFailure: true);
-=======
-    if (argResults['example'] && entrypoint.example != null) {
-      await entrypoint.example.acquireDependencies(
-        SolveType.GET,
-        dryRun: argResults['dry-run'],
-        precompile: argResults['precompile'],
-        onlyReportSuccessOrFailure: true,
-        analytics: analytics,
-      );
->>>>>>> 909852fc
+          onlyReportSuccessOrFailure: true,
+          analytics: analytics);
     }
   }
 }