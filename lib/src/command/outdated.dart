// Copyright (c) 2020, the Dart project authors.  Please see the AUTHORS file
// for details. All rights reserved. Use of this source code is governed by a
// BSD-style license that can be found in the LICENSE file.

import 'dart:async';
import 'dart:convert';
import 'dart:io';
import 'dart:math';

import 'package:pub_semver/pub_semver.dart';
import 'package:meta/meta.dart';

import '../command.dart';
import '../entrypoint.dart';
import '../log.dart' as log;
import '../package.dart';
import '../package_name.dart';
import '../pubspec.dart';
import '../solver.dart';
import '../source.dart';
import '../source/hosted.dart';

class OutdatedCommand extends PubCommand {
  @override
  String get name => 'outdated';
  @override
  String get description =>
      'Analyze your dependencies to find which ones can be upgraded.';
  @override
  String get invocation => 'pub outdated [options]';
  @override
  String get docUrl => 'https://dart.dev/tools/pub/cmd/pub-outdated';

  OutdatedCommand() {
    argParser.addFlag('color',
        help: 'Whether to color the output. Defaults to color '
            'when connected to a terminal, and no-color otherwise.');

    argParser.addFlag('json',
        help: 'Outputs the results in a json formatted report',
        negatable: false);

    argParser.addFlag('up-to-date',
        defaultsTo: false,
        help: 'Include dependencies that are already at the latest version.');

    argParser.addFlag('pre-releases',
        defaultsTo: false,
        help: 'Include pre-releases when reporting latest version.');

    argParser.addFlag(
      'dev-dependencies',
      defaultsTo: true,
      help: 'When true take dev-dependencies into account when resolving.',
    );

    argParser.addOption('mark',
        help: 'Highlight packages with some property in the report.',
        valueHelp: 'OPTION',
        allowed: ['outdated', 'none'],
        defaultsTo: 'outdated',
        hide: true);
  }

  @override
  Future run() async {
    entrypoint.assertUpToDate();

    final includeDevDependencies = argResults['dev-dependencies'];

    final upgradePubspec = includeDevDependencies
        ? entrypoint.root.pubspec
        : _stripDevDependencies(entrypoint.root.pubspec);

    var resolvablePubspec = _stripVersionConstraints(upgradePubspec);

    List<PackageId> upgradablePackages;
    List<PackageId> resolvablePackages;

<<<<<<< HEAD
    final shouldShowSpinner = stdout.hasTerminal && !argResults['json'];

    Future<void> resolve() async {
      upgradableSolveResult = await resolveVersions(
        SolveType.UPGRADE,
        cache,
        Package.inMemory(upgradePubspec),
      );

      resolvableSolveResult = await resolveVersions(
        SolveType.UPGRADE,
        cache,
        Package.inMemory(resolvablePubspec),
      );
    }

    if (shouldShowSpinner) {
      await log.spinner('Resolving', resolve);
    } else {
      await resolve();
    }
=======
    await log.warningsOnlyUnlessTerminal(
      () => log.spinner(
        'Resolving',
        () async {
          upgradablePackages = (await resolveVersions(
            SolveType.UPGRADE,
            cache,
            Package.inMemory(upgradePubspec),
          ))
              .packages;

          resolvablePackages = (await resolveVersions(
            SolveType.UPGRADE,
            cache,
            Package.inMemory(resolvablePubspec),
          ))
              .packages;
        },
      ),
    );
>>>>>>> 8777719d

    final currentPackages = entrypoint.lockFile.packages.values;

    /// The set of all dependencies (direct and transitive) that are in the
    /// closure of the non-dev dependencies from the root in at least one of
    /// the current, upgradable and resolvable resolutions.
    final nonDevDependencies = <String>{
      ...await nonDevDependencyClosure(entrypoint.root, currentPackages),
      ...await nonDevDependencyClosure(entrypoint.root, upgradablePackages),
      ...await nonDevDependencyClosure(entrypoint.root, resolvablePackages)
    };

    Future<_PackageDetails> analyzeDependency(PackageRef packageRef) async {
      final name = packageRef.name;
      final current = (entrypoint.lockFile?.packages ?? {})[name]?.version;
      final source = packageRef.source;
      final available = (await cache.source(source).doGetVersions(packageRef))
          .map((id) => id.version)
          .toList()
            ..sort(argResults['pre-releases'] ? null : Version.prioritize);
      final upgradable = upgradablePackages
          .firstWhere((id) => id.name == name, orElse: () => null)
          ?.version;
      final resolvable = resolvablePackages
          .firstWhere((id) => id.name == name, orElse: () => null)
          ?.version;
      final latest = available.last;
      final description = packageRef.description;
      return _PackageDetails(
          name,
          await _describeVersion(name, source, description, current),
          await _describeVersion(name, source, description, upgradable),
          await _describeVersion(name, source, description, resolvable),
          await _describeVersion(name, source, description, latest),
          _kind(name, entrypoint, nonDevDependencies));
    }

    final rows = <_PackageDetails>[];

    final immediateDependencies = entrypoint.root.immediateDependencies.values;

    for (final packageRange in immediateDependencies) {
      rows.add(await analyzeDependency(packageRange.toRef()));
    }

    // Now add transitive dependencies:
    final visited = <String>{
      entrypoint.root.name,
      ...immediateDependencies.map((d) => d.name)
    };
    for (final id in [
      ...currentPackages,
      ...upgradablePackages,
      ...resolvablePackages
    ]) {
      final name = id.name;
      if (!visited.add(name)) continue;
      rows.add(await analyzeDependency(id.toRef()));
    }

    if (!argResults['up-to-date']) {
      rows.retainWhere(
          (r) => (r.current ?? r.upgradable)?.version != r.latest?.version);
    }
    if (!includeDevDependencies) {
      rows.removeWhere((r) => r.kind == _DependencyKind.dev);
    }

    rows.sort();

    if (argResults['json']) {
      await _outputJson(rows);
    } else {
      final useColors = argResults['color'] ||
          (!argResults.wasParsed('color') && stdin.hasTerminal);
      final marker = {
        'outdated': oudatedMarker,
        'none': noneMarker,
      }[argResults['mark']];
      await _outputHuman(
        rows,
        marker,
        useColors: useColors,
        includeDevDependencies: includeDevDependencies,
      );
    }
  }

  /// Retrieves the pubspec of package [name] in [version] from [source].
  Future<Pubspec> _describeVersion(
      String name, Source source, dynamic description, Version version) async {
    return version == null
        ? null
        : await cache
            .source(source)
            .describe(PackageId(name, source, version, description));
  }

  /// Computes the closure of the graph of dependencies (not including
  /// dev_dependencies from [root], given the package versions in [resolution].
  Future<Set<String>> nonDevDependencyClosure(
      Package root, Iterable<PackageId> resolution) async {
    final mapping =
        Map<String, PackageId>.fromIterable(resolution, key: (id) => id.name);
    final visited = <String>{root.name};
    final toVisit = [...root.dependencies.keys];
    while (toVisit.isNotEmpty) {
      final name = toVisit.removeLast();
      if (!visited.add(name)) continue;
      final id = mapping[name];
      toVisit.addAll(
          (await cache.source(id.source).describe(id)).dependencies.keys);
    }
    return visited;
  }
}

Pubspec _stripDevDependencies(Pubspec original) {
  return Pubspec(
    original.name,
    version: original.version,
    sdkConstraints: original.sdkConstraints,
    dependencies: original.dependencies.values,
    devDependencies: [], // explicitly give empty list, to prevent lazy parsing
    // TODO(sigurdm): consider dependency overrides.
  );
}

/// Returns new pubspec with the same dependencies as [original] but with no
/// version constraints on hosted packages.
Pubspec _stripVersionConstraints(Pubspec original) {
  List<PackageRange> _unconstrained(Map<String, PackageRange> constrained) {
    final result = <PackageRange>[];
    for (final name in constrained.keys) {
      final packageRange = constrained[name];
      var unconstrainedRange = packageRange;
      if (packageRange.source is HostedSource) {
        unconstrainedRange = PackageRange(
            packageRange.name,
            packageRange.source,
            VersionConstraint.any,
            packageRange.description,
            features: packageRange.features);
      }
      result.add(unconstrainedRange);
    }
    return result;
  }

  return Pubspec(
    original.name,
    version: original.version,
    sdkConstraints: original.sdkConstraints,
    dependencies: _unconstrained(original.dependencies),
    devDependencies: _unconstrained(original.devDependencies),
    // TODO(sigurdm): consider dependency overrides.
  );
}

Future<void> _outputJson(List<_PackageDetails> rows) async {
  log.message(JsonEncoder.withIndent('  ')
      .convert({'packages': rows.map((row) => row.toJson()).toList()}));
}

Future<void> _outputHuman(List<_PackageDetails> rows,
    Future<List<_FormattedString>> Function(_PackageDetails) marker,
    {@required bool useColors, @required bool includeDevDependencies}) async {
  if (rows.isEmpty) {
    log.message('Found no outdated packages.');
    return;
  }
  final directRows = rows.where((row) => row.kind == _DependencyKind.direct);
  final devRows = rows.where((row) => row.kind == _DependencyKind.dev);
  final transitiveRows =
      rows.where((row) => row.kind == _DependencyKind.transitive);
  final devTransitiveRows =
      rows.where((row) => row.kind == _DependencyKind.devTransitive);

  final formattedRows = <List<_FormattedString>>[
    ['Dependencies', 'Current', 'Upgradable', 'Resolvable', 'Latest']
        .map((s) => _format(s, log.bold))
        .toList(),
    [if (directRows.isEmpty) _raw('all up-to-date')],
    ...await Future.wait(directRows.map(marker)),
    if (includeDevDependencies)
      [
        devRows.isEmpty
            ? _raw('\ndev_dependencies: all up-to-date')
            : _format('\ndev_dependencies', log.bold),
      ],
    ...await Future.wait(devRows.map(marker)),
    [
      transitiveRows.isEmpty
          ? _raw('\ntransitive dependencies: all up-to-date')
          : _format('\ntransitive dependencies', log.bold)
    ],
    ...await Future.wait(transitiveRows.map(marker)),
    if (includeDevDependencies)
      [
        devTransitiveRows.isEmpty
            ? _raw('\ntransitive dev_dependencies: all up-to-date')
            : _format('\ntransitive dev_dependencies', log.bold)
      ],
    ...await Future.wait(devTransitiveRows.map(marker)),
  ];

  final columnWidths = <int, int>{};
  for (var i = 0; i < formattedRows.length; i++) {
    if (formattedRows[i].length > 1) {
      for (var j = 0; j < formattedRows[i].length; j++) {
        final currentMaxWidth = columnWidths[j] ?? 0;
        columnWidths[j] = max(
            formattedRows[i][j].computeLength(useColors: useColors),
            currentMaxWidth);
      }
    }
  }

  for (final row in formattedRows) {
    final b = StringBuffer();
    for (var j = 0; j < row.length; j++) {
      b.write(row[j].formatted(useColors: useColors));
      b.write(' ' *
          ((columnWidths[j] + 2) - row[j].computeLength(useColors: useColors)));
    }
    log.message(b.toString());
  }

  var upgradable = rows
      .where((row) =>
          row.current != null &&
          row.upgradable != null &&
          row.current != row.upgradable)
      .length;

  var notAtResolvable = rows
      .where((row) =>
          row.current != null &&
          row.resolvable != null &&
          row.upgradable != row.resolvable)
      .length;

  if (upgradable != 0) {
    if (upgradable == 1) {
      log.message('1 upgradable dependency is locked (in pubspec.lock) to '
          'an older version.\n'
          'To update it, use `pub upgrade`.');
    } else {
      log.message(
          '\n$upgradable upgradable dependencies are locked (in pubspec.lock) '
          'to older versions.\n'
          'To update these dependencies, use `pub upgrade`.');
    }
  }

  if (notAtResolvable != 0) {
    if (notAtResolvable == 1) {
      log.message('\n1 dependency is constrained to a '
          'version that is older than a resolvable version.\n'
          'To update it, edit pubspec.yaml.');
    } else {
      log.message('\n$notAtResolvable  dependencies are constrained to '
          'versions that are older than a resolvable version.\n'
          'To update these dependencies, edit pubspec.yaml.');
    }
  }

  if (notAtResolvable == 0 && upgradable == 0 && rows.isNotEmpty) {
    log.message('\nDependencies are all on the latest resolvable versions.'
        '\nNewer versions, while available, are not mutually compatible.');
  }
}

Future<List<_FormattedString>> oudatedMarker(
    _PackageDetails packageDetails) async {
  final cols = [_FormattedString(packageDetails.name)];
  Version previous;
  for (final pubspec in [
    packageDetails.current,
    packageDetails.upgradable,
    packageDetails.resolvable,
    packageDetails.latest
  ]) {
    final version = pubspec?.version;
    if (version == null) {
      cols.add(_raw('-'));
    } else {
      final isLatest = version == packageDetails.latest.version;
      String Function(String) color;
      if (isLatest) {
        color = version == previous ? color = log.gray : null;
      } else {
        color = log.red;
      }
      final prefix = isLatest ? '' : '*';
      cols.add(_format(version?.toString() ?? '-', color, prefix: prefix));
    }
    previous = version;
  }
  return cols;
}

Future<List<_FormattedString>> noneMarker(
    _PackageDetails packageDetails) async {
  return [
    _FormattedString(packageDetails.name),
    ...[
      packageDetails.current,
      packageDetails.upgradable,
      packageDetails.resolvable,
      packageDetails.latest,
    ].map((p) => _raw(p?.version?.toString() ?? '-'))
  ];
}

class _PackageDetails implements Comparable<_PackageDetails> {
  final String name;
  final Pubspec current;
  final Pubspec upgradable;
  final Pubspec resolvable;
  final Pubspec latest;
  final _DependencyKind kind;

  _PackageDetails(this.name, this.current, this.upgradable, this.resolvable,
      this.latest, this.kind);

  @override
  int compareTo(_PackageDetails other) {
    if (kind != other.kind) {
      return kind.index.compareTo(other.kind.index);
    }
    return name.compareTo(other.name);
  }

  Map<String, Object> toJson() {
    return {
      'package': name,
      'current': current?.version?.toString(),
      'upgradable': upgradable?.version?.toString(),
      'resolvable': resolvable?.version?.toString(),
      'latest': latest?.version?.toString(),
    };
  }
}

_DependencyKind _kind(
    String name, Entrypoint entrypoint, Set<String> nonDevTransitive) {
  if (entrypoint.root.dependencies.containsKey(name)) {
    return _DependencyKind.direct;
  } else if (entrypoint.root.devDependencies.containsKey(name)) {
    return _DependencyKind.dev;
  } else {
    if (nonDevTransitive.contains(name)) {
      return _DependencyKind.transitive;
    } else {
      return _DependencyKind.devTransitive;
    }
  }
}

enum _DependencyKind {
  /// Direct non-dev dependencies.
  direct,

  /// Direct dev dependencies.
  dev,

  /// Transitive dependencies of direct dependencies.
  transitive,

  /// Transitive dependencies needed only by dev_dependencies.
  devTransitive,
}

_FormattedString _format(String value, Function(String) format, {prefix = ''}) {
  return _FormattedString(value, format: format, prefix: prefix);
}

_FormattedString _raw(String value) => _FormattedString(value);

class _FormattedString {
  final String value;

  /// Should apply the ansi codes to present this string.
  final String Function(String) _format;

  /// A prefix for marking this string if colors are not used.
  final String _prefix;

  _FormattedString(this.value, {String Function(String) format, prefix = ''})
      : _format = format ?? _noFormat,
        _prefix = prefix;

  String formatted({@required bool useColors}) {
    return useColors ? _format(value) : _prefix + value;
  }

  int computeLength({@required bool useColors}) {
    return useColors ? value.length : _prefix.length + value.length;
  }

  static String _noFormat(String x) => x;
}<|MERGE_RESOLUTION|>--- conflicted
+++ resolved
@@ -77,21 +77,22 @@
     List<PackageId> upgradablePackages;
     List<PackageId> resolvablePackages;
 
-<<<<<<< HEAD
     final shouldShowSpinner = stdout.hasTerminal && !argResults['json'];
 
     Future<void> resolve() async {
-      upgradableSolveResult = await resolveVersions(
+      upgradablePackages = (await resolveVersions(
         SolveType.UPGRADE,
         cache,
         Package.inMemory(upgradePubspec),
-      );
-
-      resolvableSolveResult = await resolveVersions(
+      ))
+          .packages;
+
+      resolvablePackages = (await resolveVersions(
         SolveType.UPGRADE,
         cache,
         Package.inMemory(resolvablePubspec),
-      );
+      ))
+          .packages;
     }
 
     if (shouldShowSpinner) {
@@ -99,28 +100,6 @@
     } else {
       await resolve();
     }
-=======
-    await log.warningsOnlyUnlessTerminal(
-      () => log.spinner(
-        'Resolving',
-        () async {
-          upgradablePackages = (await resolveVersions(
-            SolveType.UPGRADE,
-            cache,
-            Package.inMemory(upgradePubspec),
-          ))
-              .packages;
-
-          resolvablePackages = (await resolveVersions(
-            SolveType.UPGRADE,
-            cache,
-            Package.inMemory(resolvablePubspec),
-          ))
-              .packages;
-        },
-      ),
-    );
->>>>>>> 8777719d
 
     final currentPackages = entrypoint.lockFile.packages.values;
 
