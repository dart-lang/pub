// Copyright (c) 2013, the Dart project authors.  Please see the AUTHORS file
// for details. All rights reserved. Use of this source code is governed by a
// BSD-style license that can be found in the LICENSE file.

import 'dart:async';
import 'dart:math' as math;

import 'package:barback/barback.dart';

import '../barback/asset_environment.dart';
import '../log.dart' as log;
import '../utils.dart';
import 'barback.dart';

final _arrow = getSpecial('\u2192', '=>');

/// Handles the `serve` pub command.
class ServeCommand extends BarbackCommand {
  String get name => "serve";
  String get description => 'Run a local web development server.\n\n'
      'By default, this serves "web/" and "test/", but an explicit list of \n'
      'directories to serve can be provided as well.';
  String get invocation => "pub serve [directories...]";
  String get docUrl => "http://dartlang.org/tools/pub/cmd/pub-serve.html";

  String get hostname => argResults['hostname'];

  /// The base port for the servers.
  ///
  /// This will print a usage error and exit if the specified port is invalid.
  int get port => parseInt(argResults['port'], 'port');

  /// The port for the admin UI.
  ///
  /// This will print a usage error and exit if the specified port is invalid.
  int get adminPort {
    var adminPort = argResults['admin-port'];
    return adminPort == null ? null : parseInt(adminPort, 'admin port');
  }

  /// `true` if the admin server URL should be displayed on startup.
  bool get logAdminUrl => argResults['log-admin-url'];

  BarbackMode get defaultMode => BarbackMode.DEBUG;

  List<String> get defaultSourceDirectories => ["web", "test"];

  /// This completer is used to keep pub running (by not completing) and to
  /// pipe fatal errors to pub's top-level error-handling machinery.
  final _completer = new Completer<Null>();

  ServeCommand() {
    argParser.addOption("define",
        abbr: "D",
        help: "Defines an environment constant for dart2js.",
        allowMultiple: true,
        splitCommas: false);
    argParser.addOption('hostname',
        defaultsTo: 'localhost', help: 'The hostname to listen on.');
    argParser.addOption('port',
        defaultsTo: '8080', help: 'The base port to listen on.');

    // TODO(rnystrom): A hidden option to print the URL that the admin server
    // is bound to on startup. Since this is currently only used for the Web
    // Socket interface, we don't want to show it to users, but the tests and
    // Editor need this logged to know what port to bind to.
    // Remove this (and always log) when #16954 is fixed.
    argParser.addFlag('log-admin-url', defaultsTo: false, hide: true);

    // TODO(nweiz): Make this public when issue 16954 is fixed.
    argParser.addOption('admin-port', hide: true);

    argParser.addFlag('dart2js',
        defaultsTo: true,
<<<<<<< HEAD
        help: 'Deprecated: Use --compiler=none to disable js compilation.');
=======
        help: 'Deprecated: Use --compiler=none to disable js compilation.',
        hide: true);
>>>>>>> 4926c0fd
    argParser.addFlag('force-poll',
        defaultsTo: false,
        help: 'Force the use of a polling filesystem watcher.');
  }

  Future onRunTransformerCommand() async {
    var port = parseInt(argResults['port'], 'port');
    var adminPort = argResults['admin-port'] == null
        ? null
        : parseInt(argResults['admin-port'], 'admin port');

    var watcherType =
        argResults['force-poll'] ? WatcherType.POLLING : WatcherType.AUTO;

    var environmentConstants = new Map<String, String>.fromIterable(
        argResults["define"],
        key: (pair) => pair.split("=").first,
        value: (pair) => pair.split("=").last);

    var environment = await AssetEnvironment.create(entrypoint, mode,
        watcherType: watcherType,
        hostname: hostname,
        basePort: port,
        compiler: compiler,
        environmentConstants: environmentConstants);
    var directoryLength =
        sourceDirectories.map((dir) => dir.length).reduce(math.max);

    if (adminPort != null) {
      var server = await environment.startAdminServer(adminPort);
      server.results.listen((_) {
        // The admin server produces no result values.
        assert(false);
      }, onError: _fatalError);

      if (logAdminUrl) {
        log.message("Running admin server on "
            "${log.bold('http://$hostname:${server.port}')}");
      }
    }

    // Start up the servers. We pause updates while this is happening so
    // that we don't log spurious build results in the middle of listing
    // out the bound servers.
    environment.pauseUpdates();
    for (var directory in sourceDirectories) {
      await _startServer(environment, directory, directoryLength);
    }

    // Now that the servers are up and logged, send them to barback.
    environment.barback.errors.listen((error) {
      log.error(log.red("Build error:\n$error"));
    });

    environment.barback.results.listen((result) {
      if (result.succeeded) {
        // TODO(rnystrom): Report using growl/inotify-send where available.
        log.message("Build completed ${log.green('successfully')}");
      } else {
        log.message("Build completed with "
            "${log.red(result.errors.length)} errors.");
      }
    }, onError: _fatalError);

    environment.resumeUpdates();
    await _completer.future;
  }

  Future _startServer(AssetEnvironment environment, String rootDirectory,
      int directoryLength) async {
    var server = await environment.serveDirectory(rootDirectory);
    // In release mode, strip out .dart files since all relevant ones have
    // been compiled to JavaScript already.
    if (mode == BarbackMode.RELEASE) {
      server.allowAsset = (url) => !url.path.endsWith(".dart");
    }

    // Add two characters to account for "[" and "]".
    var directory =
        log.gray(padRight("[${server.rootDirectory}]", directoryLength + 2));

    server.results.listen((result) {
      if (result.isCached) {
        var prefix = "$directory ${log.green('GET')}";
        log.collapsible(
            "$prefix ${result.url.path} $_arrow (cached) ${result.id}",
            "$prefix Served ## cached assets.");
      } else if (result.isSuccess) {
        var prefix = "$directory ${log.green('GET')}";
        log.collapsible("$prefix ${result.url.path} $_arrow ${result.id}",
            "$prefix Served ## assets.");
      } else {
        var buffer = new StringBuffer();
        buffer.write("$directory ${log.red('GET')} ${result.url.path} $_arrow");

        var error = result.error.toString();
        if (error.contains("\n")) {
          buffer.write("\n${prefixLines(error)}");
        } else {
          buffer.write(" $error");
        }

        log.error(buffer);
      }
    }, onError: _fatalError);

    log.message("Serving ${entrypoint.root.name} "
        "${padRight(server.rootDirectory, directoryLength)} "
        "on ${log.bold('http://$hostname:${server.port}')}");
  }

  /// Reports [error] and exits the server.
  void _fatalError(error, [stackTrace]) {
    if (_completer.isCompleted) return;
    _completer.completeError(error, stackTrace);
  }
}<|MERGE_RESOLUTION|>--- conflicted
+++ resolved
@@ -72,12 +72,8 @@
 
     argParser.addFlag('dart2js',
         defaultsTo: true,
-<<<<<<< HEAD
-        help: 'Deprecated: Use --compiler=none to disable js compilation.');
-=======
         help: 'Deprecated: Use --compiler=none to disable js compilation.',
         hide: true);
->>>>>>> 4926c0fd
     argParser.addFlag('force-poll',
         defaultsTo: false,
         help: 'Force the use of a polling filesystem watcher.');
