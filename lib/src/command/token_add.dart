// Copyright (c) 2021, the Dart project authors.  Please see the AUTHORS file
// for details. All rights reserved. Use of this source code is governed by a
// BSD-style license that can be found in the LICENSE file.

// @dart=2.11

import 'dart:async';
import 'dart:io';

import '../authentication/credential.dart';
import '../command.dart';
import '../exceptions.dart';
import '../io.dart';
import '../log.dart' as log;
import '../source/hosted.dart';

/// Handles the `token add` pub command.
class TokenAddCommand extends PubCommand {
  @override
  String get name => 'add';
  @override
  String get description =>
      'Add authentication tokens for a package repository.';
  @override
  String get invocation => 'pub token add';
  @override
  String get argumentsDescription => '[hosted-url]';

  String get envVar => argResults['env-var'];

  TokenAddCommand() {
    argParser.addOption('env-var',
        help: 'Use this environment variable to fetch the secret token.');
  }

  @override
  Future<void> runProtected() async {
    if (argResults.rest.isEmpty) {
      usageException(
          'The [hosted-url] for a package repository must be given.');
    } else if (argResults.rest.length > 1) {
      usageException('Takes only a single argument.');
    }

    try {
      var hostedUrl = validateAndNormalizeHostedUrl(argResults.rest.first);
      if (hostedUrl.isScheme('HTTP')) {
        throw DataException('Insecure package repository could not be added.');
      }

<<<<<<< HEAD
      if (envVar == null) {
        await _addTokenFromStdin(hostedUrl);
      } else {
        await _addEnvVarToken(hostedUrl);
=======
      final token = await stdinPrompt('Enter secret token:', echoMode: false)
          .timeout(const Duration(minutes: 15));
      if (token.isEmpty) {
        usageException('Token is not provided.');
>>>>>>> 37057525
      }
    } on FormatException catch (e) {
      usageException('Invalid [hosted-url]: "${argResults.rest.first}"\n'
          '${e.message}');
    } on TimeoutException catch (_) {
      // Timeout is added to readLine call to make sure automated jobs doesn't
      // get stuck on noop state if user forget to pipe token to the 'token add'
      // command. This behavior might be removed.
      throw ApplicationException('Token is not provided within 15 minutes.');
    }
  }

  Future<void> _addTokenFromStdin(Uri hostedUrl) async {
    final token = await stdinPrompt('Enter secret token:')
        .timeout(const Duration(minutes: 15));
    if (token.isEmpty) {
      usageException('Token is not provided.');
    }

    tokenStore.addCredential(Credential.token(hostedUrl, token));
    log.message(
      'Requests to $hostedUrl will now be authenticated using the secret '
      'token.',
    );
  }

  Future<void> _addEnvVarToken(Uri hostedUrl) async {
    if (envVar.isEmpty) {
      throw DataException('Cannot use the empty string as --env-var');
    }

    tokenStore.addCredential(Credential.env(hostedUrl, envVar));
    log.message(
      'Requests to $hostedUrl will now be authenticated using the secret '
      'token stored in the environment variable `$envVar`.',
    );

    if (!Platform.environment.containsKey(envVar)) {
      // If environment variable doesn't exist when
      // pub token add <hosted-url> --env-var <ENV_VAR> is called, we should
      // print a warning.
      log.warning('Environment variable $envVar is not defined.');
    }
  }
}<|MERGE_RESOLUTION|>--- conflicted
+++ resolved
@@ -48,17 +48,10 @@
         throw DataException('Insecure package repository could not be added.');
       }
 
-<<<<<<< HEAD
       if (envVar == null) {
         await _addTokenFromStdin(hostedUrl);
       } else {
         await _addEnvVarToken(hostedUrl);
-=======
-      final token = await stdinPrompt('Enter secret token:', echoMode: false)
-          .timeout(const Duration(minutes: 15));
-      if (token.isEmpty) {
-        usageException('Token is not provided.');
->>>>>>> 37057525
       }
     } on FormatException catch (e) {
       usageException('Invalid [hosted-url]: "${argResults.rest.first}"\n'
@@ -72,7 +65,7 @@
   }
 
   Future<void> _addTokenFromStdin(Uri hostedUrl) async {
-    final token = await stdinPrompt('Enter secret token:')
+    final token = await stdinPrompt('Enter secret token:', echoMode: false)
         .timeout(const Duration(minutes: 15));
     if (token.isEmpty) {
       usageException('Token is not provided.');
