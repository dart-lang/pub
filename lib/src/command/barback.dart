--- conflicted
+++ resolved
@@ -24,17 +24,6 @@
 abstract class BarbackCommand extends PubCommand {
   /// The build mode.
   BarbackMode get mode => new BarbackMode(argResults["mode"]);
-
-<<<<<<< HEAD
-  // The current compiler mode.
-  Compiler get compiler {
-    if (argResults.options.contains('dart2js') &&
-        argResults.wasParsed('dart2js')) {
-      if (argResults["compiler"] && argResults.wasParsed("compiler")) {
-        throw new ArgumentError(
-            "The `dart2js` arg can't be used with the `compiler` arg. Prefer "
-            "using the compiler flag.");
-=======
 
   /// The current compiler mode.
   Compiler get compiler {
@@ -45,7 +34,6 @@
         usageException(
             "The --dart2js flag can't be used with the --compiler arg. "
             "Prefer using the --compiler arg as --[no]-dart2js is deprecated.");
->>>>>>> ef2177c2
       }
       if (argResults['dart2js']) {
         return Compiler.dart2JS;
@@ -81,11 +69,7 @@
         negatable: false);
 
     argParser.addOption("compiler",
-<<<<<<< HEAD
-        allowed: Compiler.compilerNames,
-=======
         allowed: Compiler.names,
->>>>>>> ef2177c2
         defaultsTo: 'dart2js',
         help: 'The JavaScript compiler to use to build the app.');
   }
