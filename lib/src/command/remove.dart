--- conflicted
+++ resolved
@@ -76,32 +76,21 @@
 
       /// Create a new [Entrypoint] since we have to reprocess the updated
       /// pubspec file.
-<<<<<<< HEAD
       final updatedEntrypoint = Entrypoint(directory!, cache);
-      await updatedEntrypoint.acquireDependencies(SolveType.GET,
-          precompile: argResults['precompile']);
-
-      var example = entrypoint.example;
-      if (argResults['example'] && example != null) {
-        await example.acquireDependencies(SolveType.GET,
-            precompile: argResults['precompile'],
-            onlyReportSuccessOrFailure: true);
-=======
-      final updatedEntrypoint = Entrypoint(directory, cache);
       await updatedEntrypoint.acquireDependencies(
         SolveType.GET,
         precompile: argResults['precompile'],
         analytics: analytics,
       );
 
-      if (argResults['example'] && entrypoint.example != null) {
-        await entrypoint.example.acquireDependencies(
+      var example = entrypoint.example;
+      if (argResults['example'] && example != null) {
+        await example.acquireDependencies(
           SolveType.GET,
           precompile: argResults['precompile'],
           onlyReportSuccessOrFailure: true,
           analytics: analytics,
         );
->>>>>>> 909852fc
       }
     }
   }
