--- conflicted
+++ resolved
@@ -41,7 +41,6 @@
 
     argParser.addFlag('precompile',
         help: 'Precompile executables in immediate dependencies.');
-<<<<<<< HEAD
 
     argParser.addFlag(
       'example',
@@ -49,10 +48,9 @@
       defaultsTo: true,
       hide: true,
     );
-=======
+
     argParser.addOption('directory',
         abbr: 'C', help: 'Run this in the directory<dir>.', valueHelp: 'dir');
->>>>>>> 11e7b2ce
   }
 
   @override
@@ -78,14 +76,10 @@
       /// Update the pubspec.
       _writeRemovalToPubspec(packages);
 
-<<<<<<< HEAD
       /// Create a new [Entrypoint] since we have to reprocess the updated
       /// pubspec file.
-      final updatedEntrypoint = Entrypoint.current(cache);
+      final updatedEntrypoint = Entrypoint(directory, cache);
       await updatedEntrypoint.acquireDependencies(SolveType.GET,
-=======
-      await Entrypoint(directory, cache).acquireDependencies(SolveType.GET,
->>>>>>> 11e7b2ce
           precompile: argResults['precompile']);
 
       if (argResults['example'] && entrypoint.example != null) {
