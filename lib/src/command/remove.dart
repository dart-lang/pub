--- conflicted
+++ resolved
@@ -69,13 +69,11 @@
       /// Update the pubspec.
       _writeRemovalToPubspec(packages);
 
-<<<<<<< HEAD
-      await Entrypoint.current(cache).acquireDependencies(SolveType.GET,
-          precompile: argResults['precompile'], analytics: analytics);
-=======
-      await Entrypoint(directory, cache).acquireDependencies(SolveType.GET,
-          precompile: argResults['precompile']);
->>>>>>> 9941c1f9
+      await Entrypoint(directory, cache).acquireDependencies(
+        SolveType.GET,
+        precompile: argResults['precompile'],
+        analytics: analytics,
+      );
     }
   }
 
