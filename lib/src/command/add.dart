// Copyright (c) 2020, the Dart project authors.  Please see the AUTHORS file
// for details. All rights reserved. Use of this source code is governed by a
// BSD-style license that can be found in the LICENSE file.

import 'package:pub_semver/pub_semver.dart';
import 'package:yaml/yaml.dart';

import '../command.dart';
import '../entrypoint.dart';
import '../exceptions.dart';
import '../git.dart';
import '../io.dart';
import '../log.dart' as log;
import '../package.dart';
import '../package_name.dart';
import '../pubspec.dart';
import '../solver.dart';
import '../utils.dart';
import '../yaml_edit/editor.dart';

/// Handles the `add` pub command. Adds a dependency to `pubspec.yaml` and gets
/// the package. The user may pass in a git constraint, host url, or path as
/// requirements. If no such options are passed in, this command will do a
/// resolution to find the latest version of the package that is compatible with
/// the other dependencies in `pubspec.yaml`, and then enter that as the lower
/// bound in a ^x.y.z constraint.
///
/// Currently supports only adding one dependency at a time.
class AddCommand extends PubCommand {
  @override
  String get name => 'add';
  @override
  String get description => 'Add a dependency to pubspec.yaml.';
  @override
  String get invocation => 'pub add <package>[:<constraint>] [options]';
  @override
  String get docUrl => 'https://dart.dev/tools/pub/cmd/pub-add';

  bool get isDev => argResults['dev'];
  bool get isDryRun => argResults['dry-run'];
  String get gitUrl => argResults['git-url'];
  String get gitPath => argResults['git-path'];
  String get gitRef => argResults['git-ref'];
  String get hostUrl => argResults['hosted-url'];
  String get path => argResults['path'];
  String get sdk => argResults['sdk'];

  bool get hasGitOptions => gitUrl != null || gitRef != null || gitPath != null;
  bool get hasHostOptions => hostUrl != null;

  AddCommand() {
    argParser.addFlag('dev',
        abbr: 'd',
        negatable: false,
        help: 'Adds package to the development dependencies instead.');

    argParser.addOption('git-url', help: 'Git URL of the package');
    argParser.addOption('git-ref',
        help: 'Git branch or commit to be retrieved');
    argParser.addOption('git-path', help: 'Path of git package in repository');
    argParser.addOption('hosted-url', help: 'URL of package host server');
    argParser.addOption('path', help: 'Local path');
    argParser.addOption('sdk', help: 'SDK source for package');

    argParser.addFlag('offline',
        help: 'Use cached packages instead of accessing the network.');

    argParser.addFlag('dry-run',
        abbr: 'n',
        negatable: false,
        help: "Report what dependencies would change but don't change any.");

    argParser.addFlag('precompile',
        help: 'Precompile executables in immediate dependencies.');
  }

  @override
  Future run() async {
    if (argResults.rest.isEmpty) {
      usageException('Must specify a package to be added.');
    }

    final packageInformation = _parsePackage(argResults.rest.first);
    final package = packageInformation.first;

    /// Perform version resolution in-memory.
    final updatedPubSpec =
        await _addPackageToPubspec(entrypoint.root.pubspec, package);

    SolveResult solveResult;

    try {
      /// Use [SolveType.UPGRADE] to solve for the highest version of [package]
      /// in case [package] was already a transitive dependency. In the case
      /// where the user specifies a version constraint, this serves to ensure
      /// that a resolution exists before we update pubspec.yaml.
      solveResult = await resolveVersions(
          SolveType.UPGRADE, cache, Package.inMemory(updatedPubSpec));
    } on GitException {
      dataError('Unable to resolve package "${package.name}" with the given '
          'git parameters.');
    } on SolveFailure catch (e) {
      dataError(e.message);
    } on WrappedException catch (e) {
      /// [WrappedException]s may appear if an invalid [hostUrl] is passed in.
      dataError(e.message);
    }

    final resultPackage = solveResult.packages
        .firstWhere((packageId) => packageId.name == package.name);

    /// Assert that [resultPackage] is within the original user's expectations.
    if (package.constraint != null &&
        !package.constraint.allows(resultPackage.version)) {
      if (updatedPubSpec.dependencyOverrides != null &&
          updatedPubSpec.dependencyOverrides.isNotEmpty) {
        dataError(
            '"${package.name}" resolved to "${resultPackage.version}" which '
            'does not satisfy constraint "${package.constraint}". This could be '
            'caused by "dependency_overrides".');
      }
      dataError(
          '"${package.name}" resolved to "${resultPackage.version}" which '
          'does not satisfy constraint "${package.constraint}".');
    }

    if (isDryRun) {
      /// Even if it is a dry run, run `acquireDependencies` so that the user
      /// gets a report on the other packages that might change version due
      /// to this new dependency.
      final newRoot = Package.inMemory(updatedPubSpec);

      await Entrypoint.global(newRoot, entrypoint.lockFile, cache,
              solveResult: solveResult)
          .acquireDependencies(SolveType.GET,
              dryRun: true, precompile: argResults['precompile']);
    } else {
      /// Update the `pubspec.yaml` before calling [acquireDependencies] to
      /// ensure that the modification timestamp on `pubspec.lock` and
      /// `.dart_tool/package_config.json` is newer than `pubspec.yaml`,
      /// ensuring that [entrypoint.assertUptoDate] will pass.
      _updatePubspec(resultPackage, packageInformation, isDev);

      /// Create a new [Entrypoint] since we have to reprocess the updated
      /// pubspec file.
      await Entrypoint.current(cache).acquireDependencies(SolveType.GET,
          precompile: argResults['precompile']);
    }

    if (isOffline) {
      log.warning('Warning: Packages added when offline may not resolve to '
          'the latest compatible version available.');
    }
  }

  /// Creates a new in-memory [Pubspec] by adding [package] to the
  /// dependencies of [original].
  Future<Pubspec> _addPackageToPubspec(
      Pubspec original, PackageRange package) async {
    ArgumentError.checkNotNull(original, 'original');
    ArgumentError.checkNotNull(package, 'package');

    final dependencies = [...original.dependencies.values];
    var devDependencies = [...original.devDependencies.values];
    final dependencyNames = dependencies.map((dependency) => dependency.name);
    final devDependencyNames =
        devDependencies.map((devDependency) => devDependency.name);

    if (isDev) {
      /// TODO(walnut): Change the error message once pub upgrade --bump is
      /// released
      if (devDependencyNames.contains(package.name)) {
        dataError('"${package.name}" is already in "dev_dependencies". '
            'Use "pub upgrade ${package.name}" to upgrade to a later version!');
      }

      /// If package is originally in dependencies and we wish to add it to
      /// dev_dependencies, this is a redundant change, and we should not
      /// remove the package from dependencies, since it might cause the user's
      /// code to break.
      if (dependencyNames.contains(package.name)) {
        dataError('"${package.name}" is already in "dependencies". '
            'Use "pub remove ${package.name}" to remove it before adding it '
            'to "dev_dependencies"');
      }

      devDependencies.add(package);
    } else {
      /// TODO(walnut): Change the error message once pub upgrade --bump is
      /// released
      if (dependencyNames.contains(package.name)) {
        dataError('"${package.name}" is already in "dependencies". '
            'Use "pub upgrade ${package.name}" to upgrade to a later version!');
      }

      /// If package is originally in dev_dependencies and we wish to add it to
      /// dependencies, we remove the package from dev_dependencies, since it is
      /// now redundant.
      if (devDependencyNames.contains(package.name)) {
        log.message('"${package.name}" was found in dev_dependencies. '
            'Removing "${package.name}" and adding it to dependencies instead.');
        devDependencies =
            devDependencies.where((d) => d.name != package.name).toList();
      }

      dependencies.add(package);
    }

    return Pubspec(
      original.name,
      version: original.version,
      sdkConstraints: original.sdkConstraints,
      dependencies: dependencies,
      devDependencies: devDependencies,
      dependencyOverrides: original.dependencyOverrides.values,
    );
  }

  /// Parse [package] to return the corresponding [PackageRange], as well as its
  /// representation in `pubspec.yaml`.
  ///
  /// [package] must be written in the format
  /// `<package-name>[:<version-constraint>]`, where quotations should be used
  /// if necessary.
  ///
  /// Examples:
  /// ```
  /// retry
  /// retry:2.0.0
  /// retry:^2.0.0
  /// retry:'>=2.0.0'
  /// retry:'>2.0.0 <3.0.1'
  /// 'retry:>2.0.0 <3.0.1'
  /// retry:any
  /// ```
  ///
  /// If a version constraint is provided when the `--path` or any of the
  /// `--git-<option>` options are used, a [PackageParseError] will be thrown.
  ///
  /// Packages must either be a git, hosted, sdk, or path package. Mixing of
  /// options is not allowed and will cause a [PackageParseError] to be thrown.
  ///
  /// If any of the other git options are defined when `--git-url` is not
  /// defined, an error will be thrown.
  Pair<PackageRange, dynamic> _parsePackage(String package) {
    ArgumentError.checkNotNull(package, 'package');

    final _conflictingFlagSets = [
      ['git-url', 'git-ref', 'git-path'],
      ['hosted-url'],
      ['path'],
      ['sdk'],
    ];

    for (final flag
        in _conflictingFlagSets.expand((s) => s).where(argResults.wasParsed)) {
      final conflictingFlag = _conflictingFlagSets
          .where((s) => !s.contains(flag))
          .expand((s) => s)
          .firstWhere(argResults.wasParsed, orElse: () => null);
      if (conflictingFlag != null) {
        usageException(
            'Packages can only have one source, "pub add" flags "--$flag" and '
            '"--$conflictingFlag" are conflicting.');
      }
    }

    /// The package to be added, along with the user-defined package constraints
    /// if present.
    PackageRange packageRange;

    /// The entry to be added to the pubspec. Assigned dynamic because it can
    /// take on either a string for simple version constraints or a map for
    /// more complicated hosted/git options.
    dynamic pubspecInformation;

    final splitPackage = package.split(':');
    final packageName = splitPackage[0];

    /// There shouldn't be more than one `:` in the package information
    if (splitPackage.length > 2) {
      usageException('Invalid package and version constraint: $package');
    }

    /// We want to allow for [constraint] to take on a `null` value here to
    /// preserve the fact that the user did not specify a constraint.
    VersionConstraint constraint;

    try {
      constraint = splitPackage.length == 2
          ? VersionConstraint.parse(splitPackage[1])
          : null;
    } on FormatException catch (e) {
      usageException('Invalid version constraint: ${e.message}');
    }

    /// Determine the relevant [packageRange] and [pubspecInformation] depending
    /// on the type of package.
    if (hasGitOptions) {
      dynamic git;

      if (gitUrl == null) {
        usageException('The `--git-url` is required for git dependencies.');
      }

      /// Process the git options to return the simplest representation to be
      /// added to the pubspec.
      if (gitRef == null && gitPath == null) {
        git = gitUrl;
      } else {
        git = {'url': gitUrl, 'ref': gitRef, 'path': gitPath};
        git.removeWhere((key, value) => value == null);
      }

      packageRange = cache.sources['git']
          .parseRef(packageName, git)
          .withConstraint(constraint ?? VersionConstraint.any);
      pubspecInformation = {'git': git};
    } else if (path != null) {
      packageRange = cache.sources['path']
          .parseRef(packageName, path, containingPath: entrypoint.pubspecPath)
          .withConstraint(constraint ?? VersionConstraint.any);
      pubspecInformation = {'path': path};
    } else if (sdk != null) {
      packageRange = cache.sources['sdk']
          .parseRef(packageName, sdk)
          .withConstraint(constraint ?? VersionConstraint.any);
      pubspecInformation = {'sdk': sdk};
    } else {
      final hostInfo =
          hasHostOptions ? {'url': hostUrl, 'name': packageName} : null;

      if (hostInfo == null) {
        pubspecInformation = constraint?.toString();
      } else {
        pubspecInformation = {'hosted': hostInfo};
      }

      packageRange = PackageRange(packageName, cache.sources['hosted'],
          constraint ?? VersionConstraint.any, hostInfo ?? packageName);
    }

    if (pubspecInformation is Map && constraint != null) {
      /// We cannot simply assign the value of version since it is likely that
      /// [pubspecInformation] takes on the type
      /// [Map<String, Map<String, String>>]
      pubspecInformation = {
        ...pubspecInformation,
        'version': constraint.toString()
      };
    }

    return Pair(packageRange, pubspecInformation);
  }

  /// Writes the changes to the pubspec file.
  void _updatePubspec(PackageId resultPackage,
      Pair<PackageRange, dynamic> packageInformation, bool isDevelopment) {
    ArgumentError.checkNotNull(resultPackage, 'resultPackage');
    ArgumentError.checkNotNull(packageInformation, 'pubspecInformation');

    final package = packageInformation.first;
    var pubspecInformation = packageInformation.last;

    if ((sdk != null || hasHostOptions) &&
        pubspecInformation is Map &&
        pubspecInformation['version'] == null) {
      /// We cannot simply assign the value of version since it is likely that
      /// [pubspecInformation] takes on the type
      /// [Map<String, Map<String, String>>]
      pubspecInformation = {
        ...pubspecInformation,
        'version': '^${resultPackage.version}'
      };
    }

    final dependencyKey = isDevelopment ? 'dev_dependencies' : 'dependencies';
    final packagePath = [dependencyKey, package.name];

    final yamlEditor = YamlEditor(readTextFile(entrypoint.pubspecPath));
    log.io('Reading ${entrypoint.pubspecPath}');
    log.fine('Contents:\n$yamlEditor');

    /// Handle situations where the user might not have the dependencies or
    /// dev_dependencies map.
    if (yamlEditor.parseAt([dependencyKey], orElse: () => null)?.value ==
        null) {
      yamlEditor.update([dependencyKey],
          {package.name: pubspecInformation ?? '^${resultPackage.version}'});
    } else {
      yamlEditor.update(
          packagePath, pubspecInformation ?? '^${resultPackage.version}');
    }

    log.fine('Added ${package.name} to "$dependencyKey"');

    /// Remove the package from dev_dependencies if we are adding it to
    /// dependencies. Refer to [_addPackageToPubspec] for additional discussion.
<<<<<<< HEAD
    if (!isDevelopment &&
        yamlEditor.parseAt(['dev_dependencies', package.name],
                orElse: () => null) !=
            null) {
      yamlEditor.remove(['dev_dependencies', package.name]);

      log.fine('Removed ${package.name} from "dev_dependencies".');
=======
    if (!isDevelopment) {
      final devDependenciesNode =
          yamlEditor.parseAt(['dev_dependencies'], orElse: () => null);

      if (devDependenciesNode is YamlMap &&
          devDependenciesNode.containsKey(package.name)) {
        if (devDependenciesNode.length == 1) {
          yamlEditor.remove(['dev_dependencies']);
        } else {
          yamlEditor.remove(['dev_dependencies', package.name]);
        }
      }
>>>>>>> 135d9fa0
    }

    /// Windows line endings are already handled by [yamlEditor]
    writeTextFile(entrypoint.pubspecPath, yamlEditor.toString());
  }
}<|MERGE_RESOLUTION|>--- conflicted
+++ resolved
@@ -396,15 +396,6 @@
 
     /// Remove the package from dev_dependencies if we are adding it to
     /// dependencies. Refer to [_addPackageToPubspec] for additional discussion.
-<<<<<<< HEAD
-    if (!isDevelopment &&
-        yamlEditor.parseAt(['dev_dependencies', package.name],
-                orElse: () => null) !=
-            null) {
-      yamlEditor.remove(['dev_dependencies', package.name]);
-
-      log.fine('Removed ${package.name} from "dev_dependencies".');
-=======
     if (!isDevelopment) {
       final devDependenciesNode =
           yamlEditor.parseAt(['dev_dependencies'], orElse: () => null);
@@ -416,8 +407,9 @@
         } else {
           yamlEditor.remove(['dev_dependencies', package.name]);
         }
-      }
->>>>>>> 135d9fa0
+
+        log.fine('Removed ${package.name} from "dev_dependencies".');
+      }
     }
 
     /// Windows line endings are already handled by [yamlEditor]
