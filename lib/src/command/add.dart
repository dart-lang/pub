// Copyright (c) 2020, the Dart project authors.  Please see the AUTHORS file
// for details. All rights reserved. Use of this source code is governed by a
// BSD-style license that can be found in the LICENSE file.

import 'package:collection/collection.dart' show IterableExtension;
import 'package:path/path.dart' as p;
import 'package:pub_semver/pub_semver.dart';
import 'package:yaml/yaml.dart';
import 'package:yaml_edit/yaml_edit.dart';

import '../command.dart';
import '../entrypoint.dart';
import '../exceptions.dart';
import '../git.dart';
import '../io.dart';
import '../log.dart' as log;
import '../package.dart';
import '../package_name.dart';
import '../pubspec.dart';
import '../solver.dart';
import '../source/path.dart';
import '../utils.dart';

/// Handles the `add` pub command. Adds a dependency to `pubspec.yaml` and gets
/// the package. The user may pass in a git constraint, host url, or path as
/// requirements. If no such options are passed in, this command will do a
/// resolution to find the latest version of the package that is compatible with
/// the other dependencies in `pubspec.yaml`, and then enter that as the lower
/// bound in a ^x.y.z constraint.
///
/// Currently supports only adding one dependency at a time.
class AddCommand extends PubCommand {
  @override
  String get name => 'add';
  @override
  String get description => 'Add a dependency to pubspec.yaml.';
  @override
  String get argumentsDescription => '<package>[:<constraint>] [options]';
  @override
  String get docUrl => 'https://dart.dev/tools/pub/cmd/pub-add';
  @override
  bool? get isOffline => argResults['offline'];

  bool? get isDev => argResults['dev'];
  bool? get isDryRun => argResults['dry-run'];
  String? get gitUrl => argResults['git-url'];
  String? get gitPath => argResults['git-path'];
  String? get gitRef => argResults['git-ref'];
  String? get hostUrl => argResults['hosted-url'];
  String? get path => argResults['path'];
  String? get sdk => argResults['sdk'];

  bool get hasGitOptions => gitUrl != null || gitRef != null || gitPath != null;
  bool get hasHostOptions => hostUrl != null;

  AddCommand() {
    argParser.addFlag('dev',
        abbr: 'd',
        negatable: false,
        help: 'Adds package to the development dependencies instead.');

    argParser.addOption('git-url', help: 'Git URL of the package');
    argParser.addOption('git-ref',
        help: 'Git branch or commit to be retrieved');
    argParser.addOption('git-path', help: 'Path of git package in repository');
    argParser.addOption('hosted-url', help: 'URL of package host server');
    argParser.addOption('path', help: 'Local path');
    argParser.addOption('sdk', help: 'SDK source for package');
    argParser.addFlag(
      'example',
      help:
          'Also update dependencies in `example/` after modifying pubspec.yaml in the root package (if it exists).',
      hide: true,
    );

    argParser.addFlag('offline',
        help: 'Use cached packages instead of accessing the network.');

    argParser.addFlag('dry-run',
        abbr: 'n',
        negatable: false,
        help: "Report what dependencies would change but don't change any.");

    argParser.addFlag('precompile',
        help: 'Build executables in immediate dependencies.');
    argParser.addOption('directory',
        abbr: 'C', help: 'Run this in the directory<dir>.', valueHelp: 'dir');
  }

  @override
  Future<void> runProtected() async {
    if (argResults.rest.isEmpty) {
      usageException('Must specify a package to be added.');
    } else if (argResults.rest.length > 1) {
      usageException('Takes only a single argument.');
    }

    final packageInformation = _parsePackage(argResults.rest.first);
    final package = packageInformation.first;

    /// Perform version resolution in-memory.
    final updatedPubSpec =
        await _addPackageToPubspec(entrypoint.root.pubspec, package);

    late SolveResult solveResult;

    try {
      /// Use [SolveType.UPGRADE] to solve for the highest version of [package]
      /// in case [package] was already a transitive dependency. In the case
      /// where the user specifies a version constraint, this serves to ensure
      /// that a resolution exists before we update pubspec.yaml.
      // TODO(sigurdm): We should really use a spinner here.
      solveResult = await resolveVersions(
          SolveType.UPGRADE, cache, Package.inMemory(updatedPubSpec));
    } on GitException {
      dataError('Unable to resolve package "${package.name}" with the given '
          'git parameters.');
    } on SolveFailure catch (e) {
      dataError(e.message);
    } on WrappedException catch (e) {
      /// [WrappedException]s may appear if an invalid [hostUrl] is passed in.
      dataError(e.message);
    }

    final resultPackage = solveResult.packages
        .firstWhere((packageId) => packageId.name == package.name);

    /// Assert that [resultPackage] is within the original user's expectations.
    var constraint = package.constraint;
    if (!constraint.allows(resultPackage.version)) {
      var dependencyOverrides = updatedPubSpec.dependencyOverrides;
      if (dependencyOverrides.isNotEmpty) {
        dataError(
            '"${package.name}" resolved to "${resultPackage.version}" which '
            'does not satisfy constraint "${package.constraint}". This could be '
            'caused by "dependency_overrides".');
      }
      dataError(
          '"${package.name}" resolved to "${resultPackage.version}" which '
          'does not satisfy constraint "${package.constraint}".');
    }

    if (isDryRun!) {
      /// Even if it is a dry run, run `acquireDependencies` so that the user
      /// gets a report on the other packages that might change version due
      /// to this new dependency.
      final newRoot = Package.inMemory(updatedPubSpec);

      // TODO(jonasfj): Stop abusing Entrypoint.global for dry-run output
      await Entrypoint.global(newRoot, entrypoint.lockFile, cache,
              solveResult: solveResult)
          .acquireDependencies(SolveType.GET,
              dryRun: true,
              precompile: argResults['precompile'],
              analytics: analytics);
    } else {
      /// Update the `pubspec.yaml` before calling [acquireDependencies] to
      /// ensure that the modification timestamp on `pubspec.lock` and
      /// `.dart_tool/package_config.json` is newer than `pubspec.yaml`,
      /// ensuring that [entrypoint.assertUptoDate] will pass.
      _updatePubspec(resultPackage, packageInformation, isDev!);

      /// Create a new [Entrypoint] since we have to reprocess the updated
      /// pubspec file.
<<<<<<< HEAD
      final updatedEntrypoint = Entrypoint(directory!, cache);
      await updatedEntrypoint.acquireDependencies(SolveType.GET,
          precompile: argResults['precompile']);
=======
      final updatedEntrypoint = Entrypoint(directory, cache);
      await updatedEntrypoint.acquireDependencies(
        SolveType.GET,
        precompile: argResults['precompile'],
        analytics: analytics,
      );
>>>>>>> 909852fc

      if (argResults['example'] && entrypoint.example != null) {
        await entrypoint.example!.acquireDependencies(
          SolveType.GET,
          precompile: argResults['precompile'],
          onlyReportSuccessOrFailure: true,
          analytics: analytics,
        );
      }
    }

    if (isOffline!) {
      log.warning('Warning: Packages added when offline may not resolve to '
          'the latest compatible version available.');
    }
  }

  /// Creates a new in-memory [Pubspec] by adding [package] to the
  /// dependencies of [original].
  Future<Pubspec> _addPackageToPubspec(
      Pubspec original, PackageRange package) async {
    ArgumentError.checkNotNull(original, 'original');
    ArgumentError.checkNotNull(package, 'package');

    final dependencies = [...original.dependencies.values];
    var devDependencies = [...original.devDependencies.values];
    final dependencyNames = dependencies.map((dependency) => dependency.name);
    final devDependencyNames =
        devDependencies.map((devDependency) => devDependency.name);

    if (isDev!) {
      /// TODO(walnut): Change the error message once pub upgrade --bump is
      /// released
      if (devDependencyNames.contains(package.name)) {
        dataError('"${package.name}" is already in "dev_dependencies". '
            'Use "pub upgrade ${package.name}" to upgrade to a later version!');
      }

      /// If package is originally in dependencies and we wish to add it to
      /// dev_dependencies, this is a redundant change, and we should not
      /// remove the package from dependencies, since it might cause the user's
      /// code to break.
      if (dependencyNames.contains(package.name)) {
        dataError('"${package.name}" is already in "dependencies". '
            'Use "pub remove ${package.name}" to remove it before adding it '
            'to "dev_dependencies"');
      }

      devDependencies.add(package);
    } else {
      /// TODO(walnut): Change the error message once pub upgrade --bump is
      /// released
      if (dependencyNames.contains(package.name)) {
        dataError('"${package.name}" is already in "dependencies". '
            'Use "pub upgrade ${package.name}" to upgrade to a later version!');
      }

      /// If package is originally in dev_dependencies and we wish to add it to
      /// dependencies, we remove the package from dev_dependencies, since it is
      /// now redundant.
      if (devDependencyNames.contains(package.name)) {
        log.message('"${package.name}" was found in dev_dependencies. '
            'Removing "${package.name}" and adding it to dependencies instead.');
        devDependencies =
            devDependencies.where((d) => d.name != package.name).toList();
      }

      dependencies.add(package);
    }

    return Pubspec(
      original.name,
      version: original.version,
      sdkConstraints: original.sdkConstraints,
      dependencies: dependencies,
      devDependencies: devDependencies,
      dependencyOverrides: original.dependencyOverrides.values,
    );
  }

  /// Parse [package] to return the corresponding [PackageRange], as well as its
  /// representation in `pubspec.yaml`.
  ///
  /// [package] must be written in the format
  /// `<package-name>[:<version-constraint>]`, where quotations should be used
  /// if necessary.
  ///
  /// Examples:
  /// ```
  /// retry
  /// retry:2.0.0
  /// retry:^2.0.0
  /// retry:'>=2.0.0'
  /// retry:'>2.0.0 <3.0.1'
  /// 'retry:>2.0.0 <3.0.1'
  /// retry:any
  /// ```
  ///
  /// If a version constraint is provided when the `--path` or any of the
  /// `--git-<option>` options are used, a [PackageParseError] will be thrown.
  ///
  /// Packages must either be a git, hosted, sdk, or path package. Mixing of
  /// options is not allowed and will cause a [PackageParseError] to be thrown.
  ///
  /// If any of the other git options are defined when `--git-url` is not
  /// defined, an error will be thrown.
  Pair<PackageRange, dynamic> _parsePackage(String package) {
    ArgumentError.checkNotNull(package, 'package');

    final _conflictingFlagSets = [
      ['git-url', 'git-ref', 'git-path'],
      ['hosted-url'],
      ['path'],
      ['sdk'],
    ];

    for (final flag
        in _conflictingFlagSets.expand((s) => s).where(argResults.wasParsed)) {
      final conflictingFlag = _conflictingFlagSets
          .where((s) => !s.contains(flag))
          .expand((s) => s)
          .firstWhereOrNull(argResults.wasParsed);
      if (conflictingFlag != null) {
        usageException(
            'Packages can only have one source, "pub add" flags "--$flag" and '
            '"--$conflictingFlag" are conflicting.');
      }
    }

    /// The package to be added, along with the user-defined package constraints
    /// if present.
    PackageRange packageRange;

    /// The entry to be added to the pubspec. Assigned dynamic because it can
    /// take on either a string for simple version constraints or a map for
    /// more complicated hosted/git options.
    dynamic pubspecInformation;

    final splitPackage = package.split(':');
    final packageName = splitPackage[0];

    /// There shouldn't be more than one `:` in the package information
    if (splitPackage.length > 2) {
      usageException('Invalid package and version constraint: $package');
    }

    /// We want to allow for [constraint] to take on a `null` value here to
    /// preserve the fact that the user did not specify a constraint.
    VersionConstraint? constraint;

    try {
      constraint = splitPackage.length == 2
          ? VersionConstraint.parse(splitPackage[1])
          : null;
    } on FormatException catch (e) {
      usageException('Invalid version constraint: ${e.message}');
    }

    /// Determine the relevant [packageRange] and [pubspecInformation] depending
    /// on the type of package.
    var path = this.path;
    if (hasGitOptions) {
      dynamic git;

      if (gitUrl == null) {
        usageException('The `--git-url` is required for git dependencies.');
      }
      Uri parsed;
      try {
        parsed = Uri.parse(gitUrl!);
      } on FormatException catch (e) {
        usageException('The --git-url must be a valid url: ${e.message}.');
      }
      final urlRelativeToEntrypoint = parsed.isAbsolute
          ? parsed.toString()
          :
          // Turn the relative url from current working directory into a relative
          // url from the entrypoint.
          p.url.relative(
              p.url.join(Uri.file(p.absolute(p.current)).toString(),
                  parsed.toString()),
              from: p.toUri(p.absolute(entrypoint.root.dir!)).toString());

      /// Process the git options to return the simplest representation to be
      /// added to the pubspec.
      if (gitRef == null && gitPath == null) {
        git = urlRelativeToEntrypoint;
      } else {
        git = {'url': urlRelativeToEntrypoint, 'ref': gitRef, 'path': gitPath};
        git.removeWhere((key, value) => value == null);
      }

      packageRange = cache.sources['git']!
          .parseRef(packageName, git, containingPath: entrypoint.pubspecPath)
          .withConstraint(constraint ?? VersionConstraint.any);
      pubspecInformation = {'git': git};
    } else if (path != null) {
      final relativeToEntryPoint = p.isRelative(path)
          ? PathSource.relativePathWithPosixSeparators(
              p.relative(path, from: entrypoint.root.dir))
          : path;
      packageRange = cache.sources['path']!
          .parseRef(packageName, relativeToEntryPoint,
              containingPath: entrypoint.pubspecPath)
          .withConstraint(constraint ?? VersionConstraint.any);
      pubspecInformation = {'path': relativeToEntryPoint};
    } else if (sdk != null) {
      packageRange = cache.sources['sdk']!
          .parseRef(packageName, sdk)
          .withConstraint(constraint ?? VersionConstraint.any);
      pubspecInformation = {'sdk': sdk};
    } else {
      final hostInfo =
          hasHostOptions ? {'url': hostUrl, 'name': packageName} : null;

      if (hostInfo == null) {
        pubspecInformation = constraint?.toString();
      } else {
        pubspecInformation = {'hosted': hostInfo};
      }

      packageRange = PackageRange(packageName, cache.sources['hosted'],
          constraint ?? VersionConstraint.any, hostInfo ?? packageName);
    }

    if (pubspecInformation is Map && constraint != null) {
      /// We cannot simply assign the value of version since it is likely that
      /// [pubspecInformation] takes on the type
      /// [Map<String, Map<String, String>>]
      pubspecInformation = {
        ...pubspecInformation,
        'version': constraint.toString()
      };
    }

    return Pair(packageRange, pubspecInformation);
  }

  /// Writes the changes to the pubspec file.
  void _updatePubspec(PackageId resultPackage,
      Pair<PackageRange, dynamic> packageInformation, bool isDevelopment) {
    ArgumentError.checkNotNull(resultPackage, 'resultPackage');
    ArgumentError.checkNotNull(packageInformation, 'pubspecInformation');

    final package = packageInformation.first;
    var pubspecInformation = packageInformation.last;

    if ((sdk != null || hasHostOptions) &&
        pubspecInformation is Map &&
        pubspecInformation['version'] == null) {
      /// We cannot simply assign the value of version since it is likely that
      /// [pubspecInformation] takes on the type
      /// [Map<String, Map<String, String>>]
      pubspecInformation = {
        ...pubspecInformation,
        'version': '^${resultPackage.version}'
      };
    }

    final dependencyKey = isDevelopment ? 'dev_dependencies' : 'dependencies';
    final packagePath = [dependencyKey, package.name];

    final yamlEditor = YamlEditor(readTextFile(entrypoint.pubspecPath));
    log.io('Reading ${entrypoint.pubspecPath}.');
    log.fine('Contents:\n$yamlEditor');

    /// Handle situations where the user might not have the dependencies or
    /// dev_dependencies map.
    if (yamlEditor.parseAt([dependencyKey],
            orElse: () => YamlScalar.wrap(null)).value ==
        null) {
      yamlEditor.update([dependencyKey],
          {package.name: pubspecInformation ?? '^${resultPackage.version}'});
    } else {
      yamlEditor.update(
          packagePath, pubspecInformation ?? '^${resultPackage.version}');
    }

    log.fine('Added ${package.name} to "$dependencyKey".');

    /// Remove the package from dev_dependencies if we are adding it to
    /// dependencies. Refer to [_addPackageToPubspec] for additional discussion.
    if (!isDevelopment) {
      final devDependenciesNode = yamlEditor
          .parseAt(['dev_dependencies'], orElse: () => YamlScalar.wrap(null));

      if (devDependenciesNode is YamlMap &&
          devDependenciesNode.containsKey(package.name)) {
        if (devDependenciesNode.length == 1) {
          yamlEditor.remove(['dev_dependencies']);
        } else {
          yamlEditor.remove(['dev_dependencies', package.name]);
        }

        log.fine('Removed ${package.name} from "dev_dependencies".');
      }
    }

    /// Windows line endings are already handled by [yamlEditor]
    writeTextFile(entrypoint.pubspecPath, yamlEditor.toString());
  }
}<|MERGE_RESOLUTION|>--- conflicted
+++ resolved
@@ -162,18 +162,12 @@
 
       /// Create a new [Entrypoint] since we have to reprocess the updated
       /// pubspec file.
-<<<<<<< HEAD
       final updatedEntrypoint = Entrypoint(directory!, cache);
-      await updatedEntrypoint.acquireDependencies(SolveType.GET,
-          precompile: argResults['precompile']);
-=======
-      final updatedEntrypoint = Entrypoint(directory, cache);
       await updatedEntrypoint.acquireDependencies(
         SolveType.GET,
         precompile: argResults['precompile'],
         analytics: analytics,
       );
->>>>>>> 909852fc
 
       if (argResults['example'] && entrypoint.example != null) {
         await entrypoint.example!.acquireDependencies(
