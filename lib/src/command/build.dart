// Copyright (c) 2013, the Dart project authors.  Please see the AUTHORS file
// for details. All rights reserved. Use of this source code is governed by a
// BSD-style license that can be found in the LICENSE file.

import 'dart:async';

import 'package:barback/barback.dart';
import 'package:path/path.dart' as path;

import '../barback/asset_environment.dart';
import '../exit_codes.dart' as exit_codes;
import '../io.dart';
import '../log.dart' as log;
import '../source/hosted.dart';
import '../utils.dart';
import 'barback.dart';

final _arrow = getSpecial('\u2192', '=>');

/// Handles the `build` pub command.
class BuildCommand extends BarbackCommand {
  String get name => "build";
  String get description => "Apply transformers to build a package.";
  String get invocation => "pub build [options] [directories...]";
  String get docUrl => "http://dartlang.org/tools/pub/cmd/pub-build.html";
  List<String> get aliases => const ["deploy", "settle-up"];

  /// The path to the application's build output directory.
  String get outputDirectory => argResults["output"];

  List<String> get defaultSourceDirectories => ["web"];

  /// The number of files that have been built and written to disc so far.
  int builtFiles = 0;

  BuildCommand() {
    argParser.addOption("define",
        abbr: "D",
        help: "Defines an environment constant for dart2js.",
        allowMultiple: true,
        splitCommas: false);

    argParser.addOption("format",
        help: "How output should be displayed.",
        allowed: ["text", "json"],
        defaultsTo: "text");

    argParser.addOption("output",
        abbr: "o",
        help: "Directory to write build outputs to.",
        defaultsTo: "build");
  }

  Future onRunTransformerCommand() async {
    cleanDir(outputDirectory);

    var errorsJson = [];
    var logJson = [];

    var environmentConstants = new Map<String, String>.fromIterable(
        argResults["define"],
        key: (pair) => pair.split("=").first,
        value: (pair) => pair.split("=").last);

    try {
      // Since this server will only be hit by the transformer loader and isn't
      // user-facing, just use an IPv4 address to avoid a weird bug on the OS X
      // buildbots.
      var environment = await AssetEnvironment.create(entrypoint, mode,
          environmentConstants: environmentConstants, compiler: compiler);

      var hasError = false;

      // Unified error handler for barback and dartdevc.
      logError(error) {
        log.error(log.red("Build error:\n$error"));
        hasError = true;

        if (log.json.enabled) {
          // Wrap the error in a map in case we end up decorating it with
          // more properties later.
          errorsJson.add({"error": error.toString()});
        }
      }

      // Show in-progress errors, but not results. Those get handled
      // implicitly by getAllAssets().
      environment.barback.errors.listen(logError);

      // If we're using JSON output, the regular server logging is disabled.
      // Instead, we collect it here to include in the final JSON result.
      if (log.json.enabled) {
        environment.barback.log
            .listen((entry) => logJson.add(_logEntryToJson(entry)));
      }

      var assets = await log
          .progress/*<AssetSet>*/("Building ${entrypoint.root.name}", () async {
        // Register all of the build directories.
        // TODO(rnystrom): We don't actually need to bind servers for these, we
        // just need to add them to barback's sources. Add support to
        // BuildEnvironment for going the latter without the former.
        await Future.wait(
            sourceDirectories.map((dir) => environment.serveDirectory(dir)));

        return environment.barback.getAllAssets();
      });

      // Add all the js assets from dartdevc to the build, we don't need the
      // rest once a build is complete.
      if (environment.dartDevcEnvironment != null) {
        await log.progress("Building dartdevc modules", () async {
          assets.addAll(await environment.dartDevcEnvironment
              .doFullBuild(assets, logError: logError));
        });
<<<<<<< HEAD
=======
        await environment.dartDevcEnvironment.cleanUp();
>>>>>>> 8fe9d937
      }

      // Clean up the environment before exiting.
      await environment.cleanup();

      if (hasError) {
        log.error(log.red("Build failed."));
        log.json.message(
            {"buildResult": "failure", "errors": errorsJson, "log": logJson});
        return flushThenExit(exit_codes.DATA);
      } else {
        // Find all of the JS entrypoints we built.
        var dart2JSEntrypoints = assets
            .where((asset) => asset.id.path.endsWith(".dart.js"))
            .map((asset) => asset.id);

        await Future.wait(assets.map(_writeAsset));
        await _copyBrowserJsFiles(dart2JSEntrypoints, assets);

        log.message('Built $builtFiles ${pluralize('file', builtFiles)} '
            'to "$outputDirectory".');
        log.json.message({
          "buildResult": "success",
          "outputDirectory": outputDirectory,
          "numFiles": builtFiles,
          "log": logJson
        });
      }
    } on BarbackException catch (_) {
      // If [getAllAssets()] throws a BarbackException, the error has already
      // been reported.
      log.error(log.red("Build failed."));
      log.json.message(
          {"buildResult": "failure", "errors": errorsJson, "log": logJson});

      return flushThenExit(exit_codes.DATA);
    }
  }

  /// Writes [asset] to the appropriate build directory.
  ///
  /// If [asset] is in the special "packages" directory, writes it to every
  /// build directory.
  Future _writeAsset(Asset asset) async {
    // In release mode, strip out .dart files since all relevant ones have been
    // compiled to JavaScript already.
    if (mode == BarbackMode.RELEASE && asset.id.extension == ".dart") {
      return null;
    }

    var destPath = _idToPath(asset.id);

    // If the asset is from a public directory, copy it into all of the
    // top-level build directories.
    if (path.isWithin("packages", destPath)) {
      return Future.wait(sourceDirectories.map((buildDir) =>
          _writeOutputFile(asset, path.join(buildDir, destPath))));
    }

    return _writeOutputFile(asset, destPath);
  }

  /// Converts [id] to a relative path in the output directory for that asset.
  ///
  /// This corresponds to the URL that could be used to request that asset from
  /// pub serve.
  ///
  /// Examples (where entrypoint is "myapp"):
  ///
  ///     myapp|web/index.html   -> web/index.html
  ///     myapp|lib/lib.dart     -> packages/myapp/lib.dart
  ///     foo|lib/foo.dart       -> packages/foo/foo.dart
  ///     myapp|test/main.dart   -> test/main.dart
  ///     foo|test/main.dart     -> ERROR
  ///
  /// Throws a [FormatException] if [id] is not a valid public asset.
  String _idToPath(AssetId id) {
    var parts = path.split(path.fromUri(id.path));

    if (parts.length < 2) {
      throw new FormatException(
          "Can not build assets from top-level directory.");
    }

    // Map "lib" to the "packages" directory.
    if (parts[0] == "lib") {
      return path.join("packages", id.package, path.joinAll(parts.skip(1)));
    }

    // Shouldn't be trying to access non-public directories of other packages.
    assert(id.package == entrypoint.root.name);

    // Allow any path in the entrypoint package.
    return path.joinAll(parts);
  }

  /// Writes the contents of [asset] to [relativePath] within the build
  /// directory.
  Future _writeOutputFile(Asset asset, String relativePath) {
    builtFiles++;
    var destPath = path.join(outputDirectory, relativePath);
    ensureDir(path.dirname(destPath));
    return createFileFromStream(asset.read(), destPath);
  }

  /// If this package depends directly on the `browser` package, this ensures
  /// that the JavaScript bootstrap files are copied into `packages/browser/`
  /// directories next to each entrypoint in [entrypoints].
  Future _copyBrowserJsFiles(Iterable<AssetId> entrypoints, AssetSet assets) {
    // Must depend on the browser package.
    if (!entrypoint.root.immediateDependencies
        .any((dep) => dep.name == 'browser' && dep.source is HostedSource)) {
      return new Future.value();
    }

    // Get all of the subdirectories that contain Dart entrypoints.
    var entrypointDirs = entrypoints
        // Convert the asset path to a native-separated one and get the
        // directory containing the entrypoint.
        .map((id) => path.dirname(path.fromUri(id.path)))
        // Don't copy files to the top levels of the build directories since
        // the normal lib asset copying will take care of that.
        .where((dir) => path.split(dir).length > 1)
        .toSet();

    var jsAssets = assets.where((asset) =>
        asset.id.package == 'browser' && asset.id.extension == '.js');
    return Future.wait(entrypointDirs.expand((dir) {
      // TODO(nweiz): we should put browser JS files next to any HTML file
      // rather than any entrypoint. An HTML file could import an entrypoint
      // that's not adjacent.
      return jsAssets.map((asset) {
        var jsPath = path.join(dir, _idToPath(asset.id));
        return _writeOutputFile(asset, jsPath);
      });
    }));
  }

  /// Converts [entry] to a JSON object for use with JSON-formatted output.
  Map _logEntryToJson(LogEntry entry) {
    var data = {
      "level": entry.level.name,
      "transformer": {
        "name": entry.transform.transformer.toString(),
        "primaryInput": {
          "package": entry.transform.primaryId.package,
          "path": entry.transform.primaryId.path
        },
      },
      "assetId": {"package": entry.assetId.package, "path": entry.assetId.path},
      "message": entry.message
    };

    if (entry.span != null) {
      data["span"] = {
        "url": entry.span.sourceUrl,
        "start": {
          "line": entry.span.start.line,
          "column": entry.span.start.column
        },
        "end": {"line": entry.span.end.line, "column": entry.span.end.column},
      };
    }

    return data;
  }
}<|MERGE_RESOLUTION|>--- conflicted
+++ resolved
@@ -113,10 +113,7 @@
           assets.addAll(await environment.dartDevcEnvironment
               .doFullBuild(assets, logError: logError));
         });
-<<<<<<< HEAD
-=======
         await environment.dartDevcEnvironment.cleanUp();
->>>>>>> 8fe9d937
       }
 
       // Clean up the environment before exiting.
