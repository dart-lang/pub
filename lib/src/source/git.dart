--- conflicted
+++ resolved
@@ -392,20 +392,11 @@
       final path = description.path;
       await _revisionCacheClones.putIfAbsent(revisionCachePath, () async {
         if (!entryExists(revisionCachePath)) {
-<<<<<<< HEAD
           await _createWorktree(
             _repoCachePath(description, cache),
             revisionCachePath,
             resolvedRef,
           );
-=======
-          await _cloneViaTemp(
-            _repoCachePath(description, cache),
-            revisionCachePath,
-            cache,
-          );
-          await _checkOut(revisionCachePath, resolvedRef);
->>>>>>> 674127c8
           _writePackageList(revisionCachePath, [path]);
           didUpdate = true;
         } else {
@@ -443,13 +434,8 @@
 
     final result = <RepairResult>[];
 
-<<<<<<< HEAD
-    var packages = listDir(rootDir)
+    final packages = listDir(rootDir)
         .where((entry) => entryExists(p.join(entry, '.git')))
-=======
-    final packages = listDir(rootDir)
-        .where((entry) => dirExists(p.join(entry, '.git')))
->>>>>>> 674127c8
         .expand((revisionCachePath) {
           return _readPackageList(revisionCachePath).map((relative) {
             // If we've already failed to load another package from this
@@ -574,11 +560,7 @@
     final path = _repoCachePath(description, cache);
     assert(!_updatedRepos.contains(path));
     try {
-<<<<<<< HEAD
-      await _mirrorClone(description.url, path);
-=======
-      await _cloneViaTemp(description.url, path, cache, mirror: true);
->>>>>>> 674127c8
+      await _clone(description.url, path, cache);
     } catch (_) {
       await _deleteGitRepoIfInvalid(path);
       rethrow;
@@ -598,11 +580,7 @@
   ) async {
     final path = _repoCachePath(description, cache);
     if (_updatedRepos.contains(path)) return false;
-<<<<<<< HEAD
-    await git.run(['fetch', 'origin'], workingDir: path);
-=======
-    await git.run([_gitDirArg(path), 'fetch'], workingDir: path);
->>>>>>> 674127c8
+    await git.run([_gitDirArg(path), 'fetch', 'origin'], workingDir: path);
     _updatedRepos.add(path);
     return true;
   }
@@ -634,19 +612,13 @@
     }
   }
 
-  /// Updates the package list file in [revisionCachePath] to include [package], if
-  /// necessary.
+  /// Updates the package list file in [revisionCachePath] to include [package],
+  /// if necessary.
   ///
   /// Returns `true` if it had to update anything.
-<<<<<<< HEAD
   bool _updatePackageList(String revisionCachePath, String package) {
-    var packages = _readPackageList(revisionCachePath);
+    final packages = _readPackageList(revisionCachePath);
     if (packages.contains(package)) return false;
-=======
-  bool _updatePackageList(String revisionCachePath, String path) {
-    final packages = _readPackageList(revisionCachePath);
-    if (packages.contains(path)) return false;
->>>>>>> 674127c8
 
     _writePackageList(revisionCachePath, packages..add(package));
     return true;
@@ -696,16 +668,6 @@
     return output;
   }
 
-<<<<<<< HEAD
-  /// Creates a bare clone of the repo at the URI [from] to the path [to] on the
-  /// local filesystem.
-  Future<void> _mirrorClone(String from, String to) async {
-    // Git on Windows does not seem to automatically create the destination
-    // directory.
-    ensureDir(to);
-    await git.run(['clone', '--mirror', from, to]);
-  }
-
   /// Makes a working tree of the repo at the path [from] at ref [ref] to the
   /// path [to] on the local filesystem.
   ///
@@ -716,6 +678,7 @@
     ensureDir(to);
     await git.run(
       [
+        _gitDirArg(from),
         'worktree', 'add',
         // Checkout <branch> even if already checked out in other worktree.
         // Should not be necessary, but cannot hurt either.
@@ -725,38 +688,18 @@
       ],
       workingDir: from,
     );
-=======
-  /// Clones the repo at the URI [from] to the path [to] on the local
-  /// filesystem.
-  ///
-  /// If [mirror] is true, creates a bare, mirrored clone. This doesn't check
-  /// out the working tree, but instead makes the repository a local mirror of
-  /// the remote repository. See the manpage for `git clone` for more
-  /// information.
-  Future<void> _clone(
-    String from,
-    String to, {
-    bool mirror = false,
-  }) async {
-    // Git on Windows does not seem to automatically create the destination
-    // directory.
-    ensureDir(to);
-    final args = ['clone', if (mirror) '--mirror', from, to];
-
-    await git.run(args);
-  }
-
-  /// Like [_clone], but clones to a temporary directory (inside the [cache])
-  /// and moves
-  Future<void> _cloneViaTemp(
-    String from,
-    String to,
-    SystemCache cache, {
-    bool mirror = false,
-  }) async {
+  }
+
+  /// Clones git repository at url [from] to the path [to]
+  /// clones to a temporary directory (inside the [cache])
+  /// and moves it to [to] as an atomic operation.
+  Future<void> _clone(String from, String to, SystemCache cache) async {
     final tempDir = cache.createTempDir();
     try {
-      await _clone(from, tempDir, mirror: mirror);
+      // Git on Windows does not seem to automatically create the destination
+      // directory.
+      ensureDir(tempDir);
+      await git.run(['clone', '--mirror', from, tempDir]);
     } catch (_) {
       deleteEntry(tempDir);
       rethrow;
@@ -768,13 +711,6 @@
     // another pub process has installed the same package version while we
     // cloned. In that case [tryRenameDir] will delete the folder for us.
     tryRenameDir(tempDir, to);
-  }
-
-  /// Checks out the reference [ref] in [repoPath].
-  Future<void> _checkOut(String repoPath, String ref) {
-    return git
-        .run(['checkout', ref], workingDir: repoPath).then((result) => null);
->>>>>>> 674127c8
   }
 
   String _revisionCachePath(PackageId id, SystemCache cache) => p.join(
