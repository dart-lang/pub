--- conflicted
+++ resolved
@@ -39,13 +39,8 @@
   PackageRef parseRef(
     String name,
     Object? description, {
-<<<<<<< HEAD
     ResolvedDescription? containingDescription,
-    LanguageVersion? languageVersion,
-=======
-    Description? containingDescription,
     required LanguageVersion languageVersion,
->>>>>>> 9efc8bb2
   }) {
     String url;
     String? ref;
@@ -85,10 +80,9 @@
       }
       path = descriptionPath;
 
-<<<<<<< HEAD
       // TODO: can we avoid relying on key presence?
       if (description.containsKey('tag_pattern')) {
-        if (languageVersion != null && !languageVersion.supportsWorkspaces) {
+        if (!languageVersion.supportsTagPattern) {
           throw FormatException(
             'Using `git: {tagPattern: }` is only supported with a minimum SDK '
             'constraint of ${LanguageVersion.firstVersionWithTagPattern}.',
@@ -97,12 +91,11 @@
         switch (description['tag_pattern']) {
           case final String descriptionTagPattern:
             tagPattern = descriptionTagPattern;
-          case null:
-            tagPattern = 'v*';
           default:
             throw const FormatException(
-                "The 'tagPattern' field of the description "
-                'must be a string or null.');
+              "The 'tagPattern' field of the description "
+              'must be a string or null.',
+            );
         }
       }
 
@@ -110,14 +103,13 @@
         throw const FormatException(
           'A git description cannot have both a ref and a `tagPattern`.',
         );
-=======
+      }
       if (languageVersion.forbidsUnknownDescriptionKeys) {
         for (final key in description.keys) {
-          if (!['url', 'ref', 'path'].contains(key)) {
+          if (!['url', 'ref', 'path', 'tagPattern'].contains(key)) {
             throw FormatException('Unknown key "$key" in description.');
           }
         }
->>>>>>> 9efc8bb2
       }
     }
 
@@ -179,8 +171,10 @@
 
     final tagPattern = description['tag_pattern'];
     if (tagPattern is! String?) {
-      throw const FormatException("The 'tag_pattern' field of the description "
-          'must be a string.');
+      throw const FormatException(
+        "The 'tag_pattern' field of the description "
+        'must be a string.',
+      );
     }
 
     return PackageId(
@@ -311,11 +305,13 @@
       await _ensureRepoCache(description, cache);
       final path = _repoCachePath(description, cache);
 
-      final revision = tagPattern != null
-          ? (await _listTaggedVersions(path, compileTagPattern(tagPattern)))
-              .last
-              .commitId
-          : await _firstRevision(path, description.ref);
+      final revision =
+          tagPattern != null
+              ? (await _listTaggedVersions(
+                path,
+                compileTagPattern(tagPattern),
+              )).last.commitId
+              : await _firstRevision(path, description.ref);
       final resolvedDescription = ResolvedGitDescription(description, revision);
 
       return Pubspec.parse(
@@ -378,8 +374,10 @@
       final path = _repoCachePath(description, cache);
       final result = <PackageId>[];
       if (description.tagPattern case final String tagPattern) {
-        final versions =
-            await _listTaggedVersions(path, compileTagPattern(tagPattern));
+        final versions = await _listTaggedVersions(
+          path,
+          compileTagPattern(tagPattern),
+        );
         for (final version in versions) {
           result.add(
             PackageId(
@@ -421,17 +419,8 @@
     if (description is! ResolvedGitDescription) {
       throw StateError('Called with wrong ref');
     }
-<<<<<<< HEAD
     final pubspec = await _pool.withResource(
-      () => _describeUncached(
-        id.toRef(),
-        description.resolvedRef,
-        cache,
-      ),
-=======
-    return _pool.withResource(
       () => _describeUncached(id.toRef(), description.resolvedRef, cache),
->>>>>>> 9efc8bb2
     );
     if (pubspec.version != id.version) {
       throw PackageNotFoundException(
@@ -460,11 +449,7 @@
       await _ensureRevision(description, revision, cache);
       final resolvedDescription = ResolvedGitDescription(description, revision);
       return Pubspec.parse(
-        await _showFileAtRevision(
-          resolvedDescription,
-          'pubspec.yaml',
-          cache,
-        ),
+        await _showFileAtRevision(resolvedDescription, 'pubspec.yaml', cache),
         cache.sources,
         expectedName: ref.name,
         containingDescription: resolvedDescription,
@@ -784,10 +769,12 @@
     String path,
     RegExp compiledTagPattern,
   ) async {
-    final output = await git.run(
-      ['tag', '--list', '--format', '%(refname:lstrip=2) %(objectname)'],
-      workingDir: path,
-    );
+    final output = await git.run([
+      'tag',
+      '--list',
+      '--format',
+      '%(refname:lstrip=2) %(objectname)',
+    ], workingDir: path);
     final lines = output.trim().split('\n');
     final result = <TaggedVersion>[];
     for (final line in lines) {
@@ -936,14 +923,9 @@
     required this.relative,
     required String? ref,
     required String? path,
-<<<<<<< HEAD
     required this.tagPattern,
-  })  : ref = ref ?? 'HEAD',
-        path = path ?? '.';
-=======
   }) : ref = ref ?? 'HEAD',
        path = path ?? '.';
->>>>>>> 9efc8bb2
 
   factory GitDescription({
     required String url,
@@ -1003,18 +985,13 @@
         other.path == path;
   }
 
-<<<<<<< HEAD
   GitDescription withRef(String newRef) => GitDescription.raw(
-        url: url,
-        relative: relative,
-        ref: newRef,
-        path: path,
-        tagPattern: tagPattern,
-      );
-=======
-  GitDescription withRef(String newRef) =>
-      GitDescription.raw(url: url, relative: relative, ref: newRef, path: path);
->>>>>>> 9efc8bb2
+    url: url,
+    relative: relative,
+    ref: newRef,
+    path: path,
+    tagPattern: tagPattern,
+  );
 
   @override
   int get hashCode => Object.hash(url, ref, path);
@@ -1097,7 +1074,8 @@
 final tagPatternPattern = RegExp(r'^(.*){{version}}(.*)$');
 
 // Adapted from pub_semver-2.1.4/lib/src/version.dart
-const versionPattern = r'(\d+)\.(\d+)\.(\d+)' // Version number.
+const versionPattern =
+    r'(\d+)\.(\d+)\.(\d+)' // Version number.
     r'(-([0-9A-Za-z-]+(\.[0-9A-Za-z-]+)*))?' // Pre-release.
     r'(\+([0-9A-Za-z-]+(\.[0-9A-Za-z-]+)*))?'; // build
 
@@ -1109,5 +1087,9 @@
   final before = RegExp.escape(match[1]!);
   final after = RegExp.escape(match[2]!);
 
-  return RegExp(r'^' '$before($versionPattern)$after' r'$');
+  return RegExp(
+    r'^'
+    '$before($versionPattern)$after'
+    r'$',
+  );
 }