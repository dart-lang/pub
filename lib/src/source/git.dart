// Copyright (c) 2012, the Dart project authors.  Please see the AUTHORS file
// for details. All rights reserved. Use of this source code is governed by a
// BSD-style license that can be found in the LICENSE file.

import 'dart:async';
import 'dart:io';

import 'package:collection/collection.dart' show IterableNullableExtension;
import 'package:path/path.dart' as p;
import 'package:pool/pool.dart';
import 'package:pub_semver/pub_semver.dart';

import '../git.dart' as git;
import '../io.dart';
import '../language_version.dart';
import '../log.dart' as log;
import '../package.dart';
import '../package_name.dart';
import '../pubspec.dart';
import '../source.dart';
import '../system_cache.dart';
import '../utils.dart';
import 'cached.dart';

/// A package source that gets packages from Git repos.
class GitSource extends Source {
  @override
  final name = 'git';

  @override
  BoundGitSource bind(SystemCache systemCache) =>
      BoundGitSource(this, systemCache);

  /// Given a valid git package description, returns the URL of the repository
  /// it pulls from.
  /// If the url is relative, it will be returned relative to current working
  /// directory.
  String urlFromDescription(description) {
    var url = description['url'];
    if (description['relative'] == true) {
      return p.url.relative(url, from: p.toUri(p.current).toString());
    }
    return url;
  }

  @override
<<<<<<< HEAD
  PackageRef parseRef(String name, description,
      {String containingPath, LanguageVersion languageVersion}) {
=======
  PackageRef parseRef(String name, description, {String? containingPath}) {
>>>>>>> 435e4e3f
    dynamic url;
    dynamic ref;
    dynamic path;
    if (description is String) {
      url = description;
    } else if (description is! Map) {
      throw FormatException('The description must be a Git URL or a map '
          "with a 'url' key.");
    } else {
      url = description['url'];

      ref = description['ref'];
      if (ref != null && ref is! String) {
        throw FormatException("The 'ref' field of the description must be a "
            'string.');
      }

      path = description['path'];
    }
    return PackageRef(name, this, {
      ..._validatedUrl(url, containingPath),
      'ref': ref ?? 'HEAD',
      'path': _validatedPath(path),
    });
  }

  @override
  PackageId parseId(String name, Version version, description,
      {String? containingPath}) {
    if (description is! Map) {
      throw FormatException("The description must be a map with a 'url' "
          'key.');
    }

    var ref = description['ref'];
    if (ref != null && ref is! String) {
      throw FormatException("The 'ref' field of the description must be a "
          'string.');
    }

    if (description['resolved-ref'] is! String) {
      throw FormatException("The 'resolved-ref' field of the description "
          'must be a string.');
    }

    return PackageId(name, this, version, {
      ..._validatedUrl(description['url'], containingPath),
      'ref': ref ?? 'HEAD',
      'resolved-ref': description['resolved-ref'],
      'path': _validatedPath(description['path'])
    });
  }

  /// Serializes path dependency's [description].
  ///
  /// For the descriptions where `relative` attribute is `true`, tries to make
  /// `url` relative to the specified [containingPath].
  @override
  dynamic serializeDescription(String containingPath, description) {
    final copy = Map.from(description);
    copy.remove('relative');
    if (description['relative'] == true) {
      copy['url'] = p.url.relative(description['url'],
          from: Uri.file(containingPath).toString());
    }
    return copy;
  }

  /// Throws a [FormatException] if [url] isn't a valid Git URL.
  Map<String, Object> _validatedUrl(dynamic url, String? containingDir) {
    if (url is! String) {
      throw FormatException("The 'url' field of the description must be a "
          'string.');
    }
    var relative = false;
    // If the URL contains an @, it's probably an SSH hostname, which we don't
    // know how to validate.
    if (!url.contains('@')) {
      // Otherwise, we use Dart's URL parser to validate the URL.
      final parsed = Uri.parse(url);
      if (!parsed.hasAbsolutePath) {
        // Relative paths coming from pubspecs that are not on the local file
        // system aren't allowed. This can happen if a hosted or git dependency
        // has a git dependency.
        if (containingDir == null) {
          throw FormatException('"$url" is a relative path, but this '
              'isn\'t a local pubspec.');
        }
        // A relative path is stored internally as absolute resolved relative to
        // [containingPath].
        relative = true;
        url = Uri.file(p.absolute(containingDir)).resolveUri(parsed).toString();
      }
    }
    return {'relative': relative, 'url': url};
  }

  /// Returns [path] normalized.
  ///
  /// Throws a [FormatException] if [path] isn't a relative url or null.
  String _validatedPath(dynamic path) {
    path ??= '.';
    if (path is! String) {
      throw FormatException("The 'path' field of the description must be a "
          'string.');
    }

    // Use Dart's URL parser to validate the URL.
    final parsed = Uri.parse(path);
    if (parsed.isAbsolute) {
      throw FormatException(
          "The 'path' field of the description must be relative.");
    }
    if (!p.url.isWithin('.', path) && !p.url.equals('.', path)) {
      throw FormatException(
          "The 'path' field of the description must not reach outside the "
          'repository.');
    }
    return p.url.normalize(parsed.toString());
  }

  /// If [description] has a resolved ref, print it out in short-form.
  ///
  /// This helps distinguish different git commits with the same pubspec
  /// version.
  @override
  String formatDescription(description) {
    if (description is Map && description.containsKey('resolved-ref')) {
      var result = '${urlFromDescription(description)} at '
          "${description['resolved-ref'].substring(0, 6)}";
      if (description['path'] != '.') result += " in ${description["path"]}";
      return result;
    } else {
      return super.formatDescription(description);
    }
  }

  /// Two Git descriptions are equal if both their URLs and their refs are
  /// equal.
  @override
  bool descriptionsEqual(description1, description2) {
    // TODO(nweiz): Do we really want to throw an error if you have two
    // dependencies on some repo, one of which specifies a ref and one of which
    // doesn't? If not, how do we handle that case in the version solver?
    if (description1['url'] != description2['url']) return false;
    if (description1['ref'] != description2['ref']) return false;
    if (description1['path'] != description2['path']) return false;

    if (description1.containsKey('resolved-ref') &&
        description2.containsKey('resolved-ref')) {
      return description1['resolved-ref'] == description2['resolved-ref'];
    }

    return true;
  }

  @override
  int hashDescription(description) {
    // Don't include the resolved ref in the hash code because we ignore it in
    // [descriptionsEqual] if only one description defines it.
    return description['url'].hashCode ^
        description['ref'].hashCode ^
        description['path'].hashCode;
  }
}

/// The [BoundSource] for [GitSource].
class BoundGitSource extends CachedSource {
  /// Limit the number of concurrent git operations to 1.
  // TODO(sigurdm): Use RateLimitedScheduler.
  final Pool _pool = Pool(1);

  @override
  final GitSource source;

  @override
  final SystemCache systemCache;

  /// A map from revision cache locations to futures that will complete once
  /// they're finished being cloned.
  ///
  /// This lets us avoid race conditions when getting multiple different
  /// packages from the same repository.
  final _revisionCacheClones = <String, Future>{};

  /// The paths to the canonical clones of repositories for which "git fetch"
  /// has already been run during this run of pub.
  final _updatedRepos = <String>{};

  BoundGitSource(this.source, this.systemCache);

  /// Given a Git repo that contains a pub package, gets the name of the pub
  /// package.
  Future<String> getPackageNameFromRepo(String repo) {
    // Clone the repo to a temp directory.
    return withTempDir((tempDir) async {
      await _clone(repo, tempDir, shallow: true);
      var pubspec = Pubspec.load(tempDir, systemCache.sources);
      return pubspec.name;
    });
  }

  @override
  Future<List<PackageId>> doGetVersions(
      PackageRef ref, Duration? maxAge) async {
    return await _pool.withResource(() async {
      await _ensureRepoCache(ref);
      var path = _repoCachePath(ref);
      var revision = await _firstRevision(path, ref.description['ref']);
      var pubspec = await _describeUncached(
        ref,
        revision,
        ref.description['path'],
        source.urlFromDescription(ref.description),
      );

      return [
        PackageId(ref.name, source, pubspec.version, {
          'url': ref.description['url'],
          'relative': ref.description['relative'],
          'ref': ref.description['ref'],
          'resolved-ref': revision,
          'path': ref.description['path']
        })
      ];
    });
  }

  /// Since we don't have an easy way to read from a remote Git repo, this
  /// just installs [id] into the system cache, then describes it from there.
  @override
  Future<Pubspec> describeUncached(PackageId id) {
    return _pool.withResource(() => _describeUncached(
          id.toRef(),
          id.description['resolved-ref'],
          id.description['path'],
          source.urlFromDescription(id.description),
        ));
  }

  /// Like [describeUncached], but takes a separate [ref] and Git [revision]
  /// rather than a single ID.
  Future<Pubspec> _describeUncached(
    PackageRef ref,
    String revision,
    String path,
    String url,
  ) async {
    await _ensureRevision(ref, revision);
    var repoPath = _repoCachePath(ref);

    // Normalize the path because Git treats "./" at the beginning of a path
    // specially.
    var pubspecPath = p.normalize(p.join(p.fromUri(path), 'pubspec.yaml'));

    // Git doesn't recognize backslashes in paths, even on Windows.
    if (Platform.isWindows) pubspecPath = pubspecPath.replaceAll('\\', '/');
    late List<String> lines;
    try {
      lines = await git
          .run(['show', '$revision:$pubspecPath'], workingDir: repoPath);
    } on git.GitException catch (_) {
      fail('Could not find a file named "$pubspecPath" in '
          '${source.urlFromDescription(ref.description)} $revision.');
    }

    return Pubspec.parse(
      lines.join('\n'),
      systemCache.sources,
      expectedName: ref.name,
    );
  }

  /// Clones a Git repo to the local filesystem.
  ///
  /// The Git cache directory is a little idiosyncratic. At the top level, it
  /// contains a directory for each commit of each repository, named `<package
  /// name>-<commit hash>`. These are the canonical package directories that are
  /// linked to from the `packages/` directory.
  ///
  /// In addition, the Git system cache contains a subdirectory named `cache/`
  /// which contains a directory for each separate repository URL, named
  /// `<package name>-<url hash>`. These are used to check out the repository
  /// itself; each of the commit-specific directories are clones of a directory
  /// in `cache/`.
  @override
  Future<Package> downloadToSystemCache(PackageId id) async {
    return await _pool.withResource(() async {
      var ref = id.toRef();
      if (!git.isInstalled) {
        fail("Cannot get ${id.name} from Git (${ref.description['url']}).\n"
            'Please ensure Git is correctly installed.');
      }

      ensureDir(p.join(systemCacheRoot, 'cache'));
      await _ensureRevision(ref, id.description['resolved-ref']);

      var revisionCachePath = _revisionCachePath(id);
      await _revisionCacheClones.putIfAbsent(revisionCachePath, () async {
        if (!entryExists(revisionCachePath)) {
          await _clone(_repoCachePath(ref), revisionCachePath);
          await _checkOut(revisionCachePath, id.description['resolved-ref']);
          _writePackageList(revisionCachePath, [id.description['path']]);
        } else {
          _updatePackageList(revisionCachePath, id.description['path']);
        }
      });

      return Package.load(
          id.name,
          p.join(revisionCachePath, p.fromUri(id.description['path'])),
          systemCache.sources);
    });
  }

  /// Returns the path to the revision-specific cache of [id].
  @override
  String getDirectoryInCache(PackageId? id) =>
      p.join(_revisionCachePath(id!), id.description['path']);

  @override
  List<Package> getCachedPackages() {
    // TODO(keertip): Implement getCachedPackages().
    throw UnimplementedError(
        "The git source doesn't support listing its cached packages yet.");
  }

  /// Resets all cached packages back to the pristine state of the Git
  /// repository at the revision they are pinned to.
  @override
  Future<Iterable<RepairResult>> repairCachedPackages() async {
    if (!dirExists(systemCacheRoot)) return [];

    final result = <RepairResult>[];

    var packages = listDir(systemCacheRoot)
        .where((entry) => dirExists(p.join(entry, '.git')))
        .expand((revisionCachePath) {
          return _readPackageList(revisionCachePath).map((relative) {
            // If we've already failed to load another package from this
            // repository, ignore it.
            if (!dirExists(revisionCachePath)) return null;

            var packageDir = p.join(revisionCachePath, relative);
            try {
              return Package.load(null, packageDir, systemCache.sources);
            } catch (error, stackTrace) {
              log.error('Failed to load package', error, stackTrace);
              var name = p.basename(revisionCachePath).split('-').first;
              result.add(RepairResult(
                  PackageId(name, source, Version.none, '???'),
                  success: false));
              tryDeleteEntry(revisionCachePath);
              return null;
            }
          });
        })
        .whereNotNull()
        .toList();

    // Note that there may be multiple packages with the same name and version
    // (pinned to different commits). The sort order of those is unspecified.
    packages.sort(Package.orderByNameAndVersion);

    for (var package in packages) {
      // If we've already failed to repair another package in this repository,
      // ignore it.
      if (!dirExists(package.dir)) continue;

      var id = PackageId(package.name, source, package.version, null);

      log.message('Resetting Git repository for '
          '${log.bold(package.name)} ${package.version}...');

      try {
        // Remove all untracked files.
        await git
            .run(['clean', '-d', '--force', '-x'], workingDir: package.dir);

        // Discard all changes to tracked files.
        await git.run(['reset', '--hard', 'HEAD'], workingDir: package.dir);

        result.add(RepairResult(id, success: true));
      } on git.GitException catch (error, stackTrace) {
        log.error('Failed to reset ${log.bold(package.name)} '
            '${package.version}. Error:\n$error');
        log.fine(stackTrace);
        result.add(RepairResult(id, success: false));

        // Delete the revision cache path, not the subdirectory that contains the package.
        tryDeleteEntry(getDirectoryInCache(id));
      }
    }

    return result;
  }

  /// Ensures that the canonical clone of the repository referred to by [ref]
  /// contains the given Git [revision].
  Future _ensureRevision(PackageRef ref, String revision) async {
    var path = _repoCachePath(ref);
    if (_updatedRepos.contains(path)) return;

    await _deleteGitRepoIfInvalid(path);

    if (!entryExists(path)) await _createRepoCache(ref);

    // Try to list the revision. If it doesn't exist, git will fail and we'll
    // know we have to update the repository.
    try {
      await _firstRevision(path, revision);
    } on git.GitException catch (_) {
      await _updateRepoCache(ref);
    }
  }

  /// Ensures that the canonical clone of the repository referred to by [ref]
  /// exists and is up-to-date.
  Future _ensureRepoCache(PackageRef ref) async {
    var path = _repoCachePath(ref);
    if (_updatedRepos.contains(path)) return;

    await _deleteGitRepoIfInvalid(path);

    if (!entryExists(path)) {
      await _createRepoCache(ref);
    } else {
      await _updateRepoCache(ref);
    }
  }

  /// Creates the canonical clone of the repository referred to by [ref].
  ///
  /// This assumes that the canonical clone doesn't yet exist.
  Future _createRepoCache(PackageRef ref) async {
    var path = _repoCachePath(ref);
    assert(!_updatedRepos.contains(path));
    try {
      await _clone(ref.description['url'], path, mirror: true);
    } catch (_) {
      await _deleteGitRepoIfInvalid(path);
      rethrow;
    }
    _updatedRepos.add(path);
  }

  /// Runs "git fetch" in the canonical clone of the repository referred to by
  /// [ref].
  ///
  /// This assumes that the canonical clone already exists.
  Future _updateRepoCache(PackageRef ref) async {
    var path = _repoCachePath(ref);
    if (_updatedRepos.contains(path)) return Future.value();
    await git.run(['fetch'], workingDir: path);
    _updatedRepos.add(path);
  }

  /// Clean-up [dirPath] if it's an invalid git repository.
  ///
  /// The git clones in the `PUB_CACHE` folder should never be invalid. But this
  /// can happen if the clone operation failed in some way, and the program did
  /// not exit gracefully, leaving the cache git clone in a dirty state.
  Future<void> _deleteGitRepoIfInvalid(String dirPath) async {
    if (!dirExists(dirPath)) {
      return;
    }
    var isValid = true;
    try {
      final result = await git.run(
        ['rev-parse', '--is-inside-git-dir'],
        workingDir: dirPath,
      );
      if (result.join('\n') != 'true') {
        isValid = false;
      }
    } on git.GitException {
      isValid = false;
    }
    // If [dirPath] is not a valid git repository we remove it.
    if (!isValid) {
      deleteEntry(dirPath);
    }
  }

  /// Updates the package list file in [revisionCachePath] to include [path], if
  /// necessary.
  void _updatePackageList(String revisionCachePath, String path) {
    var packages = _readPackageList(revisionCachePath);
    if (packages.contains(path)) return;

    _writePackageList(revisionCachePath, packages..add(path));
  }

  /// Returns the list of packages in [revisionCachePath].
  List<String> _readPackageList(String revisionCachePath) {
    var path = _packageListPath(revisionCachePath);

    // If there's no package list file, this cache was created by an older
    // version of pub where pubspecs were only allowed at the root of the
    // repository.
    if (!fileExists(path)) return ['.'];
    return readTextFile(path).split('\n');
  }

  /// Writes a package list indicating that [packages] exist in
  /// [revisionCachePath].
  void _writePackageList(String revisionCachePath, List<String> packages) {
    writeTextFile(_packageListPath(revisionCachePath), packages.join('\n'));
  }

  /// The path in a revision cache repository in which we keep a list of the
  /// packages in the repository.
  String _packageListPath(String revisionCachePath) =>
      p.join(revisionCachePath, '.git/pub-packages');

  /// Runs "git rev-list" on [reference] in [path] and returns the first result.
  ///
  /// This assumes that the canonical clone already exists.
  Future<String> _firstRevision(String path, String reference) async {
    var lines = await git
        .run(['rev-list', '--max-count=1', reference], workingDir: path);
    return lines.first;
  }

  /// Clones the repo at the URI [from] to the path [to] on the local
  /// filesystem.
  ///
  /// If [mirror] is true, creates a bare, mirrored clone. This doesn't check
  /// out the working tree, but instead makes the repository a local mirror of
  /// the remote repository. See the manpage for `git clone` for more
  /// information.
  ///
  /// If [shallow] is true, creates a shallow clone that contains no history
  /// for the repository.
  Future _clone(
    String from,
    String to, {
    bool mirror = false,
    bool shallow = false,
  }) {
    return Future.sync(() {
      // Git on Windows does not seem to automatically create the destination
      // directory.
      ensureDir(to);
      var args = [
        'clone',
        if (mirror) '--mirror',
        if (shallow) ...['--depth', '1'],
        from,
        to
      ];

      return git.run(args);
    }).then((result) => null);
  }

  /// Checks out the reference [ref] in [repoPath].
  Future _checkOut(String repoPath, String ref) {
    return git
        .run(['checkout', ref], workingDir: repoPath).then((result) => null);
  }

  String _revisionCachePath(PackageId id) => p.join(
      systemCacheRoot, "${_repoName(id)}-${id.description['resolved-ref']}");

  /// Returns the path to the canonical clone of the repository referred to by
  /// [id] (the one in `<system cache>/git/cache`).
  String _repoCachePath(PackageRef ref) {
    var repoCacheName = '${_repoName(ref)}-${sha1(ref.description['url'])}';
    return p.join(systemCacheRoot, 'cache', repoCacheName);
  }

  /// Returns a short, human-readable name for the repository URL in [packageName].
  ///
  /// This name is not guaranteed to be unique.
  String _repoName(PackageName packageName) {
    var name = p.url.basename(packageName.description['url']);
    if (name.endsWith('.git')) {
      name = name.substring(0, name.length - '.git'.length);
    }
    name = name.replaceAll(RegExp('[^a-zA-Z0-9._-]'), '_');
    // Shorten name to 50 chars for sanity.
    if (name.length > 50) {
      name = name.substring(0, 50);
    }
    return name;
  }
}<|MERGE_RESOLUTION|>--- conflicted
+++ resolved
@@ -44,12 +44,12 @@
   }
 
   @override
-<<<<<<< HEAD
-  PackageRef parseRef(String name, description,
-      {String containingPath, LanguageVersion languageVersion}) {
-=======
-  PackageRef parseRef(String name, description, {String? containingPath}) {
->>>>>>> 435e4e3f
+  PackageRef parseRef(
+    String name,
+    description, {
+    String? containingPath,
+    LanguageVersion? languageVersion,
+  }) {
     dynamic url;
     dynamic ref;
     dynamic path;
