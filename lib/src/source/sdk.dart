--- conflicted
+++ resolved
@@ -89,12 +89,12 @@
   ///
   /// Throws a [PackageNotFoundException] if [ref]'s SDK is unavailable or
   /// doesn't contain the package.
-<<<<<<< HEAD
   Pubspec _loadPubspec(PackageRef ref, SystemCache cache) {
     var pubspec = Pubspec.load(
       _verifiedPackagePath(ref),
       cache.sources,
       expectedName: ref.name,
+      containingDescription: ref.description,
     );
 
     /// Validate that there are no non-sdk dependencies if the SDK does not
@@ -116,14 +116,6 @@
     }
     return pubspec;
   }
-=======
-  Pubspec _loadPubspec(PackageRef ref, SystemCache cache) => Pubspec.load(
-        _verifiedPackagePath(ref),
-        cache.sources,
-        expectedName: ref.name,
-        containingDescription: ref.description,
-      );
->>>>>>> c60b1a05
 
   /// Returns the path for the given [ref].
   ///
