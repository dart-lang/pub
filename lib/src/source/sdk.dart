--- conflicted
+++ resolved
@@ -34,12 +34,8 @@
 
   /// Parses an SDK dependency.
   @override
-<<<<<<< HEAD
   PackageRef parseRef(String name, description,
-      {String containingPath, LanguageVersion languageVersion}) {
-=======
-  PackageRef parseRef(String name, description, {String? containingPath}) {
->>>>>>> 435e4e3f
+      {String? containingPath, LanguageVersion? languageVersion}) {
     if (description is! String) {
       throw FormatException('The description must be an SDK name.');
     }
