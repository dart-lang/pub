// Copyright (c) 2013, the Dart project authors.  Please see the AUTHORS file
// for details. All rights reserved. Use of this source code is governed by a
// BSD-style license that can be found in the LICENSE file.

import 'dart:async';

import 'package:path/path.dart' as p;
import 'package:pub_semver/pub_semver.dart';

import '../exceptions.dart';
import '../io.dart';
import '../package_name.dart';
import '../pubspec.dart';
import '../source.dart';
import '../system_cache.dart';
import '../utils.dart';

/// A package [Source] that gets packages from a given local file path.
class PathSource extends Source {
  @override
  final name = 'path';

  @override
  BoundSource bind(SystemCache systemCache) =>
      BoundPathSource(this, systemCache);

  /// Given a valid path reference description, returns the file path it
  /// describes.
  ///
  /// This returned path may be relative or absolute and it is up to the caller
  /// to know how to interpret a relative path.
  String pathFromDescription(description) => description['path'];

  /// Returns a reference to a path package named [name] at [path].
  PackageRef refFor(String name, String path) {
    return PackageRef(
        name, this, {'path': path, 'relative': p.isRelative(path)});
  }

  /// Returns an ID for a path package with the given [name] and [version] at
  /// [path].
  PackageId idFor(String name, Version version, String path) {
    return PackageId(
        name, this, version, {'path': path, 'relative': p.isRelative(path)});
  }

  @override
  bool descriptionsEqual(description1, description2) {
    // Compare real paths after normalizing and resolving symlinks.
    var path1 = canonicalize(description1['path']);
    var path2 = canonicalize(description2['path']);
    return path1 == path2;
  }

  @override
  int hashDescription(description) =>
      canonicalize(description['path']).hashCode;

  /// Parses a path dependency.
  ///
  /// This takes in a path string and returns a map. The "path" key will be the
  /// original path but resolved relative to the containing path. The
  /// "relative" key will be `true` if the original path was relative.
  @override
  PackageRef parseRef(String name, description, {String containingPath}) {
    if (description is! String) {
      throw FormatException('The description must be a path string.');
    }

    // Resolve the path relative to the containing file path, and remember
    // whether the original path was relative or absolute.
    var isRelative = p.isRelative(description);
    if (isRelative) {
      // Relative paths coming from pubspecs that are not on the local file
      // system aren't allowed. This can happen if a hosted or git dependency
      // has a path dependency.
      if (containingPath == null) {
        throw FormatException('"$description" is a relative path, but this '
            'isn\'t a local pubspec.');
      }

      description = p.normalize(p.join(p.dirname(containingPath), description));
    }

    return PackageRef(
        name, this, {'path': description, 'relative': isRelative});
  }

  @override
  PackageId parseId(String name, Version version, description,
      {String containingPath}) {
    if (description is! Map) {
      throw FormatException('The description must be a map.');
    }

    if (description['path'] is! String) {
      throw FormatException("The 'path' field of the description must "
          'be a string.');
    }

    if (description['relative'] is! bool) {
      throw FormatException("The 'relative' field of the description "
          'must be a boolean.');
    }

    // Resolve the path relative to the containing file path.
    if (description['relative']) {
      // Relative paths coming from lockfiles that are not on the local file
      // system aren't allowed.
      if (containingPath == null) {
        throw FormatException('"$description" is a relative path, but this '
            'isn\'t a local pubspec.');
      }

      description = Map.from(description);
      description['path'] =
          p.normalize(p.join(p.dirname(containingPath), description['path']));
    }

    return PackageId(name, this, version, description);
  }

  /// Serializes path dependency's [description].
  ///
  /// For the descriptions where `relative` attribute is `true`, tries to make
  /// `path` relative to the specified [containingPath].
  @override
  dynamic serializeDescription(String containingPath, description) {
    if (description['relative']) {
      return {
<<<<<<< HEAD
        "path": p.posix.joinAll(p.split(p.relative(description['path'], from: containingPath))),
        "relative": true
=======
        'path': p.relative(description['path'], from: containingPath),
        'relative': true
>>>>>>> ceaa86f2
      };
    }
    return description;
  }

  /// Converts a parsed relative path to its original relative form.
  @override
  String formatDescription(description) {
    var sourcePath = description['path'];
    if (description['relative']) sourcePath = p.relative(description['path']);
    return sourcePath;
  }
}

/// The [BoundSource] for [PathSource].
class BoundPathSource extends BoundSource {
  @override
  final PathSource source;

  @override
  final SystemCache systemCache;

  BoundPathSource(this.source, this.systemCache);

  @override
  Future<List<PackageId>> doGetVersions(PackageRef ref) async {
    // There's only one package ID for a given path. We just need to find the
    // version.
    var pubspec = _loadPubspec(ref);
    var id = PackageId(ref.name, source, pubspec.version, ref.description);
    memoizePubspec(id, pubspec);
    return [id];
  }

  @override
  Future<Pubspec> doDescribe(PackageId id) async => _loadPubspec(id.toRef());

  Pubspec _loadPubspec(PackageRef ref) {
    var dir = _validatePath(ref.name, ref.description);
    return Pubspec.load(dir, systemCache.sources, expectedName: ref.name);
  }

  @override
  Future get(PackageId id, String symlink) {
    return Future.sync(() {
      var dir = _validatePath(id.name, id.description);
      createPackageSymlink(id.name, dir, symlink,
          relative: id.description['relative']);
    });
  }

  @override
  String getDirectory(PackageId id) => id.description['path'];

  /// Ensures that [description] is a valid path description and returns a
  /// normalized path to the package.
  ///
  /// It must be a map, with a "path" key containing a path that points to an
  /// existing directory. Throws an [ApplicationException] if the path is
  /// invalid.
  String _validatePath(String name, description) {
    var dir = description['path'];

    if (dirExists(dir)) return dir;

    if (fileExists(dir)) {
      fail('Path dependency for package $name must refer to a directory, '
          'not a file. Was "$dir".');
    }

    throw PackageNotFoundException('could not find package $name at "$dir"',
        innerError: FileException('$dir does not exist.', dir));
  }
}<|MERGE_RESOLUTION|>--- conflicted
+++ resolved
@@ -128,13 +128,9 @@
   dynamic serializeDescription(String containingPath, description) {
     if (description['relative']) {
       return {
-<<<<<<< HEAD
-        "path": p.posix.joinAll(p.split(p.relative(description['path'], from: containingPath))),
-        "relative": true
-=======
-        'path': p.relative(description['path'], from: containingPath),
+        'path': p.posix.joinAll(
+            p.split(p.relative(description['path'], from: containingPath))),
         'relative': true
->>>>>>> ceaa86f2
       };
     }
     return description;
