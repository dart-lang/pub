// Copyright (c) 2013, the Dart project authors.  Please see the AUTHORS file
// for details. All rights reserved. Use of this source code is governed by a
// BSD-style license that can be found in the LICENSE file.

import 'dart:async';

import 'package:path/path.dart' as p;
import 'package:pub_semver/pub_semver.dart';

import '../exceptions.dart';
import '../io.dart';
import '../language_version.dart';
import '../package_name.dart';
import '../pubspec.dart';
import '../source.dart';
import '../system_cache.dart';
import '../utils.dart';

/// A package [Source] that gets packages from a given local file path.
class PathSource extends Source {
  @override
  final name = 'path';

  @override
  BoundSource bind(SystemCache systemCache) =>
      BoundPathSource(this, systemCache);

  /// Given a valid path reference description, returns the file path it
  /// describes.
  ///
  /// This returned path may be relative or absolute and it is up to the caller
  /// to know how to interpret a relative path.
  String pathFromDescription(description) => description['path'];

  /// Returns a reference to a path package named [name] at [path].
  PackageRef refFor(String name, String path) {
    return PackageRef(
        name, this, {'path': path, 'relative': p.isRelative(path)});
  }

  /// Returns an ID for a path package with the given [name] and [version] at
  /// [path].
  PackageId idFor(String name, Version version, String path) {
    return PackageId(
        name, this, version, {'path': path, 'relative': p.isRelative(path)});
  }

  @override
  bool descriptionsEqual(description1, description2) {
    // Compare real paths after normalizing and resolving symlinks.
    var path1 = canonicalize(description1['path']);
    var path2 = canonicalize(description2['path']);
    return path1 == path2;
  }

  @override
  int hashDescription(description) =>
      canonicalize(description['path']).hashCode;

  /// Parses a path dependency.
  ///
  /// This takes in a path string and returns a map. The "path" key will be the
  /// original path but resolved relative to the containing path. The
  /// "relative" key will be `true` if the original path was relative.
  @override
<<<<<<< HEAD
  PackageRef parseRef(String name, description,
      {String containingPath, LanguageVersion languageVersion}) {
=======
  PackageRef parseRef(String name, description, {String? containingPath}) {
>>>>>>> 435e4e3f
    if (description is! String) {
      throw FormatException('The description must be a path string.');
    }

    // Resolve the path relative to the containing file path, and remember
    // whether the original path was relative or absolute.
    var isRelative = p.isRelative(description);
    if (isRelative) {
      // Relative paths coming from pubspecs that are not on the local file
      // system aren't allowed. This can happen if a hosted or git dependency
      // has a path dependency.
      if (containingPath == null) {
        throw FormatException('"$description" is a relative path, but this '
            'isn\'t a local pubspec.');
      }

      description = p.normalize(p.join(p.dirname(containingPath), description));
    }

    return PackageRef(
        name, this, {'path': description, 'relative': isRelative});
  }

  @override
  PackageId parseId(String name, Version version, description,
      {String? containingPath}) {
    if (description is! Map) {
      throw FormatException('The description must be a map.');
    }

    if (description['path'] is! String) {
      throw FormatException("The 'path' field of the description must "
          'be a string.');
    }

    if (description['relative'] is! bool) {
      throw FormatException("The 'relative' field of the description "
          'must be a boolean.');
    }

    // Resolve the path relative to the containing file path.
    if (description['relative']) {
      // Relative paths coming from lockfiles that are not on the local file
      // system aren't allowed.
      if (containingPath == null) {
        throw FormatException('"$description" is a relative path, but this '
            'isn\'t a local pubspec.');
      }

      description = Map.from(description);
      description['path'] =
          p.normalize(p.join(p.dirname(containingPath), description['path']));
    }

    return PackageId(name, this, version, description);
  }

  /// Serializes path dependency's [description].
  ///
  /// For the descriptions where `relative` attribute is `true`, tries to make
  /// `path` relative to the specified [containingPath].
  @override
  dynamic serializeDescription(String containingPath, description) {
    if (description['relative']) {
      return {
        'path': relativePathWithPosixSeparators(
            p.relative(description['path'], from: containingPath)),
        'relative': true
      };
    }
    return description;
  }

  /// On both Windows and linux we prefer `/` in the pubspec.lock for relative
  /// paths.
  static String relativePathWithPosixSeparators(String path) {
    assert(p.isRelative(path));
    return p.posix.joinAll(p.split(path));
  }

  /// Converts a parsed relative path to its original relative form.
  @override
  String formatDescription(description) {
    var sourcePath = description['path'];
    if (description['relative']) sourcePath = p.relative(description['path']);
    return sourcePath;
  }
}

/// The [BoundSource] for [PathSource].
class BoundPathSource extends BoundSource {
  @override
  final PathSource source;

  @override
  final SystemCache systemCache;

  BoundPathSource(this.source, this.systemCache);

  @override
  Future<List<PackageId>> doGetVersions(
      PackageRef ref, Duration? maxAge) async {
    // There's only one package ID for a given path. We just need to find the
    // version.
    var pubspec = _loadPubspec(ref);
    var id = PackageId(ref.name, source, pubspec.version, ref.description);
    memoizePubspec(id, pubspec);
    return [id];
  }

  @override
  Future<Pubspec> doDescribe(PackageId id) async => _loadPubspec(id.toRef());

  Pubspec _loadPubspec(PackageRef ref) {
    var dir = _validatePath(ref.name, ref.description);
    return Pubspec.load(dir, systemCache.sources, expectedName: ref.name);
  }

  @override
  String getDirectory(PackageId id, {String? relativeFrom}) {
    return id.description['relative']
        ? p.relative(id.description['path'], from: relativeFrom)
        : id.description['path']!;
  }

  /// Ensures that [description] is a valid path description and returns a
  /// normalized path to the package.
  ///
  /// It must be a map, with a "path" key containing a path that points to an
  /// existing directory. Throws an [ApplicationException] if the path is
  /// invalid.
  String _validatePath(String name, description) {
    var dir = description['path'];

    if (dirExists(dir)) return dir;

    if (fileExists(dir)) {
      fail('Path dependency for package $name must refer to a directory, '
          'not a file. Was "$dir".');
    }

    throw PackageNotFoundException('could not find package $name at "$dir"',
        innerError: FileException('$dir does not exist.', dir));
  }
}<|MERGE_RESOLUTION|>--- conflicted
+++ resolved
@@ -63,12 +63,12 @@
   /// original path but resolved relative to the containing path. The
   /// "relative" key will be `true` if the original path was relative.
   @override
-<<<<<<< HEAD
-  PackageRef parseRef(String name, description,
-      {String containingPath, LanguageVersion languageVersion}) {
-=======
-  PackageRef parseRef(String name, description, {String? containingPath}) {
->>>>>>> 435e4e3f
+  PackageRef parseRef(
+    String name,
+    description, {
+    String? containingPath,
+    LanguageVersion? languageVersion,
+  }) {
     if (description is! String) {
       throw FormatException('The description must be a path string.');
     }
