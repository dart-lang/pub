// Copyright (c) 2012, the Dart project authors.  Please see the AUTHORS file
// for details. All rights reserved. Use of this source code is governed by a
// BSD-style license that can be found in the LICENSE file.

import 'dart:async';
import 'dart:convert';
import 'dart:io' as io;

import 'package:collection/collection.dart' show maxBy;
import 'package:http/http.dart' as http;
import 'package:path/path.dart' as p;
import 'package:pub/src/rate_limited_scheduler.dart';
import 'package:pub_semver/pub_semver.dart';
import 'package:stack_trace/stack_trace.dart';

import '../exceptions.dart';
import '../http.dart';
import '../io.dart';
import '../log.dart' as log;
import '../package.dart';
import '../package_name.dart';
import '../pubspec.dart';
import '../source.dart';
import '../system_cache.dart';
import '../utils.dart';
import 'cached.dart';

/// A package source that gets packages from a package hosting site that uses
/// the same API as pub.dartlang.org.
class HostedSource extends Source {
  @override
  final name = 'hosted';
  @override
  final hasMultipleVersions = true;

  @override
  BoundHostedSource bind(SystemCache systemCache, {bool isOffline = false}) =>
      isOffline
          ? _OfflineHostedSource(this, systemCache)
          : BoundHostedSource(this, systemCache);

  /// Gets the default URL for the package server for hosted dependencies.
  String get defaultUrl {
    // Changing this to pub.dev raises the following concerns:
    //
    //  1. It would blow through users caches.
    //  2. It would cause conflicts for users checking pubspec.lock into git, if using
    //     different versions of the dart-sdk / pub client.
    //  3. It might cause other problems (investigation needed) for pubspec.lock across
    //     different versions of the dart-sdk / pub client.
    //  4. It would expand the API surface we're committed to supporting long-term.
    //
    // Clearly, a bit of investigation is necessary before we update this to
    // pub.dev, it might be attractive to do next time we change the server API.
    return _defaultUrl ??= _pubHostedUrlConfig() ?? 'https://pub.dartlang.org';
  }

  String _defaultUrl;
  String _pubHostedUrlConfig() {
    var url = io.Platform.environment['PUB_HOSTED_URL'];
    if (url == null) return null;
    var uri = Uri.parse(url);
    if (uri.scheme?.isEmpty ?? true) {
      throw ConfigException(
          '`PUB_HOSTED_URL` must include a scheme such as "https://". '
          '$url is invalid');
    }
    return url;
  }

  /// Returns a reference to a hosted package named [name].
  ///
  /// If [url] is passed, it's the URL of the pub server from which the package
  /// should be downloaded. It can be a [Uri] or a [String].
  PackageRef refFor(String name, {url}) =>
      PackageRef(name, this, _descriptionFor(name, url));

  /// Returns an ID for a hosted package named [name] at [version].
  ///
  /// If [url] is passed, it's the URL of the pub server from which the package
  /// should be downloaded. It can be a [Uri] or a [String].
  PackageId idFor(String name, Version version, {url}) =>
      PackageId(name, this, version, _descriptionFor(name, url));

  /// Returns the description for a hosted package named [name] with the
  /// given package server [url].
  dynamic _descriptionFor(String name, [url]) {
    if (url == null) return name;

    if (url is! String && url is! Uri) {
      throw ArgumentError.value(url, 'url', 'must be a Uri or a String.');
    }

    return {'name': name, 'url': url.toString()};
  }

  @override
  String formatDescription(description) =>
      'on ${_parseDescription(description).last}';

  @override
  bool descriptionsEqual(description1, description2) =>
      _parseDescription(description1) == _parseDescription(description2);

  @override
  int hashDescription(description) => _parseDescription(description).hashCode;

  /// Ensures that [description] is a valid hosted package description.
  ///
  /// There are two valid formats. A plain string refers to a package with the
  /// given name from the default host, while a map with keys "name" and "url"
  /// refers to a package with the given name from the host at the given URL.
  @override
  PackageRef parseRef(String name, description, {String containingPath}) {
    _parseDescription(description);
    return PackageRef(name, this, description);
  }

  @override
  PackageId parseId(String name, Version version, description,
      {String containingPath}) {
    _parseDescription(description);
    return PackageId(name, this, version, description);
  }

  /// Parses the description for a package.
  ///
  /// If the package parses correctly, this returns a (name, url) pair. If not,
  /// this throws a descriptive FormatException.
  Pair<String, String> _parseDescription(description) {
    if (description is String) {
      return Pair<String, String>(description, defaultUrl);
    }

    if (description is! Map) {
      throw FormatException('The description must be a package name or map.');
    }

    if (!description.containsKey('name')) {
      throw FormatException("The description map must contain a 'name' key.");
    }

    var name = description['name'];
    if (name is! String) {
      throw FormatException("The 'name' key must have a string value.");
    }

    return Pair<String, String>(name, description['url'] ?? defaultUrl);
  }
}

/// The [BoundSource] for [HostedSource].
class BoundHostedSource extends CachedSource {
  @override
  final HostedSource source;

  @override
  final SystemCache systemCache;
  RateLimitedScheduler<PackageRef, Map<PackageId, Pubspec>> _scheduler;

  BoundHostedSource(this.source, this.systemCache) {
    _scheduler =
        RateLimitedScheduler(_fetchVersions, maxConcurrentOperations: 10);
  }

<<<<<<< HEAD
  Future<Map<PackageId, Pubspec>> _fetchVersions(PackageRef ref) async {
    var url = _makeUrl(
        ref.description, (server, package) => "$server/api/packages/$package");
    log.io("Get versions from $url.");
=======
  /// Downloads a list of all versions of a package that are available from the
  /// site.
  @override
  Future<List<PackageId>> doGetVersions(PackageRef ref) async {
    var url = _makeUrl(
        ref.description, (server, package) => '$server/api/packages/$package');

    log.io('Get versions from $url.');

>>>>>>> a7a66821
    String body;
    try {
      // TODO(sigurdm): Implement cancellation of requests. This probably
      // requires resolution of: https://github.com/dart-lang/sdk/issues/22265.
      body = await httpClient.read(url, headers: pubApiHeaders);
    } catch (error, stackTrace) {
      var parsed = source._parseDescription(ref.description);
      _throwFriendlyError(error, stackTrace, parsed.first, parsed.last);
    }
    final doc = jsonDecode(body);
    final versions = doc['versions'] as List;
    final result = Map.fromEntries(versions.map((map) {
      var pubspec = Pubspec.fromMap(map['pubspec'], systemCache.sources,
          expectedName: ref.name, location: url);
      var id = source.idFor(ref.name, pubspec.version,
          url: _serverFor(ref.description));
      return MapEntry(id, pubspec);
    }));

    // Prefetch the dependencies of the latest version, we are likely to need
    // them later.
    final preschedule =
        Zone.current[_prefetchingKey] as void Function(PackageRef);
    if (preschedule != null) {
      final latestVersion =
          maxBy(result.keys.map((id) => id.version), (e) => e);

      final latestVersionId =
          PackageId(ref.name, source, latestVersion, ref.description);

      final dependencies = result[latestVersionId]?.dependencies?.values ?? [];
      withDependencyType(DependencyType.none, () async {
        for (final packageRange in dependencies) {
          if (packageRange.source is HostedSource) {
            preschedule(packageRange.toRef());
          }
        }
      });
    }
    return result;
  }

  /// Downloads a list of all versions of a package that are available from the
  /// site.
  Future<List<PackageId>> doGetVersions(PackageRef ref) async {
    final versions = await _scheduler.schedule(ref);
    return versions.keys.toList();
  }

  /// Parses [description] into its server and package name components, then
  /// converts that to a Uri given [pattern].
  ///
  /// Ensures the package name is properly URL encoded.
  Uri _makeUrl(
      description, String Function(String server, String package) pattern) {
    var parsed = source._parseDescription(description);
    var server = parsed.last;
    var package = Uri.encodeComponent(parsed.first);
    return Uri.parse(pattern(server, package));
  }

<<<<<<< HEAD
  /// Retrieves the pubspec for a specific version of a package that is
  /// available from the site.
  Future<Pubspec> describeUncached(PackageId id) async {
    final versions = await _scheduler.schedule(id.toRef());
    final url = _makeUrl(
        id.description, (server, package) => "$server/api/packages/$package");
    return versions[id] ??
        (throw PackageNotFoundException("Could not find package $id at $url"));
=======
  /// Downloads and parses the pubspec for a specific version of a package that
  /// is available from the site.
  @override
  Future<Pubspec> describeUncached(PackageId id) async {
    // Request it from the server.
    var url = _makeVersionUrl(
        id,
        (server, package, version) =>
            '$server/api/packages/$package/versions/$version');

    log.io('Describe package at $url.');
    Map<String, dynamic> version;
    try {
      version = jsonDecode(await httpClient.read(url, headers: pubApiHeaders));
    } catch (error, stackTrace) {
      var parsed = source._parseDescription(id.description);
      _throwFriendlyError(error, stackTrace, id.name, parsed.last);
    }

    return Pubspec.fromMap(version['pubspec'], systemCache.sources,
        expectedName: id.name, location: url);
>>>>>>> a7a66821
  }

  /// Downloads the package identified by [id] to the system cache.
  @override
  Future<Package> downloadToSystemCache(PackageId id) async {
    if (!isInSystemCache(id)) {
      var packageDir = getDirectory(id);
      ensureDir(p.dirname(packageDir));
      var parsed = source._parseDescription(id.description);
      await _download(parsed.last, parsed.first, id.version, packageDir);
    }

    return Package.load(id.name, getDirectory(id), systemCache.sources);
  }

  /// The system cache directory for the hosted source contains subdirectories
  /// for each separate repository URL that's used on the system.
  ///
  /// Each of these subdirectories then contains a subdirectory for each
  /// package downloaded from that site.
  @override
  String getDirectory(PackageId id) {
    var parsed = source._parseDescription(id.description);
    var dir = _urlToDirectory(parsed.last);
    return p.join(systemCacheRoot, dir, '${parsed.first}-${id.version}');
  }

  /// Re-downloads all packages that have been previously downloaded into the
  /// system cache from any server.
  @override
  Future<Pair<List<PackageId>, List<PackageId>>> repairCachedPackages() async {
    if (!dirExists(systemCacheRoot)) return Pair([], []);

    var successes = <PackageId>[];
    var failures = <PackageId>[];

    for (var serverDir in listDir(systemCacheRoot)) {
      var url = _directoryToUrl(p.basename(serverDir));

      var packages = <Package>[];
      for (var entry in listDir(serverDir)) {
        try {
          packages.add(Package.load(null, entry, systemCache.sources));
        } catch (error, stackTrace) {
          log.error('Failed to load package', error, stackTrace);
          failures.add(_idForBasename(p.basename(entry)));
          tryDeleteEntry(entry);
        }
      }

      packages.sort(Package.orderByNameAndVersion);

      for (var package in packages) {
        var id = source.idFor(package.name, package.version, url: url);

        try {
          await _download(url, package.name, package.version, package.dir);
          successes.add(id);
        } catch (error, stackTrace) {
          failures.add(id);
          var message = 'Failed to repair ${log.bold(package.name)} '
              '${package.version}';
          if (url != source.defaultUrl) message += ' from $url';
          log.error('$message. Error:\n$error');
          log.fine(stackTrace);

          tryDeleteEntry(package.dir);
        }
      }
    }

    return Pair(successes, failures);
  }

  /// Returns the best-guess package ID for [basename], which should be a
  /// subdirectory in a hosted cache.
  PackageId _idForBasename(String basename) {
    var components = split1(basename, '-');
    var version = Version.none;
    if (components.length > 1) {
      try {
        version = Version.parse(components.last);
      } catch (_) {
        // Default to Version.none.
      }
    }
    return PackageId(components.first, source, version, components.first);
  }

  /// Gets all of the packages that have been downloaded into the system cache
  /// from the default server.
  @override
  List<Package> getCachedPackages() {
    var cacheDir = p.join(systemCacheRoot, _urlToDirectory(source.defaultUrl));
    if (!dirExists(cacheDir)) return [];

    return listDir(cacheDir)
        .map((entry) {
          try {
            return Package.load(null, entry, systemCache.sources);
          } catch (error, stackTrace) {
            log.fine('Failed to load package from $entry:\n'
                '$error\n'
                '${Chain.forTrace(stackTrace)}');
            return null;
          }
        })
        .where((e) => e != null)
        .toList();
  }

  /// Downloads package [package] at [version] from [server], and unpacks it
  /// into [destPath].
  Future _download(
      String server, String package, Version version, String destPath) async {
    var url = Uri.parse('$server/packages/$package/versions/$version.tar.gz');
    log.io('Get package from $url.');
    log.message('Downloading ${log.bold(package)} $version...');

    // Download and extract the archive to a temp directory.
    var tempDir = systemCache.createTempDir();
    var response = await httpClient.send(http.Request('GET', url));
    await extractTarGz(response.stream, tempDir);

    // Remove the existing directory if it exists. This will happen if
    // we're forcing a download to repair the cache.
    if (dirExists(destPath)) deleteEntry(destPath);

    // Now that the get has succeeded, move it to the real location in the
    // cache. This ensures that we don't leave half-busted ghost
    // directories in the user's pub cache if a get fails.
    renameDir(tempDir, destPath);
  }

  /// When an error occurs trying to read something about [package] from [url],
  /// this tries to translate into a more user friendly error message.
  ///
  /// Always throws an error, either the original one or a better one.
  void _throwFriendlyError(
      error, StackTrace stackTrace, String package, String url) {
    if (error is PubHttpException) {
      if (error.response.statusCode == 404) {
        throw PackageNotFoundException(
            'could not find package $package at $url',
            innerError: error,
            innerTrace: stackTrace);
      }

      fail(
          '${error.response.statusCode} ${error.response.reasonPhrase} trying '
          'to find package $package at $url.',
          error,
          stackTrace);
    } else if (error is io.SocketException) {
      fail('Got socket error trying to find package $package at $url.', error,
          stackTrace);
    } else if (error is io.TlsException) {
      fail('Got TLS error trying to find package $package at $url.', error,
          stackTrace);
    } else {
      // Otherwise re-throw the original exception.
      throw error;
    }
  }

  /// Given a URL, returns a "normalized" string to be used as a directory name
  /// for packages downloaded from the server at that URL.
  ///
  /// This normalization strips off the scheme (which is presumed to be HTTP or
  /// HTTPS) and *sort of* URL-encodes it. I say "sort of" because it does it
  /// incorrectly: it uses the character's *decimal* ASCII value instead of hex.
  ///
  /// This could cause an ambiguity since some characters get encoded as three
  /// digits and others two. It's possible for one to be a prefix of the other.
  /// In practice, the set of characters that are encoded don't happen to have
  /// any collisions, so the encoding is reversible.
  ///
  /// This behavior is a bug, but is being preserved for compatibility.
  String _urlToDirectory(String url) {
    // Normalize all loopback URLs to "localhost".
    url = url.replaceAllMapped(
        RegExp(r'^(https?://)(127\.0\.0\.1|\[::1\]|localhost)?'), (match) {
      // Don't include the scheme for HTTPS URLs. This makes the directory names
      // nice for the default and most recommended scheme. We also don't include
      // it for localhost URLs, since they're always known to be HTTP.
      var localhost = match[2] == null ? '' : 'localhost';
      var scheme =
          match[1] == 'https://' || localhost.isNotEmpty ? '' : match[1];
      return '$scheme$localhost';
    });
    return replace(
        url, RegExp(r'[<>:"\\/|?*%]'), (match) => '%${match[0].codeUnitAt(0)}');
  }

  /// Given a directory name in the system cache, returns the URL of the server
  /// whose packages it contains.
  ///
  /// See [_urlToDirectory] for details on the mapping. Note that because the
  /// directory name does not preserve the scheme, this has to guess at it. It
  /// chooses "http" for loopback URLs (mainly to support the pub tests) and
  /// "https" for all others.
  String _directoryToUrl(String url) {
    // Decode the pseudo-URL-encoded characters.
    var chars = '<>:"\\/|?*%';
    for (var i = 0; i < chars.length; i++) {
      var c = chars.substring(i, i + 1);
      url = url.replaceAll('%${c.codeUnitAt(0)}', c);
    }

    // If the URL has an explicit scheme, use that.
    if (url.contains('://')) return url;

    // Otherwise, default to http for localhost and https for everything else.
    var scheme =
        isLoopback(url.replaceAll(RegExp(':.*'), '')) ? 'http' : 'https';
    return '$scheme://$url';
  }

  /// Returns the server URL for [description].
  Uri _serverFor(description) =>
      Uri.parse(source._parseDescription(description).last);

<<<<<<< HEAD
  /// Enables speculative prefetching of dependencies of packages queried with
  /// [getVersions].
  Future<T> withPrefetching<T>(Future<T> Function() callback) async {
    return await _scheduler.withPrescheduling((preschedule) async {
      return await runZoned(callback,
          zoneValues: {_prefetchingKey: preschedule});
    });
=======
  /// Parses [id] into its server, package name, and version components, then
  /// converts that to a Uri given [pattern].
  ///
  /// Ensures the package name is properly URL encoded.
  Uri _makeVersionUrl(PackageId id,
      String Function(String server, String package, String version) pattern) {
    var parsed = source._parseDescription(id.description);
    var server = parsed.last;
    var package = Uri.encodeComponent(parsed.first);
    var version = Uri.encodeComponent(id.version.toString());
    return Uri.parse(pattern(server, package, version));
>>>>>>> a7a66821
  }

  /// Key for storing the current prefetch function in the current [Zone].
  static const _prefetchingKey = #_prefetch;
}

/// This is the modified hosted source used when pub get or upgrade are run
/// with "--offline".
///
/// This uses the system cache to get the list of available packages and does
/// no network access.
class _OfflineHostedSource extends BoundHostedSource {
  _OfflineHostedSource(HostedSource source, SystemCache systemCache)
      : super(source, systemCache);

  /// Gets the list of all versions of [ref] that are in the system cache.
  @override
  Future<List<PackageId>> doGetVersions(PackageRef ref) async {
    var parsed = source._parseDescription(ref.description);
    var server = parsed.last;
    log.io('Finding versions of ${ref.name} in '
        '$systemCacheRoot/${_urlToDirectory(server)}');

    var dir = p.join(systemCacheRoot, _urlToDirectory(server));

    List<PackageId> versions;
    if (dirExists(dir)) {
      versions = listDir(dir)
          .map((entry) {
            var components = p.basename(entry).split('-');
            if (components.first != ref.name) return null;
            return source.idFor(
                ref.name, Version.parse(components.skip(1).join('-')),
                url: _serverFor(ref.description));
          })
          .where((id) => id != null)
          .toList();
    } else {
      versions = [];
    }

    // If there are no versions in the cache, report a clearer error.
    if (versions.isEmpty) {
      throw PackageNotFoundException(
          'could not find package ${ref.name} in cache');
    }

    return versions;
  }

  @override
  Future _download(
      String server, String package, Version version, String destPath) {
    // Since HostedSource is cached, this will only be called for uncached
    // packages.
    throw UnsupportedError('Cannot download packages when offline.');
  }

  @override
  Future<Pubspec> describeUncached(PackageId id) {
    throw PackageNotFoundException(
        '${id.name} ${id.version} is not available in your system cache');
  }
}<|MERGE_RESOLUTION|>--- conflicted
+++ resolved
@@ -163,22 +163,11 @@
         RateLimitedScheduler(_fetchVersions, maxConcurrentOperations: 10);
   }
 
-<<<<<<< HEAD
   Future<Map<PackageId, Pubspec>> _fetchVersions(PackageRef ref) async {
     var url = _makeUrl(
-        ref.description, (server, package) => "$server/api/packages/$package");
-    log.io("Get versions from $url.");
-=======
-  /// Downloads a list of all versions of a package that are available from the
-  /// site.
-  @override
-  Future<List<PackageId>> doGetVersions(PackageRef ref) async {
-    var url = _makeUrl(
         ref.description, (server, package) => '$server/api/packages/$package');
-
     log.io('Get versions from $url.');
 
->>>>>>> a7a66821
     String body;
     try {
       // TODO(sigurdm): Implement cancellation of requests. This probably
@@ -223,6 +212,7 @@
 
   /// Downloads a list of all versions of a package that are available from the
   /// site.
+  @override
   Future<List<PackageId>> doGetVersions(PackageRef ref) async {
     final versions = await _scheduler.schedule(ref);
     return versions.keys.toList();
@@ -240,38 +230,15 @@
     return Uri.parse(pattern(server, package));
   }
 
-<<<<<<< HEAD
   /// Retrieves the pubspec for a specific version of a package that is
   /// available from the site.
+  @override
   Future<Pubspec> describeUncached(PackageId id) async {
     final versions = await _scheduler.schedule(id.toRef());
     final url = _makeUrl(
-        id.description, (server, package) => "$server/api/packages/$package");
+        id.description, (server, package) => '$server/api/packages/$package');
     return versions[id] ??
-        (throw PackageNotFoundException("Could not find package $id at $url"));
-=======
-  /// Downloads and parses the pubspec for a specific version of a package that
-  /// is available from the site.
-  @override
-  Future<Pubspec> describeUncached(PackageId id) async {
-    // Request it from the server.
-    var url = _makeVersionUrl(
-        id,
-        (server, package, version) =>
-            '$server/api/packages/$package/versions/$version');
-
-    log.io('Describe package at $url.');
-    Map<String, dynamic> version;
-    try {
-      version = jsonDecode(await httpClient.read(url, headers: pubApiHeaders));
-    } catch (error, stackTrace) {
-      var parsed = source._parseDescription(id.description);
-      _throwFriendlyError(error, stackTrace, id.name, parsed.last);
-    }
-
-    return Pubspec.fromMap(version['pubspec'], systemCache.sources,
-        expectedName: id.name, location: url);
->>>>>>> a7a66821
+        (throw PackageNotFoundException('Could not find package $id at $url'));
   }
 
   /// Downloads the package identified by [id] to the system cache.
@@ -494,7 +461,6 @@
   Uri _serverFor(description) =>
       Uri.parse(source._parseDescription(description).last);
 
-<<<<<<< HEAD
   /// Enables speculative prefetching of dependencies of packages queried with
   /// [getVersions].
   Future<T> withPrefetching<T>(Future<T> Function() callback) async {
@@ -502,19 +468,6 @@
       return await runZoned(callback,
           zoneValues: {_prefetchingKey: preschedule});
     });
-=======
-  /// Parses [id] into its server, package name, and version components, then
-  /// converts that to a Uri given [pattern].
-  ///
-  /// Ensures the package name is properly URL encoded.
-  Uri _makeVersionUrl(PackageId id,
-      String Function(String server, String package, String version) pattern) {
-    var parsed = source._parseDescription(id.description);
-    var server = parsed.last;
-    var package = Uri.encodeComponent(parsed.first);
-    var version = Uri.encodeComponent(id.version.toString());
-    return Uri.parse(pattern(server, package, version));
->>>>>>> a7a66821
   }
 
   /// Key for storing the current prefetch function in the current [Zone].
