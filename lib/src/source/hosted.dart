--- conflicted
+++ resolved
@@ -319,20 +319,10 @@
       try {
         return Package.load(null, entry, systemCache.sources);
       } catch (error, stackTrace) {
-<<<<<<< HEAD
-        log.fine("Failed to load package from $entry:\n"
-            "$error\n"
-            "${Chain.forTrace(stackTrace)}");
-<<<<<<< HEAD
-=======
         log.fine('Failed to load package from $entry:\n'
             '$error\n'
             '${Chain.forTrace(stackTrace)}');
         return null;
->>>>>>> 858e754f... Enforce and fix lints from package:pedantic
-=======
-        return null;
->>>>>>> 0eea0c44
       }
     }).toList();
   }
