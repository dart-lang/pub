--- conflicted
+++ resolved
@@ -111,24 +111,11 @@
     //
     // Clearly, a bit of investigation is necessary before we update this to
     // pub.dev, it might be attractive to do next time we change the server API.
-<<<<<<< HEAD
-    return _defaultUrl ??= _pubHostedUrlConfig() ?? pubDevUrl;
-  }
-
-  String _defaultUrl;
-
-  String _pubHostedUrlConfig() {
-    var url = io.Platform.environment['PUB_HOSTED_URL'];
-    if (url == null) return null;
-    var uri = Uri.parse(url);
-    if (!uri.isScheme('http') && !uri.isScheme('https')) {
-=======
     try {
       return _defaultUrl ??= validateAndNormalizeHostedUrl(
         io.Platform.environment['PUB_HOSTED_URL'] ?? 'https://pub.dartlang.org',
       );
     } on FormatException catch (e) {
->>>>>>> 9941c1f9
       throw ConfigException(
           'Invalid `PUB_HOSTED_URL="${e.source}"`: ${e.message}');
     }
