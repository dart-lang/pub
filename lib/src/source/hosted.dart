--- conflicted
+++ resolved
@@ -315,32 +315,19 @@
     var cacheDir = p.join(systemCacheRoot, _urlToDirectory(source.defaultUrl));
     if (!dirExists(cacheDir)) return [];
 
-<<<<<<< HEAD
-    return listDir(cacheDir).map((entry) {
-      try {
-        return Package.load(null, entry, systemCache.sources);
-      } catch (error, stackTrace) {
-        log.fine('Failed to load package from $entry:\n'
-            '$error\n'
-            '${Chain.forTrace(stackTrace)}');
-        return null;
-      }
-    }).toList();
-=======
     return listDir(cacheDir)
         .map((entry) {
           try {
             return Package.load(null, entry, systemCache.sources);
           } catch (error, stackTrace) {
-            log.fine("Failed to load package from $entry:\n"
-                "$error\n"
-                "${Chain.forTrace(stackTrace)}");
+            log.fine('Failed to load package from $entry:\n'
+                '$error\n'
+                '${Chain.forTrace(stackTrace)}');
             return null;
           }
         })
         .where((e) => e != null)
         .toList();
->>>>>>> 6ce16065
   }
 
   /// Downloads package [package] at [version] from [server], and unpacks it
