--- conflicted
+++ resolved
@@ -19,13 +19,8 @@
 
   @override
   String get name => 'Flutter';
-<<<<<<< HEAD
-  @override
-  bool get isAvailable => _isAvailable;
   @override
   bool get allowsNonSdkDepsInSdkPackages => true;
-=======
->>>>>>> 161bee84
 
   // We only consider the Flutter SDK to present if we find a root directory
   // and the root directory contains a valid 'version' file.
