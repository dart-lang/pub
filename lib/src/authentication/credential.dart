--- conflicted
+++ resolved
@@ -27,16 +27,10 @@
 class Credential {
   /// Internal constructor that's only used by [fromJson].
   Credential._internal({
-<<<<<<< HEAD
-    required this.url,
-    required this.unknownFields,
-    required this.token,
-    required this.env,
-=======
     @required this.url,
+    @required this.unknownFields,
     @required this.token,
-    @required this.unknownFields,
->>>>>>> cafadd17
+    @required this.env,
   });
 
   /// Create credential that stores clear text token.
@@ -64,7 +58,7 @@
     final unknownFields = Map.fromEntries(
         json.entries.where((kv) => !knownKeys.contains(kv.key)));
 
-    String? _optional(String key) {
+    String _optional(String key) {
       return json[key] is String ? json[key] as String : null;
     }
 
@@ -82,14 +76,10 @@
   /// Authentication token value
   final String token;
 
-<<<<<<< HEAD
   /// Environment variable name that stores token value
   final String? env;
 
-  /// Unknown fields found in tokens.json. The fields might be created by the
-=======
   /// Unknown fields found in pub-tokens.json. The fields might be created by the
->>>>>>> cafadd17
   /// future version of pub tool. We don't want to override them when using the
   /// old SDK.
   final Map<String, dynamic> unknownFields;
