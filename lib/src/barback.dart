// Copyright (c) 2013, the Dart project authors.  Please see the AUTHORS file
// for details. All rights reserved. Use of this source code is governed by a
// BSD-style license that can be found in the LICENSE file.

import 'package:barback/barback.dart';
import 'package:path/path.dart' as p;
import 'package:pub_semver/pub_semver.dart';

import 'io.dart';

/// The currently supported versions of packages that this version of pub works
/// with.
///
/// Pub implicitly constrains these packages to these versions as long as
/// barback is a dependency.
///
/// Users' transformers are loaded in an isolate that uses the entrypoint
/// package's dependency versions. However, that isolate also loads code
/// provided by pub (`asset/dart/transformer_isolate.dart` and associated
/// files). This code uses these packages as well, so these constraints exist to
/// ensure that its usage of the packages remains valid.
///
/// Most constraints here are like normal version constraints in that their
/// upper bound is the next major version of the package (or minor version for
/// pre-1.0.0 packages). If a new major version of the package is released,
/// these *must* be incremented to synchronize with that.
///
/// The constraint on barback is different. Its upper bound is the next *patch*
/// version of barback—that is, the next version with new features. This is
/// because most barback features need additional serialization code to be fully
/// supported in pub, even if they're otherwise backwards-compatible.
///
/// Whenever a new minor or patch version of barback is published, this *must*
/// be incremented to synchronize with that. See the barback [compatibility
/// documentation][compat] for details on the relationship between this
/// constraint and barback's version.
///
/// [compat]: https://gist.github.com/nex3/10942218
final pubConstraints = {
  "barback": new VersionConstraint.parse(">=0.15.0 <0.15.3") as VersionRange,
  "source_span": new VersionConstraint.parse(">=1.0.0 <2.0.0") as VersionRange,
  "stack_trace": new VersionConstraint.parse(">=0.9.1 <2.0.0") as VersionRange,
  "async": new VersionConstraint.parse(">=1.8.0 <2.0.0") as VersionRange
};

/// Converts [id] to a "package:" URI.
///
/// This will throw an [ArgumentError] if [id] doesn't represent a library in
/// `lib/`.
Uri idToPackageUri(AssetId id) {
  if (!id.path.startsWith('lib/')) {
    throw new ArgumentError("Asset id $id doesn't identify a library.");
  }

  return new Uri(
      scheme: 'package',
      path: p.url.join(id.package, id.path.replaceFirst('lib/', '')));
}

/// Converts [uri] into an [AssetId] if its path is within "packages".
///
/// If the URL contains a special directory, but lacks a following package name,
/// throws a [FormatException].
///
/// If the URI doesn't contain one of those special directories, returns null.
AssetId packagesUrlToId(Uri url) {
  var parts = p.url.split(url.path);

  // Strip the leading "/" from the URL.
  if (parts.isNotEmpty && parts.first == "/") parts = parts.skip(1).toList();

  if (parts.isEmpty) return null;

  // Check for "packages" in the URL.
  // TODO(rnystrom): If we rewrite "package:" imports to relative imports that
  // point to a canonical "packages" directory, we can limit "packages" to the
  // root of the URL as well. See: #16649.
  var index = parts.indexOf("packages");
  if (index == -1) return null;

  // There should be a package name after "packages".
  if (parts.length <= index + 1) {
    throw new FormatException(
        'Invalid URL path "${url.path}". Expected package name '
        'after "packages".');
  }

  var package = parts[index + 1];
  var assetPath = p.url.join("lib", p.url.joinAll(parts.skip(index + 2)));
  return new AssetId(package, assetPath);
}

/// Convert [importUri] found in [source] to an [AssetId], handling both
/// `package:` imports and relative imports.
///
/// Returns [null] for `dart:` uris since they cannot be referenced properly
<<<<<<< HEAD
///  by an `AssetId`.
///
/// Throws an [ArgumentError] if an [AssetId] can otherwise not be created.
AssetId importUriToAssetId(AssetId source, String importUri) {
  var parsedUri = Uri.parse(importUri);
  if (parsedUri.isAbsolute) {
    if (parsedUri.scheme == 'package') {
      var parts = parsedUri.pathSegments;
      var packagePath = p.url.joinAll(['lib']..addAll(parts.skip(1)));
      if (!p.isWithin('lib', packagePath)) {
        throw new ArgumentError(
            'Unable to create AssetId for import `$importUri` in `$source` '
            'because it reaches outside the `lib` directory.');
      }
      return new AssetId(parts.first, packagePath);
    } else if (parsedUri.scheme == 'dart') {
      return null;
    } else {
      throw new ArgumentError(
          'Unable to resolve import. Only package: paths and relative '
          'paths are supported, got `$importUri`.');
=======
/// by an `AssetId`.
///
/// Throws an [ArgumentError] if an [AssetId] can otherwise not be created. This
/// might happen if:
///
/// * [importUri] is absolute but has a scheme other than `dart:` or `package:`.
/// * [importUri] is a relative path that reaches outside of the current top
///   level directory of a package (relative import from `web` to `lib` for
///   instance).
AssetId importUriToAssetId(AssetId source, String importUri) {
  var parsedUri = Uri.parse(importUri);
  if (parsedUri.isAbsolute) {
    switch (parsedUri.scheme) {
      case 'package':
        var parts = parsedUri.pathSegments;
        var packagePath = p.url.joinAll(['lib']..addAll(parts.skip(1)));
        if (!p.isWithin('lib', packagePath)) {
          throw new ArgumentError(
              'Unable to create AssetId for import `$importUri` in `$source` '
              'because it reaches outside the `lib` directory.');
        }
        return new AssetId(parts.first, packagePath);
      case 'dart':
        return null;
      default:
        throw new ArgumentError(
            'Unable to resolve import. Only package: paths and relative '
            'paths are supported, got `$importUri`.');
>>>>>>> 4926c0fd
    }
  } else {
    // Relative path.
    var targetPath =
        p.url.normalize(p.url.join(p.url.dirname(source.path), parsedUri.path));
    var dir = topLevelDir(source.path);
    if (!p.isWithin(dir, targetPath)) {
      throw new ArgumentError(
          'Unable to create AssetId for relative import `$importUri` in '
          '`$source`  because it reaches outside the `$dir` directory.');
    }
    return new AssetId(source.package, targetPath);
  }
}<|MERGE_RESOLUTION|>--- conflicted
+++ resolved
@@ -94,29 +94,6 @@
 /// `package:` imports and relative imports.
 ///
 /// Returns [null] for `dart:` uris since they cannot be referenced properly
-<<<<<<< HEAD
-///  by an `AssetId`.
-///
-/// Throws an [ArgumentError] if an [AssetId] can otherwise not be created.
-AssetId importUriToAssetId(AssetId source, String importUri) {
-  var parsedUri = Uri.parse(importUri);
-  if (parsedUri.isAbsolute) {
-    if (parsedUri.scheme == 'package') {
-      var parts = parsedUri.pathSegments;
-      var packagePath = p.url.joinAll(['lib']..addAll(parts.skip(1)));
-      if (!p.isWithin('lib', packagePath)) {
-        throw new ArgumentError(
-            'Unable to create AssetId for import `$importUri` in `$source` '
-            'because it reaches outside the `lib` directory.');
-      }
-      return new AssetId(parts.first, packagePath);
-    } else if (parsedUri.scheme == 'dart') {
-      return null;
-    } else {
-      throw new ArgumentError(
-          'Unable to resolve import. Only package: paths and relative '
-          'paths are supported, got `$importUri`.');
-=======
 /// by an `AssetId`.
 ///
 /// Throws an [ArgumentError] if an [AssetId] can otherwise not be created. This
@@ -145,7 +122,6 @@
         throw new ArgumentError(
             'Unable to resolve import. Only package: paths and relative '
             'paths are supported, got `$importUri`.');
->>>>>>> 4926c0fd
     }
   } else {
     // Relative path.
