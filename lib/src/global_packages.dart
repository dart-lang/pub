--- conflicted
+++ resolved
@@ -88,18 +88,11 @@
   Future<void> activateGit(
     String repo,
     List<String>? executables, {
-<<<<<<< HEAD
-    required bool overwriteBinStubs,
-  }) async {
-    var name = await cache.git.getPackageNameFromRepo(repo, cache);
-=======
-    Map<String, FeatureDependency>? features,
     required bool overwriteBinStubs,
     String? path,
     String? ref,
   }) async {
-    var name = await cache.git.getPackageNameFromRepo(repo);
->>>>>>> 7a6ea396
+    var name = await cache.git.getPackageNameFromRepo(repo, cache);
 
     // TODO(nweiz): Add some special handling for git repos that contain path
     // dependencies. Their executables shouldn't be cached, and there should
@@ -107,34 +100,22 @@
     // changed (see also issue 20499).
     PackageRef packageRef;
     try {
-<<<<<<< HEAD
-      ref = cache.git.parseRef(name, {'url': repo}, containingDir: '.');
-=======
-      packageRef = cache.git.source.parseRef(
+      packageRef = cache.git.parseRef(
           name,
           {
             'url': repo,
             if (path != null) 'path': path,
             if (ref != null) 'ref': ref,
           },
-          containingPath: '.');
->>>>>>> 7a6ea396
+          containingDir: '.');
     } on FormatException catch (e) {
       throw ApplicationException(e.message);
     }
     await _installInCache(
-<<<<<<< HEAD
-      ref.withConstraint(VersionConstraint.any),
+      packageRef.withConstraint(VersionConstraint.any),
       executables,
       overwriteBinStubs: overwriteBinStubs,
     );
-=======
-        packageRef
-            .withConstraint(VersionConstraint.any)
-            .withFeatures(features ?? const {}),
-        executables,
-        overwriteBinStubs: overwriteBinStubs);
->>>>>>> 7a6ea396
   }
 
   /// Finds the latest version of the hosted package with [name] that matches
