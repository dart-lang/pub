// Copyright (c) 2014, the Dart project authors.  Please see the AUTHORS file
// for details. All rights reserved. Use of this source code is governed by a
// BSD-style license that can be found in the LICENSE file.

import 'dart:async';
import 'dart:io';

import 'package:path/path.dart' as p;
import 'package:pub_semver/pub_semver.dart';

import 'command_runner.dart';
import 'entrypoint.dart';
import 'exceptions.dart';
import 'executable.dart' as exec;
import 'http.dart' as http;
import 'io.dart';
import 'lock_file.dart';
import 'log.dart' as log;
import 'package.dart';
import 'package_name.dart';
import 'pub_embeddable_command.dart';
import 'pubspec.dart';
import 'sdk.dart';
import 'solver.dart';
import 'solver/incompatibility_cause.dart';
import 'source/cached.dart';
import 'source/git.dart';
import 'source/hosted.dart';
import 'source/path.dart';
import 'system_cache.dart';
import 'utils.dart';

/// Maintains the set of packages that have been globally activated.
///
/// These have been hand-chosen by the user to make their executables in bin/
/// available to the entire system. This lets them access them even when the
/// current working directory is not inside another entrypoint package.
///
/// Only one version of a given package name can be globally activated at a
/// time. Activating a different version of a package will deactivate the
/// previous one.
///
/// This handles packages from uncached and cached sources a little differently.
/// For a cached source, the package is physically in the user's pub cache and
/// we don't want to mess with it by putting a lockfile in there. Instead, when
/// we activate the package, we create a full lockfile and put it in the
/// "global_packages" directory. It's named "<package>.lock". Unlike a normal
/// lockfile, it also contains an entry for the root package itself, so that we
/// know the version and description that was activated.
///
/// Uncached packages (i.e. "path" packages) are somewhere else on the user's
/// local file system and can have a lockfile directly in place. (And, in fact,
/// we want to ensure we honor the user's lockfile there.) To activate it, we
/// just need to know where that package directory is. For that, we create a
/// lockfile that *only* contains the root package's [PackageId] -- basically
/// just the path to the directory where the real lockfile lives.
class GlobalPackages {
  /// The [SystemCache] containing the global packages.
  final SystemCache cache;

  /// The directory where the lockfiles for activated packages are stored.
  String get _directory => p.join(cache.rootDir, 'global_packages');

  /// The directory where binstubs for global package executables are stored.
  String get _binStubDir => p.join(cache.rootDir, 'bin');

  /// Creates a new global package registry backed by the given directory on
  /// the user's file system.
  ///
  /// The directory may not physically exist yet. If not, this will create it
  /// when needed.
  GlobalPackages(this.cache);

  /// Caches the package located in the Git repository [repo] and makes it the
  /// active global version.
  ///
  /// [executables] is the names of the executables that should have binstubs.
  /// If `null`, all executables in the package will get binstubs. If empty, no
  /// binstubs will be created.
  ///
  /// The [features] map controls which features of the package to activate.
  ///
  /// If [overwriteBinStubs] is `true`, any binstubs that collide with
  /// existing binstubs in other packages will be overwritten by this one's.
  /// Otherwise, the previous ones will be preserved.
  Future<void> activateGit(String repo, List<String>? executables,
      {Map<String, FeatureDependency>? features,
      required bool overwriteBinStubs}) async {
    var name = await cache.git!.getPackageNameFromRepo(repo);

    // TODO(nweiz): Add some special handling for git repos that contain path
    // dependencies. Their executables shouldn't be cached, and there should
    // be a mechanism for redoing dependency resolution if a path pubspec has
    // changed (see also issue 20499).
    PackageRef ref;
    try {
      ref =
          cache.git!.source.parseRef(name, {'url': repo}, containingPath: '.');
    } on FormatException catch (e) {
      throw ApplicationException(e.message);
    }
    await _installInCache(
        ref
            .withConstraint(VersionConstraint.any)
            .withFeatures(features ?? const {}),
        executables,
        overwriteBinStubs: overwriteBinStubs);
  }

  /// Finds the latest version of the hosted package with [name] that matches
  /// [constraint] and makes it the active global version.
  ///
  /// [executables] is the names of the executables that should have binstubs.
  /// If `null`, all executables in the package will get binstubs. If empty, no
  /// binstubs will be created.
  ///
  /// if [overwriteBinStubs] is `true`, any binstubs that collide with
  /// existing binstubs in other packages will be overwritten by this one's.
  /// Otherwise, the previous ones will be preserved.
  ///
  /// [url] is an optional custom pub server URL. If not null, the package to be
  /// activated will be fetched from this URL instead of the default pub URL.
  Future<void> activateHosted(
      String name, VersionConstraint constraint, List<String>? executables,
      {Map<String, FeatureDependency>? features,
      required bool overwriteBinStubs,
      Uri? url}) async {
    await _installInCache(
        cache.hosted!.source
            .refFor(name, url: url)
            .withConstraint(constraint)
            .withFeatures(features ?? const {}),
        executables,
        overwriteBinStubs: overwriteBinStubs);
  }

  /// Makes the local package at [path] globally active.
  ///
  /// [executables] is the names of the executables that should have binstubs.
  /// If `null`, all executables in the package will get binstubs. If empty, no
  /// binstubs will be created.
  ///
  /// if [overwriteBinStubs] is `true`, any binstubs that collide with
  /// existing binstubs in other packages will be overwritten by this one's.
  /// Otherwise, the previous ones will be preserved.
<<<<<<< HEAD
  Future<void> activatePath(String path, List<String>? executables,
      {required bool overwriteBinStubs}) async {
=======
  Future<void> activatePath(String path, List<String> executables,
      {bool overwriteBinStubs, @required PubAnalytics analytics}) async {
>>>>>>> 909852fc
    var entrypoint = Entrypoint(path, cache);

    // Get the package's dependencies.
    await entrypoint.acquireDependencies(SolveType.GET, analytics: analytics);
    var name = entrypoint.root.name;

    try {
      var originalLockFile =
          LockFile.load(_getLockFilePath(name), cache.sources);
      // Call this just to log what the current active package is, if any.
      _describeActive(originalLockFile, name);
    } on IOException {
      // Couldn't read the lock file. It probably doesn't exist.
    }

    // Write a lockfile that points to the local package.
    var fullPath = canonicalize(entrypoint.root.dir!);
    var id = cache.path!.source.idFor(name, entrypoint.root.version, fullPath);

    // TODO(rnystrom): Look in "bin" and display list of binaries that
    // user can run.
    _writeLockFile(name, LockFile([id]));

    var binDir = p.join(_directory, name, 'bin');
    if (dirExists(binDir)) deleteEntry(binDir);

    _updateBinStubs(entrypoint, entrypoint.root, executables,
        overwriteBinStubs: overwriteBinStubs);
    log.message('Activated ${_formatPackage(id)}.');
  }

  /// Installs the package [dep] and its dependencies into the system cache.
  Future<void> _installInCache(PackageRange dep, List<String>? executables,
      {required bool overwriteBinStubs}) async {
    LockFile? originalLockFile;
    try {
      originalLockFile =
          LockFile.load(_getLockFilePath(dep.name), cache.sources);
      // Call this just to log what the current active package is, if any.
      _describeActive(originalLockFile, dep.name);
    } on IOException {
      // Couldn't read the lock file. It probably doesn't exist.
    }

    // Create a dummy package with just [dep] so we can do resolution on it.
    var root = Package.inMemory(Pubspec('pub global activate',
        dependencies: [dep], sources: cache.sources));

    // Resolve it and download its dependencies.
    //
    // TODO(nweiz): If this produces a SolveFailure that's caused by [dep] not
    // being available, report that as a [dataError].
    SolveResult result;
    try {
      result = await log.progress('Resolving dependencies',
          () => resolveVersions(SolveType.GET, cache, root));
    } on SolveFailure catch (error) {
      for (var incompatibility
          in error.incompatibility.externalIncompatibilities) {
        if (incompatibility.cause != IncompatibilityCause.noVersions) continue;
        if (incompatibility.terms.single.package.name != dep.name) continue;
        dataError(error.toString());
      }
      rethrow;
    }

    final sameVersions = originalLockFile != null &&
        originalLockFile.samePackageIds(result.lockFile);

    if (sameVersions) {
      log.message('''
The package ${dep.name} is already activated at newest available version.
To recompile executables, first run `global deactivate ${dep.name}`.
''');
    } else {
      await result.showReport(SolveType.GET, cache);
    }

    // Make sure all of the dependencies are locally installed.
    await Future.wait(result.packages.map((id) {
      return http.withDependencyType(root.dependencyType(id.name), () async {
        if (id.isRoot) return;

        var source = cache.source(id.source);
        if (source is CachedSource) await source.downloadToSystemCache(id);
      });
    }));

    var lockFile = result.lockFile;
    _writeLockFile(dep.name, lockFile);
    await _writePackageConfigFiles(dep.name, lockFile);

    // We want the entrypoint to be rooted at 'dep' not the dummy-package.
    result.packages.removeWhere((id) => id.name == 'pub global activate');

    var id = lockFile.packages[dep.name]!;
    // Load the package graph from [result] so we don't need to re-parse all
    // the pubspecs.
    final entrypoint = Entrypoint.global(
      Package(
        result.pubspecs[dep.name]!,
        (cache.source(dep.source) as CachedSource).getDirectoryInCache(id),
      ),
      lockFile,
      cache,
      solveResult: result,
    );
    if (!sameVersions) {
      // Only precompile binaries if we have a new resolution.
      await entrypoint.precompileExecutables();
    }

    _updateBinStubs(
      entrypoint,
      cache.load(entrypoint.lockFile.packages[dep.name]!),
      executables,
      overwriteBinStubs: overwriteBinStubs,
    );

    log.message('Activated ${_formatPackage(id)}.');
  }

  Future<void> _writePackageConfigFiles(
      String package, LockFile lockFile) async {
    // TODO(sigurdm): Use [Entrypoint.writePackagesFiles] instead.
    final packagesFilePath = _getPackagesFilePath(package);
    final packageConfigFilePath = _getPackageConfigFilePath(package);
    final dir = p.dirname(packagesFilePath);
    writeTextFile(
        packagesFilePath, lockFile.packagesFile(cache, relativeFrom: dir));
    ensureDir(p.dirname(packageConfigFilePath));
    writeTextFile(packageConfigFilePath,
        await lockFile.packageConfigFile(cache, relativeFrom: dir));
  }

  /// Finishes activating package [package] by saving [lockFile] in the cache.
  void _writeLockFile(String package, LockFile lockFile) {
    ensureDir(p.join(_directory, package));

    // TODO(nweiz): This cleans up Dart 1.6's old lockfile location. Remove it
    // when Dart 1.6 is old enough that we don't think anyone will have these
    // lockfiles anymore (issue 20703).
    var oldPath = p.join(_directory, '$package.lock');
    if (fileExists(oldPath)) deleteEntry(oldPath);

    writeTextFile(_getLockFilePath(package),
        lockFile.serialize(p.join(_directory, package)));
  }

  /// Shows the user the currently active package with [name], if any.
  void _describeActive(LockFile lockFile, String? name) {
    var id = lockFile.packages[name]!;

    var source = id.source;
    if (source is GitSource) {
      var url = source.urlFromDescription(id.description);
      log.message('Package ${log.bold(name)} is currently active from Git '
          'repository "$url".');
    } else if (source is PathSource) {
      var path = source.pathFromDescription(id.description);
      log.message('Package ${log.bold(name)} is currently active at path '
          '"$path".');
    } else {
      log.message('Package ${log.bold(name)} is currently active at version '
          '${log.bold(id.version)}.');
    }
  }

  /// Deactivates a previously-activated package named [name].
  ///
  /// Returns `false` if no package with [name] was currently active.
  bool deactivate(String name) {
    var dir = p.join(_directory, name);
    if (!dirExists(dir)) return false;

    _deleteBinStubs(name);

    var lockFile = LockFile.load(_getLockFilePath(name), cache.sources);
    var id = lockFile.packages[name]!;
    log.message('Deactivated package ${_formatPackage(id)}.');

    deleteEntry(dir);

    return true;
  }

  /// Finds the active package with [name].
  ///
  /// Returns an [Entrypoint] loaded with the active package if found.
  Future<Entrypoint> find(String name) async {
    var lockFilePath = _getLockFilePath(name);
    late LockFile lockFile;
    try {
      lockFile = LockFile.load(lockFilePath, cache.sources);
    } on IOException {
      var oldLockFilePath = p.join(_directory, '$name.lock');
      try {
        // TODO(nweiz): This looks for Dart 1.6's old lockfile location.
        // Remove it when Dart 1.6 is old enough that we don't think anyone
        // will have these lockfiles anymore (issue 20703).
        lockFile = LockFile.load(oldLockFilePath, cache.sources);
      } on IOException {
        // If we couldn't read the lock file, it's not activated.
        dataError('No active package ${log.bold(name)}.');
      }

      // Move the old lockfile to its new location.
      ensureDir(p.dirname(lockFilePath));
      File(oldLockFilePath).renameSync(lockFilePath);
      // Just make sure these files are created as well.
      await _writePackageConfigFiles(name, lockFile);
    }

    // Remove the package itself from the lockfile. We put it in there so we
    // could find and load the [Package] object, but normally an entrypoint
    // doesn't expect to be in its own lockfile.
    var id = lockFile.packages[name]!;
    lockFile = lockFile.removePackage(name);

    var source = cache.source(id.source);
    Entrypoint entrypoint;
    if (source is CachedSource) {
      // For cached sources, the package itself is in the cache and the
      // lockfile is the one we just loaded.
      entrypoint = Entrypoint.global(cache.loadCached(id), lockFile, cache);
    } else {
      // For uncached sources (i.e. path), the ID just points to the real
      // directory for the package.
      entrypoint = Entrypoint(
          (id.source as PathSource).pathFromDescription(id.description), cache);
    }

    entrypoint.root.pubspec.sdkConstraints.forEach((sdkName, constraint) {
      var sdk = sdks[sdkName];
      if (sdk == null) {
        dataError('${log.bold(name)} ${entrypoint.root.version} requires '
            'unknown SDK "$name".');
      } else if (sdkName == 'dart') {
        if (constraint.allows(sdk.version!)) return;
        dataError("${log.bold(name)} ${entrypoint.root.version} doesn't "
            'support Dart ${sdk.version}.');
      } else {
        dataError('${log.bold(name)} ${entrypoint.root.version} requires the '
            '${sdk.name} SDK, which is unsupported for global executables.');
      }
    });

    // Check that the SDK constraints the lockFile says we have are honored.
    lockFile.sdkConstraints.forEach((sdkName, constraint) {
      var sdk = sdks[sdkName];
      if (sdk == null) {
        dataError('${log.bold(name)} as globally activated requires '
            'unknown SDK "$name".');
      } else if (sdkName == 'dart') {
        if (constraint.allows(sdk.version!)) return;
        dataError("${log.bold(name)} as globally activated doesn't "
            'support Dart ${sdk.version}, try: $topLevelProgram pub global activate $name');
      } else {
        dataError('${log.bold(name)} as globally activated requires the '
            '${sdk.name} SDK, which is unsupported for global executables.');
      }
    });

    return entrypoint;
  }

  /// Runs [package]'s [executable] with [args].
  ///
  /// If [executable] is available in its built form, that will be
  /// recompiled if the SDK has been upgraded since it was first compiled and
  /// then run. Otherwise, it will be run from source.
  ///
  /// If [enableAsserts] is true, the program is run with assertions enabled.
  ///
  /// Returns the exit code from the executable.
  Future<int> runExecutable(
      Entrypoint entrypoint, exec.Executable executable, Iterable<String> args,
      {bool enableAsserts = false,
      Future<void> Function(exec.Executable)? recompile,
      List<String> vmArgs = const [],
      required bool alwaysUseSubprocess}) async {
    return await exec.runExecutable(
      entrypoint,
      executable,
      args,
      enableAsserts: enableAsserts,
      recompile: (exectuable) async {
        await recompile!(exectuable);
        _refreshBinStubs(entrypoint, executable);
      },
      vmArgs: vmArgs,
      alwaysUseSubprocess: alwaysUseSubprocess,
    );
  }

  /// Gets the path to the lock file for an activated cached package with
  /// [name].
  String _getLockFilePath(String name) =>
      p.join(_directory, name, 'pubspec.lock');

  /// Gets the path to the .packages file for an activated cached package with
  /// [name].
  String _getPackagesFilePath(String name) =>
      p.join(_directory, name, '.packages');

  /// Gets the path to the `package_config.json` file for an
  /// activated cached package with [name].
  String _getPackageConfigFilePath(String name) =>
      p.join(_directory, name, '.dart_tool', 'package_config.json');

  /// Shows the user a formatted list of globally activated packages.
  void listActivePackages() {
    if (!dirExists(_directory)) return;

    listDir(_directory).map(_loadPackageId).toList()
      ..sort((id1, id2) => id1.name.compareTo(id2.name))
      ..forEach((id) => log.message(_formatPackage(id)));
  }

  /// Returns the [PackageId] for the globally-activated package at [path].
  ///
  /// [path] should be a path within [_directory]. It can either be an old-style
  /// path to a single lockfile or a new-style path to a directory containing a
  /// lockfile.
  PackageId _loadPackageId(String path) {
    var name = p.basenameWithoutExtension(path);
    if (!fileExists(path)) path = p.join(path, 'pubspec.lock');

    var id =
        LockFile.load(p.join(_directory, path), cache.sources).packages[name];

    if (id == null) {
      throw FormatException("Pubspec for activated package $name didn't "
          'contain an entry for itself.');
    }

    return id;
  }

  /// Returns formatted string representing the package [id].
  String _formatPackage(PackageId id) {
    var source = id.source;
    if (source is GitSource) {
      var url = source.urlFromDescription(id.description);
      return '${log.bold(id.name)} ${id.version} from Git repository "$url"';
    } else if (source is PathSource) {
      var path = source.pathFromDescription(id.description);
      return '${log.bold(id.name)} ${id.version} at path "$path"';
    } else {
      return '${log.bold(id.name)} ${id.version}';
    }
  }

  /// Repairs any corrupted globally-activated packages and their binstubs.
  ///
  /// Returns a pair of two lists of strings. The first indicates which packages
  /// were successfully re-activated; the second indicates which failed.
  Future<Pair<List<String>, List<String>>> repairActivatedPackages() async {
    var executables = <String, List<String>>{};
    if (dirExists(_binStubDir)) {
      for (var entry in listDir(_binStubDir)) {
        try {
          var binstub = readTextFile(entry);
          var package = _binStubProperty(binstub, 'Package');
          if (package == null) {
            throw ApplicationException("No 'Package' property.");
          }

          var executable = _binStubProperty(binstub, 'Executable');
          if (executable == null) {
            throw ApplicationException("No 'Executable' property.");
          }

          executables.putIfAbsent(package, () => []).add(executable);
        } catch (error, stackTrace) {
          log.error(
              'Error reading binstub for '
              '"${p.basenameWithoutExtension(entry)}"',
              error,
              stackTrace);

          tryDeleteEntry(entry);
        }
      }
    }

    var successes = <String>[];
    var failures = <String>[];
    if (dirExists(_directory)) {
      for (var entry in listDir(_directory)) {
        PackageId? id;
        try {
          id = _loadPackageId(entry);
          log.message('Reactivating ${log.bold(id.name)} ${id.version}...');

          var entrypoint = await find(id.name);

          await _writePackageConfigFiles(id.name, entrypoint.lockFile);
          await entrypoint.precompileExecutables();
          var packageExecutables = executables.remove(id.name) ?? [];
          _updateBinStubs(
            entrypoint,
            cache.load(id),
            packageExecutables,
            overwriteBinStubs: true,
            suggestIfNotOnPath: false,
          );
          successes.add(id.name);
        } catch (error, stackTrace) {
          var message = 'Failed to reactivate '
              '${log.bold(p.basenameWithoutExtension(entry))}';
          if (id != null) {
            message += ' ${id.version}';
            if (id.source is! HostedSource) message += ' from ${id.source}';
          }

          log.error(message, error, stackTrace);
          failures.add(p.basenameWithoutExtension(entry));

          tryDeleteEntry(entry);
        }
      }
    }

    if (executables.isNotEmpty) {
      var message = StringBuffer('Binstubs exist for non-activated '
          'packages:\n');
      executables.forEach((package, executableNames) {
        for (var executable in executableNames) {
          deleteEntry(p.join(_binStubDir, executable));
        }

        message.writeln('  From ${log.bold(package)}: '
            '${toSentence(executableNames)}');
      });
      log.error(message);
    }

    return Pair(successes, failures);
  }

  /// Rewrites all binstubs that refer to [executable] of [entrypoint].
  ///
  /// This is meant to be called after a recompile due to eg. outdated
  /// snapshots.
  void _refreshBinStubs(Entrypoint entrypoint, exec.Executable executable) {
    if (!dirExists(_binStubDir)) return;
    for (var file in listDir(_binStubDir, includeDirs: false)) {
      var contents = readTextFile(file);
      var binStubPackage = _binStubProperty(contents, 'Package');
      var binStubScript = _binStubProperty(contents, 'Script');
      if (binStubPackage == null || binStubScript == null) {
        log.fine('Could not parse binstub $file:\n$contents');
        continue;
      }
      if (binStubPackage == entrypoint.root.name &&
          binStubScript ==
              p.basenameWithoutExtension(executable.relativePath)) {
        log.fine('Replacing old binstub $file');
        deleteEntry(file);
        _createBinStub(
            entrypoint.root, p.basenameWithoutExtension(file), binStubScript,
            overwrite: true, snapshot: entrypoint.pathOfExecutable(executable));
      }
    }
  }

  /// Updates the binstubs for [package].
  ///
  /// A binstub is a little shell script in `PUB_CACHE/bin` that runs an
  /// executable from a globally activated package. This removes any old
  /// binstubs from the previously activated version of the package and
  /// (optionally) creates new ones for the executables listed in the package's
  /// pubspec.
  ///
  /// [executables] is the names of the executables that should have binstubs.
  /// If `null`, all executables in the package will get binstubs. If empty, no
  /// binstubs will be created.
  ///
  /// If [overwriteBinStubs] is `true`, any binstubs that collide with
  /// existing binstubs in other packages will be overwritten by this one's.
  /// Otherwise, the previous ones will be preserved.
  ///
  /// If [suggestIfNotOnPath] is `true` (the default), this will warn the user if
  /// the bin directory isn't on their path.
  void _updateBinStubs(
      Entrypoint entrypoint, Package package, List<String>? executables,
      {required bool overwriteBinStubs, bool suggestIfNotOnPath = true}) {
    // Remove any previously activated binstubs for this package, in case the
    // list of executables has changed.
    _deleteBinStubs(package.name);

    if ((executables != null && executables.isEmpty) ||
        package.pubspec.executables.isEmpty) {
      return;
    }

    ensureDir(_binStubDir);

    var installed = <String>[];
    var collided = <String, String>{};
    var allExecutables = ordered(package.pubspec.executables.keys);
    for (var executable in allExecutables) {
      if (executables != null && !executables.contains(executable)) continue;

      var script = package.pubspec.executables[executable]!;

      var previousPackage = _createBinStub(
        package,
        executable,
        script,
        overwrite: overwriteBinStubs,
        snapshot: entrypoint.pathOfExecutable(
          exec.Executable.adaptProgramName(package.name, script),
        ),
      );
      if (previousPackage != null) {
        collided[executable] = previousPackage;

        if (!overwriteBinStubs) continue;
      }

      installed.add(executable);
    }

    if (installed.isNotEmpty) {
      var names = namedSequence('executable', installed.map(log.bold));
      log.message('Installed $names.');
    }

    // Show errors for any collisions.
    if (collided.isNotEmpty) {
      for (var command in ordered(collided.keys)) {
        if (overwriteBinStubs) {
          log.warning('Replaced ${log.bold(command)} previously installed from '
              '${log.bold(collided[command])}.');
        } else {
          log.warning('Executable ${log.bold(command)} was already installed '
              'from ${log.bold(collided[command])}.');
        }
      }

      if (!overwriteBinStubs) {
        log.warning('Deactivate the other package(s) or activate '
            '${log.bold(package.name)} using --overwrite.');
      }
    }

    // Show errors for any unknown executables.
    if (executables != null) {
      var unknown = ordered(executables
          .where((exe) => !package.pubspec.executables.keys.contains(exe)));
      if (unknown.isNotEmpty) {
        dataError("Unknown ${namedSequence('executable', unknown)}.");
      }
    }

    // Show errors for any missing scripts.
    // TODO(rnystrom): This can print false positives since a script may be
    // produced by a transformer. Do something better.
    var binFiles = package
        .listFiles(beneath: 'bin', recursive: false)
        .map(package.relative)
        .toList();
    for (var executable in installed) {
      var script = package.pubspec.executables[executable];
      var scriptPath = p.join('bin', '$script.dart');
      if (!binFiles.contains(scriptPath)) {
        log.warning('Warning: Executable "$executable" runs "$scriptPath", '
            'which was not found in ${log.bold(package.name)}.');
      }
    }

    if (suggestIfNotOnPath && installed.isNotEmpty) {
      _suggestIfNotOnPath(installed.first);
    }
  }

  /// Creates a binstub named [executable] that runs [script] from [package].
  ///
  /// If [overwrite] is `true`, this will replace an existing binstub with that
  /// name for another package.
  ///
  /// [snapshot] is a path to a snapshot file. If that snapshot exists the
  /// binstub will invoke that directly. Otherwise, it will run
  /// `pub global run`.
  ///
  /// If a collision occurs, returns the name of the package that owns the
  /// existing binstub. Otherwise returns `null`.
  String? _createBinStub(
    Package package,
    String executable,
    String script, {
    required bool overwrite,
    required String snapshot,
  }) {
    var binStubPath = p.join(_binStubDir, executable);
    if (Platform.isWindows) binStubPath += '.bat';

    // See if the binstub already exists. If so, it's for another package
    // since we already deleted all of this package's binstubs.
    String? previousPackage;
    if (fileExists(binStubPath)) {
      var contents = readTextFile(binStubPath);
      previousPackage = _binStubProperty(contents, 'Package');
      if (previousPackage == null) {
        log.fine('Could not parse binstub $binStubPath:\n$contents');
      } else if (!overwrite) {
        return previousPackage;
      }
    }

    // If the script was built to a snapshot, just try to invoke that
    // directly and skip pub global run entirely.
    String invocation;
    if (Platform.isWindows) {
      if (fileExists(snapshot)) {
        // We expect absolute paths from the precompiler since relative ones
        // won't be relative to the right directory when the user runs this.
        assert(p.isAbsolute(snapshot));
        invocation = '''
if exist "$snapshot" (
  call dart "$snapshot" %*
  rem The VM exits with code 253 if the snapshot version is out-of-date.
  rem If it is, we need to delete it and run "pub global" manually.
  if not errorlevel 253 (
    goto error
  )
  dart pub global run ${package.name}:$script %*
) else (
  dart pub global run ${package.name}:$script %*
)
goto eof
:error
exit /b %errorlevel%
:eof
''';
      } else {
        invocation = 'dart pub global run ${package.name}:$script %*';
      }
      var batch = '''
@echo off
rem This file was created by pub v${sdk.version}.
rem Package: ${package.name}
rem Version: ${package.version}
rem Executable: $executable
rem Script: $script
$invocation
''';
      writeTextFile(binStubPath, batch);
    } else {
      if (fileExists(snapshot)) {
        // We expect absolute paths from the precompiler since relative ones
        // won't be relative to the right directory when the user runs this.
        assert(p.isAbsolute(snapshot));
        invocation = '''
if [ -f $snapshot ]; then
  dart "$snapshot" "\$@"
  # The VM exits with code 253 if the snapshot version is out-of-date.	
  # If it is, we need to delete it and run "pub global" manually.	
  exit_code=\$?	
  if [ \$exit_code != 253 ]; then	
    exit \$exit_code	
  fi	
  dart pub global run ${package.name}:$script "\$@"
else
  dart pub global run ${package.name}:$script "\$@"
fi
''';
      } else {
        invocation = 'dart pub global run ${package.name}:$script "\$@"';
      }
      var bash = '''
#!/usr/bin/env sh
# This file was created by pub v${sdk.version}.
# Package: ${package.name}
# Version: ${package.version}
# Executable: $executable
# Script: $script
$invocation
''';

      // Write this as the system encoding since the system is going to execute
      // it and it might contain non-ASCII characters in the pathnames.
      writeTextFile(binStubPath, bash, encoding: const SystemEncoding());

      // Make it executable.
      var result = Process.runSync('chmod', ['+x', binStubPath]);
      if (result.exitCode != 0) {
        // Couldn't make it executable so don't leave it laying around.
        try {
          deleteEntry(binStubPath);
        } on IOException catch (err) {
          // Do nothing. We're going to fail below anyway.
          log.fine('Could not delete binstub:\n$err');
        }

        fail('Could not make "$binStubPath" executable (exit code '
            '${result.exitCode}):\n${result.stderr}');
      }
    }

    return previousPackage;
  }

  /// Deletes all existing binstubs for [package].
  void _deleteBinStubs(String package) {
    if (!dirExists(_binStubDir)) return;

    for (var file in listDir(_binStubDir, includeDirs: false)) {
      var contents = readTextFile(file);
      var binStubPackage = _binStubProperty(contents, 'Package');
      if (binStubPackage == null) {
        log.fine('Could not parse binstub $file:\n$contents');
        continue;
      }

      if (binStubPackage == package) {
        log.fine('Deleting old binstub $file');
        deleteEntry(file);
      }
    }
  }

  /// Checks to see if the binstubs are on the user's PATH and, if not, suggests
  /// that the user add the directory to their PATH.
  ///
  /// [installed] should be the name of an installed executable that can be used
  /// to test whether accessing it on the path works.
  void _suggestIfNotOnPath(String installed) {
    if (Platform.isWindows) {
      // See if the shell can find one of the binstubs.
      // "\q" means return exit code 0 if found or 1 if not.
      var result = runProcessSync('where', [r'\q', installed + '.bat']);
      if (result.exitCode == 0) return;

      log.warning("${log.yellow('Warning:')} Pub installs executables into "
          '${log.bold(_binStubDir)}, which is not on your path.\n'
          "You can fix that by adding that directory to your system's "
          '"Path" environment variable.\n'
          'A web search for "configure windows path" will show you how.');
    } else {
      // See if the shell can find one of the binstubs.
      //
      // The "command" builtin is more reliable than the "which" executable. See
      // http://unix.stackexchange.com/questions/85249/why-not-use-which-what-to-use-then
      var result =
          runProcessSync('command', ['-v', installed], runInShell: true);
      if (result.exitCode == 0) return;

      var binDir = _binStubDir;
      if (binDir.startsWith(Platform.environment['HOME']!)) {
        binDir = p.join(
            r'$HOME', p.relative(binDir, from: Platform.environment['HOME']));
      }

      log.warning("${log.yellow('Warning:')} Pub installs executables into "
          '${log.bold(binDir)}, which is not on your path.\n'
          "You can fix that by adding this to your shell's config file "
          '(.bashrc, .bash_profile, etc.):\n'
          '\n'
          "  ${log.bold('export PATH="\$PATH":"$binDir"')}\n"
          '\n');
    }
  }

  /// Returns the value of the property named [name] in the bin stub script
  /// [source].
  String? _binStubProperty(String source, String name) {
    var pattern = RegExp(RegExp.escape(name) + r': ([a-zA-Z0-9_-]+)');
    var match = pattern.firstMatch(source);
    return match == null ? null : match[1];
  }
}<|MERGE_RESOLUTION|>--- conflicted
+++ resolved
@@ -143,13 +143,9 @@
   /// if [overwriteBinStubs] is `true`, any binstubs that collide with
   /// existing binstubs in other packages will be overwritten by this one's.
   /// Otherwise, the previous ones will be preserved.
-<<<<<<< HEAD
   Future<void> activatePath(String path, List<String>? executables,
-      {required bool overwriteBinStubs}) async {
-=======
-  Future<void> activatePath(String path, List<String> executables,
-      {bool overwriteBinStubs, @required PubAnalytics analytics}) async {
->>>>>>> 909852fc
+      {required bool overwriteBinStubs,
+      required PubAnalytics? analytics}) async {
     var entrypoint = Entrypoint(path, cache);
 
     // Get the package's dependencies.
